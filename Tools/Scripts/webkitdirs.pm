--- conflicted
+++ resolved
@@ -2094,13 +2094,8 @@
         return "MiniBrowser";
     } elsif (isAppleMacWebKit()) {
         return "Safari";
-<<<<<<< HEAD
-    } elsif (isAppleWinWebKit() || isFTW()) {
-        return "MiniBrowser";
     } elsif (isHaiku()) {
         return "HaikuLauncher";
-=======
->>>>>>> 70600b3c
     }
 }
 
