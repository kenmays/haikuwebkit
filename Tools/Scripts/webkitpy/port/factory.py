--- conflicted
+++ resolved
@@ -131,13 +131,9 @@
         elif platform.is_mac():
             return 'mac'
         elif platform.is_win():
-<<<<<<< HEAD
-            return 'win'
+            return 'wincairo'
         elif platform.is_haiku():
             return 'haiku'
-=======
-            return 'wincairo'
->>>>>>> 27da2d8e
         raise NotImplementedError('unknown platform: %s' % platform)
 
     def get(self, port_name=None, options=None, **kwargs):
