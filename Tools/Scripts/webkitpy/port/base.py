# Copyright (C) 2010 Google Inc. All rights reserved.
# Copyright (C) 2013-2019 Apple Inc. All rights reserved.
#
# Redistribution and use in source and binary forms, with or without
# modification, are permitted provided that the following conditions are
# met:
#
#     * Redistributions of source code must retain the above copyright
# notice, this list of conditions and the following disclaimer.
#     * Redistributions in binary form must reproduce the above
# copyright notice, this list of conditions and the following disclaimer
# in the documentation and/or other materials provided with the
# distribution.
#     * Neither the Google name nor the names of its
# contributors may be used to endorse or promote products derived from
# this software without specific prior written permission.
#
# THIS SOFTWARE IS PROVIDED BY THE COPYRIGHT HOLDERS AND CONTRIBUTORS
# "AS IS" AND ANY EXPRESS OR IMPLIED WARRANTIES, INCLUDING, BUT NOT
# LIMITED TO, THE IMPLIED WARRANTIES OF MERCHANTABILITY AND FITNESS FOR
# A PARTICULAR PURPOSE ARE DISCLAIMED. IN NO EVENT SHALL THE COPYRIGHT
# OWNER OR CONTRIBUTORS BE LIABLE FOR ANY DIRECT, INDIRECT, INCIDENTAL,
# SPECIAL, EXEMPLARY, OR CONSEQUENTIAL DAMAGES (INCLUDING, BUT NOT
# LIMITED TO, PROCUREMENT OF SUBSTITUTE GOODS OR SERVICES; LOSS OF USE,
# DATA, OR PROFITS; OR BUSINESS INTERRUPTION) HOWEVER CAUSED AND ON ANY
# THEORY OF LIABILITY, WHETHER IN CONTRACT, STRICT LIABILITY, OR TORT
# (INCLUDING NEGLIGENCE OR OTHERWISE) ARISING IN ANY WAY OUT OF THE USE
# OF THIS SOFTWARE, EVEN IF ADVISED OF THE POSSIBILITY OF SUCH DAMAGE.

"""Abstract base class of Port-specific entry points for the layout tests
test infrastructure (the Port and Driver classes)."""

import argparse
import difflib
import logging
import os
import optparse
import re
import sys

from collections import OrderedDict
from webkitcorepy import string_utils, decorators
from webkitscmpy import local

from webkitpy.common import read_checksum_from_png
from webkitpy.common.memoized import memoized
from webkitpy.common.prettypatch import PrettyPatch
from webkitpy.common.system import path, pemfile
from webkitpy.common.system.executive import ScriptError
from webkitpy.common.version_name_map import PUBLIC_TABLE, INTERNAL_TABLE, VersionNameMap
from webkitpy.common.wavediff import WaveDiff
from webkitpy.common.webkit_finder import WebKitFinder
from webkitpy.layout_tests.models.test_configuration import TestConfiguration
from webkitpy.port import config as port_config
from webkitpy.port import driver
from webkitpy.port import image_diff
from webkitpy.port import server_process
from webkitpy.port.factory import PortFactory
from webkitpy.port.image_diff import ImageDiffResult
from webkitpy.layout_tests.servers import apache_http_server, http_server, http_server_base
from webkitpy.layout_tests.servers import web_platform_test_server
from webkitpy.layout_tests.servers import websocket_server

_log = logging.getLogger(__name__)


class Port(object):
    """Abstract class for Port-specific hooks for the layout_test package."""

    # Subclasses override this. This should indicate the basic implementation
    # part of the port name, e.g., 'win', 'gtk'; there is probably (?) one unique value per class.

    # FIXME: We should probably rename this to something like 'implementation_name'.
    port_name = None

    # Test names resemble unix relative paths, and use '/' as a directory separator.
    TEST_PATH_SEPARATOR = '/'

    ALL_BUILD_TYPES = ('debug', 'release')

    DEFAULT_ARCHITECTURE = 'x86'
    DEVICE_TYPE = None
    DEFAULT_DEVICE_TYPES = []

    helper = None
    _web_platform_test_server = None
    _websocket_secure_server = None
    _websocket_server = None

    @classmethod
    def determine_full_port_name(cls, host, options, port_name):
        """Return a fully-specified port name that can be used to construct objects."""
        # Subclasses will usually override this.
        options = options or {}
        assert port_name.startswith(cls.port_name)
        if getattr(options, 'webkit_test_runner', False) and not '-wk2' in port_name:
            return port_name + '-wk2'
        return port_name

    def __init__(self, host, port_name, options=None, **kwargs):

        # This value may be different from cls.port_name by having version modifiers
        # and other fields appended to it (for example, 'mac-wk2' or 'win').
        self._name = port_name

        # These are default values that should be overridden in a subclasses.
        self._os_version = None

        # FIXME: Ideally we'd have a package-wide way to get a
        # well-formed options object that had all of the necessary
        # options defined on it.
        self._options = options or optparse.Values()

        if self._name and '-wk2' in self._name:
            self._options.webkit_test_runner = True

        self.host = host
        self._executive = host.executive
        self._filesystem = host.filesystem
        self._webkit_finder = WebKitFinder(host.filesystem)
        self._config = port_config.Config(self._executive, self._filesystem, self.port_name)
        self.pretty_patch = PrettyPatch(self._executive, self.path_from_webkit_base(), self._filesystem)

        self._http_server = None
        self._image_differ = None
        self._server_process_constructor = server_process.ServerProcess  # overridable for testing
        self._test_runner_process_constructor = server_process.ServerProcess

        if not hasattr(options, 'configuration') or not options.configuration:
            self.set_option_default('configuration', self.default_configuration())
        self._test_configuration = None
        self._results_directory = None
        self._root_was_set = hasattr(options, 'root') and options.root
        self._jhbuild_wrapper = []
        self._layout_tests_dir = hasattr(options, 'layout_tests_dir') and options.layout_tests_dir and self._filesystem.abspath(options.layout_tests_dir)
        self._w3c_resource_files = None
        self._display_server = None

    def target_host(self, worker_number=None):
        return self.host

    def architecture(self):
        return self.get_option('architecture') or self.DEFAULT_ARCHITECTURE

    def set_architecture(self, arch):
        self.set_option('architecture', arch)

    def additional_drt_flag(self):
        return []

    def supports_per_test_timeout(self):
        return True

    def supports_layout_tests(self):
        return True

    def default_pixel_tests(self):
        # FIXME: Disable until they are run by default on build.webkit.org.
        return False

    def default_timeout_ms(self):
        return 30 * 1000

    def driver_stop_timeout(self):
        """ Returns the amount of time in seconds to wait before killing the process in driver.stop()."""
        # We want to wait for at least 3 seconds, but if we are really slow, we want to be slow on cleanup as
        # well (for things like ASAN, Valgrind, etc.)
        return 3.0 * float(self.get_option('time_out_ms', '0')) / self.default_timeout_ms()

    def should_retry_crashes(self):
        return False

    def default_child_processes(self, **kwargs):
        """Return the number of DumpRenderTree instances to use for this port."""
        return self._executive.cpu_count()

    def max_child_processes(self, device_type=None):
        """Forbid the user from specifying more than this number of child processes"""
        if device_type:
            return 0
        return float('inf')

    def supported_device_types(self):
        # An empty list would indicate a port was incapable of running tests.
        return [None]

    def baseline_path(self):
        """Return the absolute path to the directory to store new baselines in for this port."""
        # FIXME: remove once all callers are calling either baseline_version_dir() or baseline_platform_dir()
        return self.baseline_version_dir()

    def baseline_platform_dir(self):
        """Return the absolute path to the default (version-independent) platform-specific results."""
        return self._filesystem.join(self.layout_tests_dir(), 'platform', self.port_name)

    def baseline_version_dir(self):
        """Return the absolute path to the platform-and-version-specific results."""
        baseline_search_paths = self.baseline_search_path()
        return baseline_search_paths[0]

    def baseline_search_path(self, device_type=None):
        return self.get_option('additional_platform_directory', []) + self._compare_baseline() + self.default_baseline_search_path(device_type=device_type)

    def default_baseline_search_path(self, device_type=None):
        """Return a list of absolute paths to directories to search under for
        baselines. The directories are searched in order."""
        search_paths = []
        if self.get_option('webkit_test_runner'):
            search_paths.append(self._wk2_port_name())
        search_paths.append(self.name())
        if self.name() != self.port_name:
            search_paths.append(self.port_name)
        return list(map(self._webkit_baseline_path, search_paths))

    @memoized
    def _compare_baseline(self):
        factory = PortFactory(self.host)
        target_port = self.get_option('compare_port')
        if target_port:
            return factory.get(target_port).default_baseline_search_path()
        return []

    def check_build(self):
        """This routine is used to ensure that the build is up to date
        and all the needed binaries are present."""
        # If we're using a pre-built copy of WebKit (--root), we assume it also includes a build of DRT.
        if not self._root_was_set and self.get_option('build') and not self._build_driver():
            return False
        if self.get_option('install') and not self._check_driver():
            return False
        if not self.check_image_diff():
            return self._build_image_diff()
        return True

    def check_api_test_build(self, canonicalized_binaries=None):
        if not canonicalized_binaries:
            canonicalized_binaries = self.path_to_api_test_binaries().keys()
        if not self._root_was_set and self.get_option('build') and not self._build_api_tests(wtf_only=(canonicalized_binaries == ['TestWTF'])):
            return False

        for binary, path in self.path_to_api_test_binaries().items():
            if binary not in canonicalized_binaries:
                continue
            if not self._filesystem.exists(path):
                _log.error('{} was not found at {}'.format(os.path.basename(path), path))
                return False
        return True

    def environment_for_api_tests(self):
        return self.setup_environ_for_server()

    def _check_driver(self):
        driver_path = self._path_to_driver()
        if not self._filesystem.exists(driver_path):
            _log.error("%s was not found at %s" % (self.driver_name(), driver_path))
            return False
        return True

    def check_sys_deps(self):
        """If the port needs to do some runtime checks to ensure that the
        tests can be run successfully, it should override this routine.
        This step can be skipped with --nocheck-sys-deps.

        Returns whether the system is properly configured."""
        return True

    def check_image_diff(self, override_step=None, logging=True):
        """This routine is used to check whether image_diff binary exists."""
        image_diff_path = self._path_to_image_diff()
        if not self._filesystem.exists(image_diff_path):
            if logging:
                _log.error("ImageDiff was not found at %s" % image_diff_path)
            return False
        return True

    def check_httpd(self):
        if self._uses_apache():
            httpd_path = self._path_to_apache()
        else:
            httpd_path = self._path_to_lighttpd()

        try:
            server_name = self._filesystem.basename(httpd_path)
            env = self.setup_environ_for_server(server_name)
            if self._executive.run_command([httpd_path, "-v"], env=env, return_exit_code=True) != 0:
                _log.error("httpd seems broken. Cannot run http tests.")
                return False
            return True
        except OSError:
            _log.error("No httpd found. Cannot run http tests.")
            return False

    def do_text_results_differ(self, expected_text, actual_text):
        return expected_text != actual_text

    def do_audio_results_differ(self, expected_audio, actual_audio):
        if expected_audio == actual_audio:
            return False
        return not WaveDiff(expected_audio, actual_audio).filesAreIdenticalWithinTolerance()

    def diff_image(self, expected_contents, actual_contents, tolerance=None):
        """Compare two images and return a tuple of an image diff, a percentage difference (0-100), and an error string.

        |tolerance| should be a percentage value (0.0 - 100.0).
        If it is omitted, the port default tolerance value is used.

        If an error occurs (like ImageDiff isn't found, or crashes, we log an error and return True (for a diff).
        """
        if not actual_contents and not expected_contents:
            return ImageDiffResult(passed=True, diff_image=None, difference=0)

        if not actual_contents or not expected_contents:
            return ImageDiffResult(passed=False, diff_image=b'', difference=1)

        if not self._image_differ:
            self._image_differ = image_diff.ImageDiffer(self)

        self.set_option_default('tolerance', 0.1)
        if tolerance is None:
            tolerance = self.get_option('tolerance')
        return self._image_differ.diff_image(expected_contents, actual_contents, tolerance)

    def diff_text(self, expected_text, actual_text, expected_filename, actual_filename):
        """Returns a string containing the diff of the two text strings
        in 'unified diff' format."""
        expected_filename = string_utils.decode(string_utils.encode(expected_filename), target_type=str)
        actual_filename = string_utils.decode(string_utils.encode(actual_filename), target_type=str)
        diff = difflib.unified_diff(expected_text.splitlines(True),
                                    actual_text.splitlines(True),
                                    expected_filename,
                                    actual_filename)
        result = ""
        for line in diff:
            result += line
            if not line.endswith('\n'):
                result += '\n No newline at end of file\n'
        return result

    def check_for_leaks(self, process_name, process_id):
        # Subclasses should check for leaks in the running process
        # and print any necessary warnings if leaks are found.
        # FIXME: We should consider moving much of this logic into
        # Executive and make it platform-specific instead of port-specific.
        pass

    def print_leaks_summary(self):
        # Subclasses can override this to print a summary of leaks found
        # while running the layout tests.
        pass

    def driver_name(self):
        if self.get_option('driver_name'):
            return self.get_option('driver_name')
        if self.get_option('webkit_test_runner'):
            return 'WebKitTestRunner'
        return 'DumpRenderTree'

    def expected_baselines_by_extension(self, test_name):
        """Returns a dict mapping baseline suffix to relative path for each baseline in
        a test. For reftests, it returns ".==" or ".!=" instead of the suffix."""
        # FIXME: The name similarity between this and expected_baselines() below, is unfortunate.
        # We should probably rename them both.
        baseline_dict = {}
        reference_files = self.reference_files(test_name)
        if reference_files:
            # FIXME: How should this handle more than one type of reftest?
            baseline_dict['.' + reference_files[0][0]] = self.relative_test_filename(reference_files[0][1])

        for extension in self.baseline_extensions():
            path = self.expected_filename(test_name, extension, return_default=False)
            baseline_dict[extension] = self.relative_test_filename(path) if path else path

        return baseline_dict

    def baseline_extensions(self):
        """Returns a tuple of all of the non-reftest baseline extensions we use. The extensions include the leading '.'."""
        return ('.wav', '.webarchive', '.txt', '.png')

    def _expected_baselines_for_suffixes(self, test_name, suffixes, all_baselines=False, device_type=None):
        baseline_search_path = self.baseline_search_path(device_type=device_type) + [self.layout_tests_dir()]
        fs = self._filesystem
        baseline_name_root = fs.splitext(test_name)[0] + '-expected'

        baselines = []
        for platform_dir in baseline_search_path:
            unsuffixed = fs.join(platform_dir, baseline_name_root)
            for suffix in suffixes:
                if fs.exists(unsuffixed + suffix):
                    baseline_filename = baseline_name_root + suffix
                    baselines.append((platform_dir, baseline_filename))

            if not all_baselines and baselines:
                return baselines

        if baselines:
            return baselines

        for suffix in suffixes:
            baselines.append((None, baseline_name_root + suffix))
        return baselines

    def expected_baselines(self, test_name, suffix, all_baselines=False, device_type=None):
        """Given a test name, finds where the baseline results are located.

        Args:
        test_name: name of test file (usually a relative path under LayoutTests/)
        suffix: file suffix of the expected results, including dot; e.g.
            '.txt' or '.png'.  This should not be None, but may be an empty
            string.
        all_baselines: If True, return an ordered list of all baseline paths
            for the given platform. If False, return only the first one.
        Returns
        a list of ( platform_dir, results_filename ), where
            platform_dir - abs path to the top of the results tree (or test
                tree)
            results_filename - relative path from top of tree to the results
                file
            (port.join() of the two gives you the full path to the file,
                unless None was returned.)
        Return values will be in the format appropriate for the current
        platform (e.g., "\\" for path separators on Windows). If the results
        file is not found, then None will be returned for the directory,
        but the expected relative pathname will still be returned.

        This routine is generic but lives here since it is used in
        conjunction with the other baseline and filename routines that are
        platform specific.
        """
        return self._expected_baselines_for_suffixes(test_name, [suffix], all_baselines=all_baselines, device_type=device_type)

    def expected_filename(self, test_name, suffix, return_default=True, device_type=None):
        """Given a test name, returns an absolute path to its expected results.

        If no expected results are found in any of the searched directories,
        the directory in which the test itself is located will be returned.
        The return value is in the format appropriate for the platform
        (e.g., "\\" for path separators on windows).

        Args:
        test_name: name of test file (usually a relative path under LayoutTests/)
        suffix: file suffix of the expected results, including dot; e.g. '.txt'
            or '.png'.  This should not be None, but may be an empty string.
        platform: the most-specific directory name to use to build the
            search list of directories; e.g. 'mountainlion-wk2'
        return_default: if True, returns the path to the generic expectation if nothing
            else is found; if False, returns None.

        This routine is generic but is implemented here to live alongside
        the other baseline and filename manipulation routines.
        """
        platform_dir, baseline_filename = self.expected_baselines(test_name, suffix, device_type=device_type)[0]
        if platform_dir or return_default:
            return self._filesystem.join(platform_dir or self.layout_tests_dir(), baseline_filename)
        return None

    def expected_checksum(self, test_name, device_type=None):
        """Returns the checksum of the image we expect the test to produce, or None if it is a text-only test."""
        png_path = self.expected_filename(test_name, '.png', device_type=device_type)

        if self._filesystem.exists(png_path):
            with self._filesystem.open_binary_file_for_reading(png_path) as filehandle:
                return read_checksum_from_png.read_checksum(filehandle)

        return None

    def expected_image(self, test_name, device_type=None):
        """Returns the image we expect the test to produce."""
        baseline_path = self.expected_filename(test_name, '.png', device_type=device_type)
        if not self._filesystem.exists(baseline_path):
            return None
        return self._filesystem.read_binary_file(baseline_path)

    def expected_audio(self, test_name, device_type=None):
        baseline_path = self.expected_filename(test_name, '.wav', device_type=device_type)
        if not self._filesystem.exists(baseline_path):
            return None
        return self._filesystem.read_binary_file(baseline_path)

    def expected_text(self, test_name, device_type=None):
        """Returns the text output we expect the test to produce, or None
        if we don't expect there to be any text output.
        End-of-line characters are normalized to '\n'."""
        # FIXME: DRT output is actually utf-8, but since we don't decode the
        # output from DRT (instead treating it as a binary string), we read the
        # baselines as a binary string, too.
        baseline_path = self.expected_filename(test_name, '.txt', device_type=device_type)
        if not self._filesystem.exists(baseline_path):
            baseline_path = self.expected_filename(test_name, '.webarchive', device_type=device_type)
            if not self._filesystem.exists(baseline_path):
                return None
        text = string_utils.decode(self._filesystem.read_binary_file(baseline_path), target_type=str)
        return text.replace("\r\n", "\n")

    _supported_reference_extensions = set(['.html', '.xml', '.xhtml', '.htm', '.svg', '.xht'])

    def reference_files(self, test_name, device_type=None):
        """Return a list of expectation (== or !=) and filename pairs"""

        if self.get_option('treat_ref_tests_as_pixel_tests'):
            return []

        result = []
        suffixes = []
        for part1 in ['', '-mismatch']:
            for part2 in self._supported_reference_extensions:
                suffixes.append(part1 + part2)
        for platform_dir, baseline_filename in self._expected_baselines_for_suffixes(test_name, suffixes, device_type=device_type):
            if not platform_dir:
                continue
            result.append((
                '!=' if '-mismatch.' in baseline_filename else '==',
                self._filesystem.join(platform_dir, baseline_filename),
            ))
        return result

    def potential_test_names_from_expected_file(self, path):
        """Return potential test names if any from a potential expected file path, relative to LayoutTests directory."""

        if not '-expected.' in path:
            return None

        if path.startswith('platform' + self._filesystem.sep):
            steps = path.split(self._filesystem.sep)
            path = self._filesystem.join(self._filesystem.sep.join(steps[2:]))

        return [self.host.filesystem.relpath(test, self.layout_tests_dir()) for test in self._filesystem.glob(re.sub('-expected.*', '.*', self._filesystem.join(self.layout_tests_dir(), path))) if self._filesystem.isfile(test)]

    def test_key(self, test_name):
        """Turns a test name into a list with two sublists, the natural key of the
        dirname, and the natural key of the basename.

        This can be used when sorting paths so that files in a directory.
        directory are kept together rather than being mixed in with files in
        subdirectories."""
        dirname, basename = self.split_test(test_name)
        return (self._natural_sort_key(dirname + self.TEST_PATH_SEPARATOR), self._natural_sort_key(basename))

    def _natural_sort_key(self, string_to_split):
        """ Turns a string into a list of string and number chunks, i.e. "z23a" -> ["z", 23, "a"]

        This can be used to implement "natural sort" order. See:
        http://www.codinghorror.com/blog/2007/12/sorting-for-humans-natural-sort-order.html
        http://nedbatchelder.com/blog/200712.html#e20071211T054956
        """
        def tryint(val):
            try:
                return int(val)
            except ValueError:
                return val

        return [(tryint(chunk), chunk) for chunk in re.split(r'(\d+)', string_to_split)]

    def test_dirs(self):
        """Returns the list of top-level test directories."""
        layout_tests_dir = self.layout_tests_dir()
        return filter(lambda x: self._filesystem.isdir(self._filesystem.join(layout_tests_dir, x)),
                      self._filesystem.listdir(layout_tests_dir))

    @memoized
    def test_isfile(self, test_name):
        """Return True if the test name refers to a directory of tests."""
        # Used by test_expectations.py to apply rules to whole directories.
        return self._filesystem.isfile(self.abspath_for_test(test_name))

    @memoized
    def test_isdir(self, test_name):
        """Return True if the test name refers to a directory of tests."""
        # Used by test_expectations.py to apply rules to whole directories.
        return self._filesystem.isdir(self.abspath_for_test(test_name))

    @memoized
    def test_exists(self, test_name):
        """Return True if the test name refers to an existing test or baseline."""
        # Used by test_expectations.py to determine if an entry refers to a
        # valid test and by printing.py to determine if baselines exist.
        return self.test_isfile(test_name) or self.test_isdir(test_name)

    def split_test(self, test_name):
        """Splits a test name into the 'directory' part and the 'basename' part."""
        index = test_name.rfind(self.TEST_PATH_SEPARATOR)
        if index < 1:
            return ('', test_name)
        return (test_name[0:index], test_name[index:])

    def normalize_test_name(self, test_name):
        """Returns a normalized version of the test name or test directory."""
        if test_name.endswith(self.TEST_PATH_SEPARATOR):
            return test_name
        if self.test_isdir(test_name):
            return test_name + self.TEST_PATH_SEPARATOR
        return test_name

    def driver_cmd_line_for_logging(self):
        """Prints the DRT command line that will be used."""
        driver = self.create_driver(0)
        return driver.cmd_line(self.get_option('pixel_tests'), [])

    def update_baseline(self, baseline_path, data):
        """Updates the baseline for a test.

        Args:
            baseline_path: the actual path to use for baseline, not the path to
              the test. This function is used to update either generic or
              platform-specific baselines, but we can't infer which here.
            data: contents of the baseline.
        """
        self._filesystem.write_binary_file(baseline_path, data)

    # FIXME: update callers to create a finder and call it instead of these next five routines (which should be protected).
    def webkit_base(self):
        return self._webkit_finder.webkit_base()

    def path_from_webkit_base(self, *comps):
        return self._webkit_finder.path_from_webkit_base(*comps)

    def path_to_script(self, script_name):
        return self._webkit_finder.path_to_script(script_name)

    def layout_tests_dir(self):
        if self._layout_tests_dir:
            return self._layout_tests_dir
        return self._webkit_finder.layout_tests_dir()

    def perf_tests_dir(self):
        return self._webkit_finder.perf_tests_dir()

    def skipped_layout_tests(self, test_list, device_type=None):
        """Returns tests skipped outside of the TestExpectations files."""
        return set(self._tests_for_other_platforms(device_type=device_type)).union(self._skipped_tests_for_unsupported_features(test_list))

    @memoized
    def skipped_perf_tests(self):
        filename = self._filesystem.join(self.perf_tests_dir(), "Skipped")
        if not self._filesystem.exists(filename):
            _log.debug("Skipped does not exist: %s" % filename)
            return []

        skipped_file_contents = self._filesystem.read_text_file(filename)
        tests_to_skip = []
        for line_number, line in enumerate(skipped_file_contents.split('\n')):
            match = re.match(r'^\s*(\[(?P<platforms>[\w ]*?)\])?\s*(?P<test>[\w\-\/\.]+?)?\s*(?P<comment>\#.*)?$', line)
            if not match:
                _log.error("Syntax error at line %d in %s: %s" % (line_number + 1, filename, line))
            else:
                platform_names = list(filter(lambda token: token, match.group('platforms').lower().split(' '))) if match.group('platforms') else []
                test_name = match.group('test')
                if test_name and (not platform_names or self.port_name in platform_names or self._name in platform_names):
                    tests_to_skip.append(test_name)

        return tests_to_skip

    def skips_perf_test(self, test_name):
        for test_or_category in self.skipped_perf_tests():
            if test_or_category == test_name:
                return True
            category = self._filesystem.join(self.perf_tests_dir(), test_or_category)
            if self._filesystem.isdir(category) and test_name.startswith(test_or_category):
                return True
        return False

    def name(self):
        """Returns a name that uniquely identifies this particular type of port
        (e.g., "mac-snowleopard" or "chromium-linux-x86_x64" and can be passed
        to factory.get() to instantiate the port."""
        return self._name

    def operating_system(self):
        # Subclasses should override this default implementation.
        return 'mac'

    @memoized
    def version_name(self):
        """Returns a string indicating the version of a given platform, e.g.
        'leopard' or 'xp'.

        This is used to help identify the exact port when parsing test
        expectations, determining search paths, and logging information."""
        if self._os_version is None:
            return None
        result = VersionNameMap.map(self.host.platform).to_name(self._os_version, table=PUBLIC_TABLE)
        if not result:
            result = VersionNameMap.map(self.host.platform).to_name(self._os_version, table=INTERNAL_TABLE)
        return result

    def get_option(self, name, default_value=None):
        return getattr(self._options, name, default_value)

    def set_option(self, name, value):
        setattr(self._options, name, value)
        return self.get_option(name) == value

    def set_option_default(self, name, default_value):
        if isinstance(self._options, argparse.Namespace):
            if not hasattr(self._options, name):
                setattr(self._options, name, default_value)
                return True
            elif not self.get_option(name):
                self.set_option(name, default_value)
        else:
            return self._options.ensure_value(name, default_value)

    @memoized
    def path_to_generic_test_expectations_file(self):
        return self._filesystem.join(self.layout_tests_dir(), 'TestExpectations')

    @memoized
    def path_to_test_expectations_file(self):
        """Update the test expectations to the passed-in string.

        This is used by the rebaselining tool. Raises NotImplementedError
        if the port does not use expectations files."""

        # FIXME: We need to remove this when we make rebaselining work with multiple files and just generalize expectations_files().

        # test_expectations are always in mac/ not mac-leopard/ by convention, hence we use port_name instead of name().
        return self._filesystem.join(self._webkit_baseline_path(self.port_name), 'TestExpectations')

    def relative_test_filename(self, filename):
        """Returns a test_name a relative unix-style path for a filename under the LayoutTests
        directory. Ports may legitimately return abspaths here if no relpath makes sense."""
        # Ports that run on windows need to override this method to deal with
        # filenames with backslashes in them.
        if filename.startswith(self.layout_tests_dir()):
            return self.host.filesystem.relpath(filename, self.layout_tests_dir()).replace(self.host.filesystem.sep, self.TEST_PATH_SEPARATOR)
        else:
            return self.host.filesystem.abspath(filename)

    @memoized
    def abspath_for_test(self, test_name, target_host=None):
        """Returns the full path to the file for a given test name. This is the
        inverse of relative_test_filename() if no target_host is specified."""
        host = target_host or self.host
        return host.filesystem.join(host.filesystem.map_base_host_path(self.layout_tests_dir()), test_name.replace(self.TEST_PATH_SEPARATOR, self.host.filesystem.sep))

    def jsc_results_directory(self):
        return self._build_path()

    def bindings_results_directory(self):
        return self._build_path()

    def results_directory(self):
        """Absolute path to the place to store the test results (uses --results-directory)."""
        if not self._results_directory:
            option_val = self.get_option('results_directory') or self.default_results_directory()
            self._results_directory = self._filesystem.abspath(option_val)
        return self._results_directory

    def perf_results_directory(self):
        return self._build_path()

    def python_unittest_results_directory(self):
        return self._build_path('python-unittest-results')

    def default_results_directory(self):
        """Absolute path to the default place to store the test results."""
        # Results are store relative to the built products to make it easy
        # to have multiple copies of webkit checked out and built.
        return self._build_path('layout-test-results')

    def setup_test_run(self, device_type=None):
        """Perform port-specific work at the beginning of a test run."""
        pass

    def clean_up_test_run(self):
        """Perform port-specific work at the end of a test run."""
        if self._image_differ:
            self._image_differ.stop()
            self._image_differ = None

    # FIXME: os.environ access should be moved to onto a common/system class to be more easily mockable.
    def _value_or_default_from_environ(self, name, default=None):
        if name in os.environ:
            return os.environ[name]
        return default

    def _copy_value_from_environ_if_set(self, clean_env, name):
        if name in os.environ:
            clean_env[name] = os.environ[name]

    def setup_environ_for_server(self, server_name=None):
        # We intentionally copy only a subset of os.environ when
        # launching subprocesses to ensure consistent test results.
        clean_env = {}
        # Note: don't set here driver specific variables (related to X11, Wayland, etc.)
        # Use the driver _setup_environ_for_test() method for that.
        variables_to_copy = [
            # For Linux:
            'ALSA_CARD',
            'DBUS_SESSION_BUS_ADDRESS',
            'LANG',
            'LD_LIBRARY_PATH',
            'TERM',
            'TZ',
            'XDG_DATA_DIRS',
            'XDG_RUNTIME_DIR',

            # Darwin:
            'DYLD_FRAMEWORK_PATH',
            'DYLD_LIBRARY_PATH',
            '__XPC_DYLD_FRAMEWORK_PATH',
            '__XPC_DYLD_LIBRARY_PATH',
            'JSC_useKernTCSM',
            '__XPC_JSC_useKernTCSM',

            # CYGWIN:
            'HOMEDRIVE',
            'HOMEPATH',
            '_NT_SYMBOL_PATH',

            # Windows:
            'COMSPEC',
            'SYSTEMDRIVE',
            'SYSTEMROOT',
            'WEBKIT_LIBRARIES',

            # Most ports (?):
            'HOME',
            'PATH',
            'WEBKIT_TESTFONTS',
            'WEBKIT_OUTPUTDIR',

        ]
        for variable in variables_to_copy:
            self._copy_value_from_environ_if_set(clean_env, variable)

        for string_variable in self.get_option('additional_env_var', []):
            [name, value] = string_variable.split('=', 1)
            clean_env[name] = value

        # FIXME: Some tests fail if the time zone is not set to US/Pacific (<https://webkit.org/b/186612>)
        clean_env['TZ'] = 'US/Pacific'

        return clean_env

    def _clear_global_caches_and_temporary_files(self):
        pass

    @staticmethod
    def _append_value_colon_separated(env, name, value):
        assert os.pathsep not in value
        if name in env and env[name]:
            env[name] = env[name] + os.pathsep + value
        else:
            env[name] = value

    def show_results_html_file(self, results_filename):
        """This routine should display the HTML file pointed at by
        results_filename in a users' browser."""
        return self.host.user.open_url(path.abspath_to_uri(self.host.platform, results_filename))

    def create_driver(self, worker_number, no_timeout=False):
        """Return a newly created Driver subclass for starting/stopping the test driver."""
        return driver.DriverProxy(self, worker_number, self._driver_class(), pixel_tests=self.get_option('pixel_tests'), no_timeout=no_timeout)

    def start_helper(self, pixel_tests=False, prefer_integrated_gpu=False):
        """If a port needs to reconfigure graphics settings or do other
        things to ensure a known test configuration, it should override this
        method."""
        return True

    def reset_preferences(self):
        """If a port needs to reset platform-specific persistent preference
        storage, it should override this method."""
        pass

    def ports_to_forward(self):
        ports = []
        if self._http_server:
            ports.extend(self._http_server.ports_to_forward())
        if Port._websocket_server:
            ports.extend(Port._websocket_server.ports_to_forward())
        if Port._websocket_server:
            ports.extend(Port._websocket_secure_server.ports_to_forward())
        if Port._web_platform_test_server:
            ports.extend(Port._web_platform_test_server.ports_to_forward())
        return ports

    def start_http_server(self, additional_dirs=None):
        """Start a web server. Raise an error if it can't start or is already running.

        Ports can stub this out if they don't need a web server to be running."""
        assert not self._http_server, 'Already running an http server.'
        if not self.check_httpd():
            return

        http_port = self.get_option('http_port')
        if self._uses_apache():
            server = apache_http_server.LayoutTestApacheHttpd(self, self.results_directory(), additional_dirs=additional_dirs, port=http_port)
        else:
            server = http_server.Lighttpd(self, self.results_directory(), additional_dirs=additional_dirs, port=http_port)

        server.start()
        self._http_server = server

    def is_http_server_running(self):
        if self._http_server:
            return True
        return http_server_base.is_http_server_running()

    def is_websocket_server_running(self):
        if Port._websocket_server:
            return True
        return websocket_server.is_web_socket_server_running()

    def is_wpt_server_running(self):
        if Port._web_platform_test_server:
            return True
        return web_platform_test_server.is_wpt_server_running(self)

    def start_websocket_server(self):
        """Start a web server. Raise an error if it can't start or is already running.

        Ports can stub this out if they don't need a websocket server to be running."""
        assert not Port._websocket_server, 'Already running a websocket server.'

        server = websocket_server.PyWebSocket(self, self.results_directory())
        server.start()
        Port._websocket_server = server

        websocket_server_temporary_directory = self._filesystem.mkdtemp(prefix='webkitpy-websocket-server')
        Port._websocket_server_temporary_directory = websocket_server_temporary_directory

        pem_file = self._filesystem.join(self.layout_tests_dir(), "http", "conf", "webkit-httpd.pem")
        pem = pemfile.load(self._filesystem, pem_file)
        certificate_file = self._filesystem.join(str(websocket_server_temporary_directory), 'webkit-httpd.crt')
        self._filesystem.write_text_file(certificate_file, pem.certificate)
        private_key_file = self._filesystem.join(str(websocket_server_temporary_directory), 'webkit-httpd.key')
        self._filesystem.write_text_file(private_key_file, pem.private_key)

        secure_server = Port._websocket_secure_server = websocket_server.PyWebSocket(self, self.results_directory(),
            use_tls=True, port=websocket_server.PyWebSocket.DEFAULT_WSS_PORT, private_key=private_key_file, certificate=certificate_file)
        secure_server.start()
        Port._websocket_secure_server = secure_server

    def start_web_platform_test_server(self, additional_dirs=None, number_of_servers=None):
        assert not Port._web_platform_test_server, 'Already running a Web Platform Test server.'

        Port._web_platform_test_server = web_platform_test_server.WebPlatformTestServer(self, "wptwk")
        Port._web_platform_test_server.start()

    def web_platform_test_server_doc_root(self):
        return web_platform_test_server.doc_root(self).replace('\\', self.TEST_PATH_SEPARATOR) + self.TEST_PATH_SEPARATOR

    def web_platform_test_server_base_http_url(self):
        return web_platform_test_server.base_http_url(self)

    def web_platform_test_server_base_https_url(self):
        return web_platform_test_server.base_https_url(self)

    def http_server_supports_ipv6(self):
        # Cygwin is the only platform to still use Apache 1.3, which only supports IPV4.
        # Once it moves to Apache 2, we can drop this method altogether.
        if self.host.platform.is_cygwin():
            return False
        return True

    def stop_helper(self):
        """Shut down the test helper if it is running. Do nothing if
        it isn't, or it isn't available."""
        if Port.helper:
            _log.debug("Stopping LayoutTestHelper")
            try:
                Port.helper.stdin.write(b"x\n")
                Port.helper.stdin.close()
                Port.helper.wait()
            except IOError as e:
                _log.debug("IOError raised while stopping helper: %s" % str(e))
            Port.helper = None

    def stop_http_server(self):
        """Shut down the http server if it is running. Do nothing if it isn't."""
        if self._http_server:
            self._http_server.stop()
            self._http_server = None

    def stop_websocket_server(self):
        """Shut down the websocket server if it is running. Do nothing if it isn't."""
        if Port._websocket_server:
            Port._websocket_server.stop()
            Port._websocket_server = None
        if Port._websocket_secure_server:
            Port._websocket_secure_server.stop()
            Port._websocket_secure_server = None
        if Port._websocket_server_temporary_directory:
            self._filesystem.rmtree(str(Port._websocket_server_temporary_directory))

    def stop_web_platform_test_server(self):
        if Port._web_platform_test_server:
            Port._web_platform_test_server.stop()
            Port._web_platform_test_server = None

    def exit_code_from_summarized_results(self, unexpected_results):
        """Given summarized results, compute the exit code to be returned by new-run-webkit-tests.
        Bots turn red when this function returns a non-zero value. By default, return the number of regressions
        to avoid turning bots red by flaky failures, unexpected passes, and missing results"""
        # Don't turn bots red for flaky failures, unexpected passes, and missing results.
        return unexpected_results['num_regressions']

    #
    # TEST EXPECTATION-RELATED METHODS
    #

    def test_configuration(self):
        """Returns the current TestConfiguration for the port."""
        if not self._test_configuration:
            self._test_configuration = TestConfiguration(self.version_name(), self.architecture(), self._options.configuration.lower())
        return self._test_configuration

    # FIXME: Belongs on a Platform object.
    @memoized
    def all_test_configurations(self):
        """Returns a list of TestConfiguration instances, representing all available
        test configurations for this port."""
        return self._generate_all_test_configurations()

    # FIXME: Belongs on a Platform object.
    def configuration_specifier_macros(self):
        """Ports may provide a way to abbreviate configuration specifiers to conveniently
        refer to them as one term or alias specific values to more generic ones. For example:

        (xp, vista, win7) -> win # Abbreviate all Windows versions into one namesake.
        (lucid) -> linux  # Change specific name of the Linux distro to a more generic term.

        Returns a dictionary, each key representing a macro term ('win', for example),
        and value being a list of valid configuration specifiers (such as ['xp', 'vista', 'win7'])."""
        return {}

    def all_baseline_variants(self):
        """Returns a list of platform names sufficient to cover all the baselines.

        The list should be sorted so that a later platform  will reuse
        an earlier platform's baselines if they are the same (e.g.,
        'snowleopard' should precede 'leopard')."""
        raise NotImplementedError

    def uses_test_expectations_file(self):
        # This is different from checking test_expectations() is None, because
        # some ports have Skipped files which are returned as part of test_expectations().
        for path in self.default_baseline_search_path():
            if self._filesystem.exists(self._filesystem.join(path, 'TestExpectations')):
                return True
        return False

    def warn_if_bug_missing_in_test_expectations(self):
        return False

    def expectations_dict(self, device_type=None):
        """Returns an OrderedDict of name -> expectations strings.
        The names are expected to be (but not required to be) paths in the filesystem.
        If the name is a path, the file can be considered updatable for things like rebaselining,
        so don't use names that are paths if they're not paths.
        Generally speaking the ordering should be files in the filesystem in cascade order
        (TestExpectations followed by Skipped, if the port honors both formats),
        then any built-in expectations (e.g., from compile-time exclusions), then --additional-expectations options."""
        # FIXME: rename this to test_expectations() once all the callers are updated to know about the ordered dict.
        expectations = OrderedDict()

        for path in self.expectations_files(device_type=device_type):
            if self._filesystem.exists(path):
                expectations[path] = self._filesystem.read_text_file(path)

        for path in self.get_option('additional_expectations', []):
            expanded_path = self._filesystem.expanduser(path)
            if self._filesystem.exists(expanded_path):
                _log.debug("reading additional_expectations from path '%s'" % path)
                expectations[path] = self._filesystem.read_text_file(expanded_path)
            else:
                _log.warning("additional_expectations path '%s' does not exist" % path)
        return expectations

    def _port_specific_expectations_files(self, **kwargs):
        # Unlike baseline_search_path, we only want to search [WK2-PORT, PORT-VERSION, PORT] and any directories
        # included via --additional-platform-directory, not the full casade.
        search_paths = [self.port_name]

        non_wk2_name = self.name().replace('-wk2', '')
        if non_wk2_name != self.port_name:
            search_paths.append(non_wk2_name)

        if self.get_option('webkit_test_runner'):
            # Because nearly all of the skipped tests for WebKit 2 are due to cross-platform
            # issues, all wk2 ports share a skipped list under platform/wk2.
            search_paths.extend(["wk2", self._wk2_port_name()])

        search_paths.extend(self.get_option("additional_platform_directory", []))

        return [self._filesystem.join(self._webkit_baseline_path(d), 'TestExpectations') for d in search_paths]

    def expectations_files(self, device_type=None):
        return [self.path_to_generic_test_expectations_file()] + self._port_specific_expectations_files(device_type=device_type)

    def repository_paths(self):
        """Returns a list of (repository_name, repository_path) tuples of its depending code base.
        By default it returns a list that only contains a ('WebKit', <webkitRepositoryPath>) tuple."""

        # We use LayoutTest directory here because webkit_base isn't a part of WebKit repository in Chromium port
        # where turnk isn't checked out as a whole.
        repository_paths = [('WebKit', self.layout_tests_dir())]
        if self.get_option('additional_repository_name') and self.get_option('additional_repository_path'):
            repository_paths += [(self._options.additional_repository_name, self._options.additional_repository_path)]
        return repository_paths

    def allowed_hosts(self):
        return self.get_option("allowed_host", [])

    def internal_feature(self):
        return self.get_option("internal_feature", [])

    def experimental_feature(self):
        return self.get_option("experimental_feature", [])

    def default_configuration(self):
        return self._config.default_configuration()

    #
    # PROTECTED ROUTINES
    #
    # The routines below should only be called by routines in this class
    # or any of its subclasses.
    #

    def _uses_apache(self):
        return True

    # FIXME: This does not belong on the port object.
    @memoized
    def _path_to_apache(self):
        """Returns the full path to the apache binary.

        This is needed only by ports that use the apache_http_server module."""
        # The Apache binary path can vary depending on OS and distribution
        # See http://wiki.apache.org/httpd/DistrosDefaultLayout
        for path in ["/usr/sbin/httpd", "/usr/sbin/apache2", "/usr/bin/httpd"]:
            if self._filesystem.exists(path):
                return path
        _log.error("Could not find apache. Not installed or unknown path.")
        return None

    # FIXME: This belongs on some platform abstraction instead of Port.
    def _is_redhat_based(self):
        return self._filesystem.exists('/etc/redhat-release')

    def _is_debian_based(self):
        return self._filesystem.exists('/etc/debian_version')

    def _is_arch_based(self):
        return self._filesystem.exists('/etc/arch-release')

    def _is_flatpak(self):
        return self._filesystem.exists('/.flatpak-info')

    def _apache_version(self):
        config = self._executive.run_command([self._path_to_apache(), '-v'])
        return re.sub(r'(?:.|\n)*Server version: Apache/(\d+\.\d+)(?:.|\n)*', r'\1', config)

    # We pass sys_platform into this method to make it easy to unit test.
    def _apache_config_file_name_for_platform(self, sys_platform):
        if sys_platform in ['cygwin', 'win32']:
            return 'win-httpd-' + self._apache_version() + '.conf'
        if sys_platform == 'darwin':
            return 'apache' + self._apache_version() + '-darwin-httpd.conf'
        if sys_platform.startswith('linux'):
            if self._is_redhat_based():
                return 'fedora-httpd-' + self._apache_version() + '.conf'
            if self._is_debian_based():
                return 'debian-httpd-' + self._apache_version() + '.conf'
            if self._is_arch_based():
                return 'archlinux-httpd.conf'
            if self._is_flatpak():
                return 'flatpak-httpd.conf'
        # All platforms use apache2 except for CYGWIN (and Mac OS X Tiger and prior, which we no longer support).
        return 'apache' + self._apache_version() + '-httpd.conf'

    def _path_to_apache_config_file(self):
        """Returns the full path to the apache configuration file.

        If the WEBKIT_HTTP_SERVER_CONF_PATH environment variable is set, its
        contents will be used instead.

        This is needed only by ports that use the apache_http_server module."""
        config_file_from_env = os.environ.get('WEBKIT_HTTP_SERVER_CONF_PATH')
        if config_file_from_env:
            if not self._filesystem.exists(config_file_from_env):
                raise IOError('%s was not found on the system' % config_file_from_env)
            return config_file_from_env

        config_file_name = self._apache_config_file_name_for_platform(sys.platform)
        return self._filesystem.join(self.layout_tests_dir(), 'http', 'conf', config_file_name)

    def _build_path(self, *comps):
        root_directory = self.get_option('_cached_root') or self.get_option('root')
        if not root_directory:
            root_directory = self._config.build_directory(self.get_option('configuration'))
            build_directory = self.get_option('build_directory')
            if build_directory:
                root_directory = self._filesystem.join(build_directory, root_directory.split('/')[-1])

            # We take advantage of the behavior that self._options is passed by reference to worker
            # subprocesses to use it as data store to cache the computed root directory path. This
            # avoids making each worker subprocess compute this path again which is slow because of
            # the call to config.build_directory().
            #
            # FIXME: This is like decorating this function with @memoized, but more annoying and fragile;
            # there should be another way to propagate precomputed values to workers without modifying
            # the options list.
            self.set_option('_cached_root', root_directory)

        if sys.platform.startswith('win') or sys.platform == 'cygwin':
            return self._filesystem.join(root_directory, *comps)

        return self._filesystem.join(self._filesystem.abspath(root_directory), *comps)

    def _path_to_driver(self, configuration=None):
        """Returns the full path to the test driver (DumpRenderTree)."""
        local_driver_path = self._build_path(self.driver_name())
        if sys.platform.startswith('win'):
            base = os.path.splitext(local_driver_path)[0]
            local_driver_path = base + ".exe"
        return local_driver_path

    def _driver_tempdir(self, target_host=None):
        host = target_host or self.host
        return host.filesystem.mkdtemp(prefix='{}s-'.format(self.driver_name()))

    def _path_to_user_cache_directory(self, suffix=None):
        return None

    def _path_to_webcore_library(self):
        """Returns the full path to a built copy of WebCore."""
        return None

    def _path_to_helper(self):
        """Returns the full path to the layout_test_helper binary, which
        is used to help configure the system for the test run, or None
        if no helper is needed.

        This is likely only used by start/stop_helper()."""
        return None

    def _path_to_default_image_diff(self):
        """Returns the full path to the default ImageDiff binary, or None if it is not available."""
        return self._build_path('ImageDiff')

    def run_minibrowser(self, args):
        # FIXME: Migrate to webkitpy based run-minibrowser. https://bugs.webkit.org/show_bug.cgi?id=213464
        miniBrowser = self.path_to_script("old-run-minibrowser")
        args.append(self._config.flag_for_configuration(self.get_option('configuration')))
        args.append("--%s" % self.get_option('platform'))
        return self._executive.run_command([miniBrowser] + args, stdout=None, cwd=self.webkit_base(), return_stderr=False, decode_output=False, ignore_errors=True)

    @decorators.Memoize()
    def _path_to_image_diff(self):
        """Returns the full path to the image_diff binary, or None if it is not available.

        This is likely used only by diff_image()"""
        default_image_diff = self._path_to_default_image_diff()
        if self._filesystem.exists(default_image_diff):
            return default_image_diff
        built_image_diff = self._filesystem.join(self._config.build_directory(self.get_option('configuration'), for_host=True), 'ImageDiff')
        _log.debug('ImageDiff not found at {}, using {} instead'.format(default_image_diff, built_image_diff))
        return built_image_diff

    API_TEST_BINARY_NAMES = ['TestWTF', 'TestWebKitAPI']

    def path_to_api_test_binaries(self):
        return {binary: self._build_path(binary) for binary in self.API_TEST_BINARY_NAMES}

    def _path_to_lighttpd(self):
        """Returns the path to the LigHTTPd binary.

        This is needed only by ports that use the http_server.py module."""
        raise NotImplementedError('Port._path_to_lighttpd')

    def _path_to_lighttpd_modules(self):
        """Returns the path to the LigHTTPd modules directory.

        This is needed only by ports that use the http_server.py module."""
        raise NotImplementedError('Port._path_to_lighttpd_modules')

<<<<<<< HEAD
    def _path_to_lighttpd_php(self):
        """Returns the path to the LigHTTPd PHP executable.

        This is needed only by ports that use the http_server.py module."""
        raise NotImplementedError('Port._path_to_lighttpd_php')

    def _path_to_lighttpd_env(self):
        """Returns path to the env executable.

        This is used to run CGI scripts in lighttpd."""
        return "/usr/bin/env"

=======
>>>>>>> 5e04229e
    def _webkit_baseline_path(self, platform):
        """Return the  full path to the top of the baseline tree for a
        given platform."""
        return self._filesystem.join(self.layout_tests_dir(), 'platform', platform)

    # FIXME: Belongs on a Platform object.
    def _generate_all_test_configurations(self):
        """Generates a list of TestConfiguration instances, representing configurations
        for a platform across all OSes, architectures, build and graphics types."""
        raise NotImplementedError('Port._generate_test_configurations')

    def _driver_class(self):
        """Returns the port's driver implementation."""
        return driver.Driver

    def path_to_crash_logs(self):
        raise NotImplementedError

    def _get_crash_log(self, name, pid, stdout, stderr, newer_than, target_host=None):
        name_str = name or '<unknown process name>'
        pid_str = str(pid or '<unknown>')
        stdout_lines = (stdout or '<empty>').decode('utf8', 'replace').splitlines()
        stderr_lines = (stderr or '<empty>').decode('utf8', 'replace').splitlines()
        return (stderr, 'crash log for %s (pid %s):\n%s\n%s\n' % (name_str, pid_str,
            '\n'.join(('STDOUT: ' + l) for l in stdout_lines),
            '\n'.join(('STDERR: ' + l) for l in stderr_lines)))

    def look_for_new_crash_logs(self, crashed_processes, start_time):
        pass

    def look_for_new_samples(self, unresponsive_processes, start_time):
        pass

    def sample_process(self, name, pid, target_host=None):
        pass

    def _in_flatpak_sandbox(self):
        return self._filesystem.exists("/.flatpak-info")

    def _should_use_jhbuild(self):
        if self._in_flatpak_sandbox():
            return False

        suffix = ""
        if self.port_name:
            suffix = self.port_name.upper()
        return self._filesystem.exists(self.path_from_webkit_base('WebKitBuild', 'Dependencies%s' % suffix))

    # FIXME: Eventually we should standarize port naming, and make this method smart enough
    # to use for all port configurations (including architectures, graphics types, etc).
    def _port_flag_for_scripts(self):
        # This is overrriden by ports which need a flag passed to scripts to distinguish the use of that port.
        return None

    # This is modeled after webkitdirs.pm argumentsForConfiguration() from old-run-webkit-tests
    def _arguments_for_configuration(self):
        config_args = []
        config_args.append(self._config.flag_for_configuration(self.get_option('configuration')))
        # FIXME: We may need to add support for passing --32-bit like old-run-webkit-tests had.
        port_flag = self._port_flag_for_scripts()
        if port_flag:
            config_args.append(port_flag)
        return config_args

    def _run_script(self, script_name, args=None, include_configuration_arguments=True, decode_output=True, env=None):
        run_script_command = [self.path_to_script(script_name)]
        if include_configuration_arguments:
            run_script_command.extend(self._arguments_for_configuration())
        if args:
            run_script_command.extend(args)
        output = self._executive.run_command(run_script_command, cwd=self.webkit_base(), decode_output=decode_output, env=env)
        _log.debug('Output of %s:\n%s' % (run_script_command, string_utils.encode(output, target_type=str) if decode_output else output))
        return output

    def _build_driver(self):
        environment = self.host.copy_current_environment()
        env = environment.to_dictionary()

        # FIXME: We build both DumpRenderTree and WebKitTestRunner for WebKitTestRunner runs because
        # DumpRenderTree includes TestNetscapePlugin. It should be factored out into its own project.
        try:
            self._run_script("build-dumprendertree", args=self._build_driver_flags(), env=env)
            if self.get_option('webkit_test_runner'):
                self._run_script("build-webkittestrunner", args=self._build_driver_flags(), env=env)
        except ScriptError as e:
            _log.error(e.message_with_output(output_limit=None))
            return False
        return True

    def _build_api_tests(self, wtf_only=False):
        environment = self.host.copy_current_environment().to_dictionary()
        try:
            self._run_script('build-api-tests', args=(['--wtf-only'] if wtf_only else []) + self._build_driver_flags(), env=environment)
        except ScriptError as e:
            _log.error(e.message_with_output(output_limit=None))
            return False
        return True

    def _build_image_diff(self):
        environment = self.host.copy_current_environment()
        env = environment.to_dictionary()
        try:
            self._run_script("build-imagediff", env=env)
            self._path_to_image_diff.clear()
        except ScriptError as e:
            _log.error(e.message_with_output(output_limit=None))
            return False
        return True

    def _build_driver_flags(self):
        return []

    def test_search_path(self, device_type=None):
        return self.baseline_search_path(device_type=device_type)

    def _tests_for_other_platforms(self, device_type=None):
        # By default we will skip any directory under LayoutTests/platform
        # that isn't in our baseline search path (this mirrors what
        # old-run-webkit-tests does in findTestsToRun()).
        # Note this returns LayoutTests/platform/*, not platform/*/*.
        entries = self._filesystem.glob(self._webkit_baseline_path('*'))
        dirs_to_skip = []
        for entry in entries:
            if self._filesystem.isdir(entry) and entry not in self.test_search_path(device_type=device_type):
                basename = self._filesystem.basename(entry)
                dirs_to_skip.append('platform/%s' % basename)
        return dirs_to_skip

    def _skipped_tests_for_unsupported_features(self, test_list):
        return []

    def _wk2_port_name(self):
        # By current convention, the WebKit2 name is always mac-wk2, win-wk2, not mac-leopard-wk2, etc,
        return "%s-wk2" % self.port_name

    def logging_patterns_to_strip(self):
        return []

    def stderr_patterns_to_strip(self):
        return []

    def logging_detectors_to_strip_text_start(self, test_name):
        return []

    def test_expectations_file_position(self):
        # By default baseline search path schema is i.e. port-wk2 -> wk2 -> port -> generic, so port expectations file is at second to last position.
        return 1

    def did_spawn_worker(self, worker_number):
        # This is overridden by ports that need to do work in the parent process after a worker subprocess is spawned,
        # such as closing file descriptors that were implicitly cloned to the worker.
        pass

    def configuration_for_upload(self, host=None):
        from webkitpy.results.upload import Upload

        configuration = self.test_configuration()
        host = self.host or host

        if self.get_option('guard_malloc'):
            style = 'guard-malloc'
        elif self._config.asan:
            style = 'asan'
        else:
            style = configuration.build_type

        return Upload.create_configuration(
            platform=host.platform.os_name,
            version=str(host.platform.os_version),
            version_name=host.platform.os_version_name(INTERNAL_TABLE) or host.platform.os_version_name(),
            architecture=configuration.architecture,
            style=style,
            sdk=host.platform.build_version(),
            flavor=self.get_option('result_report_flavor'),
            model=self.get_option('model'),
        )

    @memoized
    def commits_for_upload(self):
        from webkitpy.results.upload import Upload

        repos = {}
        if port_config.apple_additions() and getattr(port_config.apple_additions(), 'repos', False):
            repos = {
                name: local.Scm.from_path(pth)
                for name, pth in port_config.apple_additions().repos().items()
            }

        if 'webkit' not in repos:
            try:
                repos['webkit'] = local.Scm.from_path(self.host.filesystem.getcwd())
            except OSError:
                repos['webkit'] = local.Scm.from_path(self.host.filesystem.dirname(__file__))

        commits = []
        for repo_id, repo in repos.items():
            if repo.is_git:
                # Git commits are completely defined locally, so upload the fully defined commit.
                commit = repo.commit()
                commit = commit.Encoder().default(commit)
                commit['repository_id'] = repo_id
                commits.append(commit)

            else:
                # Subversion commits require network requests to become fully defined, so provide partial commits
                # and let the backend handle them.
                commit = repo.commit(include_log=False, include_identifier=False)
                commits.append(Upload.create_commit(
                    repository_id=repo_id,
                    id=str(commit.revision or commit.hash),
                    branch=commit.branch,
                ))
        return commits<|MERGE_RESOLUTION|>--- conflicted
+++ resolved
@@ -1277,21 +1277,6 @@
         This is needed only by ports that use the http_server.py module."""
         raise NotImplementedError('Port._path_to_lighttpd_modules')
 
-<<<<<<< HEAD
-    def _path_to_lighttpd_php(self):
-        """Returns the path to the LigHTTPd PHP executable.
-
-        This is needed only by ports that use the http_server.py module."""
-        raise NotImplementedError('Port._path_to_lighttpd_php')
-
-    def _path_to_lighttpd_env(self):
-        """Returns path to the env executable.
-
-        This is used to run CGI scripts in lighttpd."""
-        return "/usr/bin/env"
-
-=======
->>>>>>> 5e04229e
     def _webkit_baseline_path(self, platform):
         """Return the  full path to the top of the baseline tree for a
         given platform."""
