# Copyright (C) 2011 Google Inc. All rights reserved.
#
# Redistribution and use in source and binary forms, with or without
# modification, are permitted provided that the following conditions are
# met:
#
#     * Redistributions of source code must retain the above copyright
# notice, this list of conditions and the following disclaimer.
#     * Redistributions in binary form must reproduce the above
# copyright notice, this list of conditions and the following disclaimer
# in the documentation and/or other materials provided with the
# distribution.
#     * Neither the name of Google Inc. nor the names of its
# contributors may be used to endorse or promote products derived from
# this software without specific prior written permission.
#
# THIS SOFTWARE IS PROVIDED BY THE COPYRIGHT HOLDERS AND CONTRIBUTORS
# "AS IS" AND ANY EXPRESS OR IMPLIED WARRANTIES, INCLUDING, BUT NOT
# LIMITED TO, THE IMPLIED WARRANTIES OF MERCHANTABILITY AND FITNESS FOR
# A PARTICULAR PURPOSE ARE DISCLAIMED. IN NO EVENT SHALL THE COPYRIGHT
# OWNER OR CONTRIBUTORS BE LIABLE FOR ANY DIRECT, INDIRECT, INCIDENTAL,
# SPECIAL, EXEMPLARY, OR CONSEQUENTIAL DAMAGES (INCLUDING, BUT NOT
# LIMITED TO, PROCUREMENT OF SUBSTITUTE GOODS OR SERVICES; LOSS OF USE,
# DATA, OR PROFITS; OR BUSINESS INTERRUPTION) HOWEVER CAUSED AND ON ANY
# THEORY OF LIABILITY, WHETHER IN CONTRACT, STRICT LIABILITY, OR TORT
# (INCLUDING NEGLIGENCE OR OTHERWISE) ARISING IN ANY WAY OUT OF THE USE
# OF THIS SOFTWARE, EVEN IF ADVISED OF THE POSSIBILITY OF SUCH DAMAGE.

"""A class to help start/stop the lighttpd server used by layout tests."""

import logging
import os
import time

from webkitpy.common.iteration_compatibility import iteritems
from webkitpy.layout_tests.servers import http_server_base


_log = logging.getLogger(__name__)


class Lighttpd(http_server_base.HttpServerBase):

    def __init__(self, port_obj, output_dir, port=None,
                 root=None, run_background=None, additional_dirs=None,
                 layout_tests_dir=None):
        """Args:
          output_dir: the absolute path to the layout test result directory
        """
        # Webkit tests
        http_server_base.HttpServerBase.__init__(self, port_obj)
        self._name = 'lighttpd'
        self._output_dir = output_dir
        self._port = port
        self._root = root
        self._run_background = run_background
        self._additional_dirs = additional_dirs
        if layout_tests_dir:
            self.tests_dir = layout_tests_dir

        self._pid_file = self._filesystem.join(self._runtime_path, '%s.pid' % self._name)

        if self._port:
            self._port = int(self._port)

        self._webkit_tests = os.path.join(self.tests_dir, 'http', 'tests')

        # Self generated certificate for SSL server (for client cert get
        # <base-path>\chrome\test\data\ssl\certs\root_ca_cert.crt)
        self._pem_file = os.path.join(
            os.path.dirname(os.path.abspath(__file__)), 'httpd2.pem')

        # One mapping where we can get to everything
        self.VIRTUALCONFIG = []

        if self._webkit_tests:
            self.VIRTUALCONFIG.extend(
               # Three mappings (one with SSL) for LayoutTests http tests
               [{'port': self.HTTP_SERVER_PORT, 'docroot': self._webkit_tests},
                {'port': self.ALTERNATIVE_HTTP_SERVER_PORT, 'docroot': self._webkit_tests},
                {'port': self.HTTPS_SERVER_PORT, 'docroot': self._webkit_tests,
                 'sslcert': self._pem_file}])

    def _prepare_config(self):
        base_conf_file = self._port_obj.path_from_webkit_base('Tools',
            'Scripts', 'webkitpy', 'layout_tests', 'servers', 'lighttpd.conf')
        out_conf_file = os.path.join(self._output_dir, 'lighttpd.conf')
        time_str = time.asctime()
        access_file_name = "access.log-" + time_str + ".txt"
        access_log = os.path.join(self._output_dir, access_file_name)
        log_file_name = "error.log-" + time_str + ".txt"
        error_log = os.path.join(self._output_dir, log_file_name)

        if self._port_obj.get_option('http_access_log'):
            access_log = self._port_obj.get_option('http_access_log')

        if self._port_obj.get_option('http_error_log'):
            error_log = self._port_obj.get_option('http_error_log')

        # Write out the config
        base_conf = self._filesystem.read_text_file(base_conf_file)

        # FIXME: This should be re-worked so that this block can
        # use with open() instead of a manual file.close() call.
        f = self._filesystem.open_text_file_for_writing(out_conf_file)
        f.write(base_conf)

        # Write out our cgi handlers.  Run perl through env so that it
        # processes the #! line and runs perl with the proper command
        # line arguments. Emulate apache's mod_asis with a cat cgi handler.
<<<<<<< HEAD
        f.write(('cgi.assign = ( ".cgi"  => "%s",\n'
                 '               ".pl"   => "%s",\n'
                 '               ".asis" => "/bin/cat",\n'
                 '               ".php"  => "%s" )\n\n') %
                (self._port_obj._path_to_lighttpd_env(),
                 self._port_obj._path_to_lighttpd_env(),
                 self._port_obj._path_to_lighttpd_php()))
=======
        f.write('cgi.assign = ( ".cgi"  => "/usr/bin/env",\n'
                 '               ".pl"   => "/usr/bin/env",\n'
                 '               ".asis" => "/bin/cat",\n'
                 '               ".py"  => "/bin/python3" )\n\n')
>>>>>>> 5e04229e

        # Setup log files
        f.write(('server.errorlog = "%s"\n'
                 'accesslog.filename = "%s"\n\n') % (error_log, access_log))

        # Setup upload folders. Upload folder is to hold temporary upload files
        # and also POST data. This is used to support XHR layout tests that
        # does POST.
        f.write(('server.upload-dirs = ( "%s" )\n\n') % (self._output_dir))

        # Setup a link to where the js test templates and media resources are stored.
        operator = "="
        for alias in self.aliases():
            f.write(('alias.url %s ( "%s" => "%s" )\n\n') % (operator, alias[0], alias[1]))
            operator = "+="

        if self._additional_dirs:
            for alias, path in iteritems(self._additional_dirs):
                f.write(('alias.url += ( "%s" => "%s" )\n\n') % (alias, path))

        # dump out of virtual host config at the bottom.
        if self._root:
            if self._port:
                # Have both port and root dir.
                mappings = [{'port': self._port, 'docroot': self._root}]
            else:
                # Have only a root dir - set the ports as for LayoutTests.
                # This is used in ui_tests to run http tests against a browser.

                # default set of ports as for LayoutTests but with a
                # specified root.
                mappings = [{'port': self.HTTP_SERVER_PORT, 'docroot': self._root},
                            {'port': self.ALTERNATIVE_HTTP_SERVER_PORT, 'docroot': self._root},
                            {'port': self.HTTPS_SERVER_PORT, 'docroot': self._root,
                             'sslcert': self._pem_file}]
        else:
            mappings = self.VIRTUALCONFIG

        bind_address = '' if self._port_obj.get_option('http_all_addresses') else '127.0.0.1'
        for mapping in mappings:
            ssl_setup = ''
            if 'sslcert' in mapping:
                ssl_setup = ('  ssl.engine = "enable"\n'
                             '  ssl.pemfile = "%s"\n' % mapping['sslcert'])

            f.write(('$SERVER["socket"] == "%s:%d" {\n'
                     '  server.document-root = "%s"\n' +
                     ssl_setup +
                     '}\n\n') % (bind_address, mapping['port'], mapping['docroot']))
        f.close()

        executable = self._port_obj._path_to_lighttpd()
        module_path = self._port_obj._path_to_lighttpd_modules()
        start_cmd = [executable,
                     # Newly written config file
                     '-f', os.path.join(self._output_dir, 'lighttpd.conf'),
                     # Where it can find its module dynamic libraries
                     '-m', module_path]

        if not self._run_background:
            start_cmd.append('-D')  # Don't background.

        # Copy liblightcomp.dylib to /tmp/lighttpd/lib to work around the
        # bug that mod_alias.so loads it from the hard coded path.
        if self._port_obj.host.platform.is_mac():
            tmp_module_path = '/tmp/lighttpd/lib'
            if not self._filesystem.exists(tmp_module_path):
                self._filesystem.maybe_make_directory(tmp_module_path)
            lib_file = 'liblightcomp.dylib'
            self._filesystem.copyfile(self._filesystem.join(module_path, lib_file),
                                      self._filesystem.join(tmp_module_path, lib_file))

        self._start_cmd = start_cmd
        self._env = self._port_obj.setup_environ_for_server('lighttpd')
        self._mappings = mappings

    def _remove_stale_logs(self):
        # Sometimes logs are open in other processes but they should clear eventually.
        for log_prefix in ('access.log-', 'error.log-'):
            try:
                self._remove_log_files(self._output_dir, log_prefix)
            except OSError:
                _log.warning('Failed to remove old %s %s files' % (self._name, log_prefix))

    def _spawn_process(self):
        _log.debug('Starting %s server, cmd="%s"' % (self._name, self._start_cmd))
        self._process = self._executive.popen(self._start_cmd, env=self._env, shell=False, stderr=self._executive.PIPE)
        pid = self._process.pid
        self._filesystem.write_text_file(self._pid_file, str(pid))
        return pid

    def _stop_running_server(self):
        # FIXME: It would be nice if we had a cleaner way of killing this process.
        # Currently we throw away the process object created in _spawn_process,
        # since there doesn't appear to be any way to kill the server any more
        # cleanly using it than just killing the pid, and we need to support
        # killing a pid directly anyway for run-webkit-httpd and run-webkit-websocketserver.
        self._wait_for_action(self._check_and_kill)
        if self._filesystem.exists(self._pid_file):
            self._filesystem.remove(self._pid_file)

    def _check_and_kill(self):
        if self._process is not None:
            self._process.poll()
            if self._process.returncode is not None:
                return True

        if self._executive.check_running_pid(self._pid):
            host = self._port_obj.host
            if host.platform.is_win() and not host.platform.is_cygwin():
                # FIXME: https://bugs.webkit.org/show_bug.cgi?id=106838
                # We need to kill all of the child processes as well as the
                # parent, so we can't use executive.kill_process().
                #
                # If this is actually working, we should figure out a clean API.
                self._executive.run_command(["taskkill.exe", "/f", "/t", "/pid", self._pid], ignore_errors=True)
            else:
                self._executive.kill_process(self._pid)
            return False
        return True

    def _is_server_running_on_all_ports(self):
        if self._process is not None:
            self._process.poll()
            if self._process.returncode is not None:
                _log.debug("Server isn't running at all")
                raise http_server_base.ServerError("Server exited")

        return super(Lighttpd, self)._is_server_running_on_all_ports()<|MERGE_RESOLUTION|>--- conflicted
+++ resolved
@@ -108,20 +108,10 @@
         # Write out our cgi handlers.  Run perl through env so that it
         # processes the #! line and runs perl with the proper command
         # line arguments. Emulate apache's mod_asis with a cat cgi handler.
-<<<<<<< HEAD
-        f.write(('cgi.assign = ( ".cgi"  => "%s",\n'
-                 '               ".pl"   => "%s",\n'
-                 '               ".asis" => "/bin/cat",\n'
-                 '               ".php"  => "%s" )\n\n') %
-                (self._port_obj._path_to_lighttpd_env(),
-                 self._port_obj._path_to_lighttpd_env(),
-                 self._port_obj._path_to_lighttpd_php()))
-=======
         f.write('cgi.assign = ( ".cgi"  => "/usr/bin/env",\n'
                  '               ".pl"   => "/usr/bin/env",\n'
                  '               ".asis" => "/bin/cat",\n'
                  '               ".py"  => "/bin/python3" )\n\n')
->>>>>>> 5e04229e
 
         # Setup log files
         f.write(('server.errorlog = "%s"\n'
