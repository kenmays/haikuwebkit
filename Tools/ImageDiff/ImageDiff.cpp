--- conflicted
+++ resolved
@@ -99,7 +99,6 @@
     _setmode(1, _O_BINARY);
 #endif
 
-<<<<<<< HEAD
 #ifdef __HAIKU__
 	thread_id me = find_thread(NULL);
 	thread_id appthread = spawn_thread(apprunner, "BApplication thread", B_LOW_PRIORITY, &me);
@@ -107,9 +106,6 @@
 	receive_data(&appthread, NULL, 0);
 #endif
 
-    float tolerance = 0.0f;
-=======
->>>>>>> 26fb6cce
     bool verbose = false;
     bool exact = false;
     bool printDifference = false;
