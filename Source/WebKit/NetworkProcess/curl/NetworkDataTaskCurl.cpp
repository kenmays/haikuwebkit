/*
 * Copyright (C) 2018 Sony Interactive Entertainment Inc.
 *
 * Redistribution and use in source and binary forms, with or without
 * modification, are permitted provided that the following conditions
 * are met:
 * 1. Redistributions of source code must retain the above copyright
 *    notice, this list of conditions and the following disclaimer.
 * 2. Redistributions in binary form must reproduce the above copyright
 *    notice, this list of conditions and the following disclaimer in the
 *    documentation and/or other materials provided with the distribution.
 *
 * THIS SOFTWARE IS PROVIDED BY APPLE INC. AND ITS CONTRIBUTORS ``AS IS''
 * AND ANY EXPRESS OR IMPLIED WARRANTIES, INCLUDING, BUT NOT LIMITED TO,
 * THE IMPLIED WARRANTIES OF MERCHANTABILITY AND FITNESS FOR A PARTICULAR
 * PURPOSE ARE DISCLAIMED. IN NO EVENT SHALL APPLE INC. OR ITS CONTRIBUTORS
 * BE LIABLE FOR ANY DIRECT, INDIRECT, INCIDENTAL, SPECIAL, EXEMPLARY, OR
 * CONSEQUENTIAL DAMAGES (INCLUDING, BUT NOT LIMITED TO, PROCUREMENT OF
 * SUBSTITUTE GOODS OR SERVICES; LOSS OF USE, DATA, OR PROFITS; OR BUSINESS
 * INTERRUPTION) HOWEVER CAUSED AND ON ANY THEORY OF LIABILITY, WHETHER IN
 * CONTRACT, STRICT LIABILITY, OR TORT (INCLUDING NEGLIGENCE OR OTHERWISE)
 * ARISING IN ANY WAY OUT OF THE USE OF THIS SOFTWARE, EVEN IF ADVISED OF
 * THE POSSIBILITY OF SUCH DAMAGE.
 */

#include "config.h"
#include "NetworkDataTaskCurl.h"

#include "APIError.h"
#include "AuthenticationChallengeDisposition.h"
#include "AuthenticationManager.h"
#include "Download.h"
#include "NetworkProcess.h"
#include "NetworkSessionCurl.h"
#include "PrivateRelayed.h"
#include "WebErrors.h"
#include <WebCore/AuthenticationChallenge.h>
#include <WebCore/CookieJar.h>
#include <WebCore/CurlRequest.h>
#include <WebCore/NetworkLoadMetrics.h>
#include <WebCore/NetworkStorageSession.h>
#include <WebCore/NotImplemented.h>
#include <WebCore/OriginAccessPatterns.h>
#include <WebCore/ResourceError.h>
#include <WebCore/SameSiteInfo.h>
#include <WebCore/SharedBuffer.h>
#include <WebCore/ShouldRelaxThirdPartyCookieBlocking.h>
#include <WebCore/SynchronousLoaderClient.h>
#include <WebCore/TimingAllowOrigin.h>
#include <pal/text/TextEncoding.h>
#include <wtf/FileSystem.h>

namespace WebKit {

using namespace WebCore;

NetworkDataTaskCurl::NetworkDataTaskCurl(NetworkSession& session, NetworkDataTaskClient& client, const NetworkLoadParameters& parameters)
    : NetworkDataTask(session, client, parameters.request, parameters.storedCredentialsPolicy, parameters.shouldClearReferrerOnHTTPSToHTTPRedirect, parameters.isMainFrameNavigation)
    , m_frameID(parameters.webFrameID)
    , m_pageID(parameters.webPageID)
    , m_shouldRelaxThirdPartyCookieBlocking(parameters.shouldRelaxThirdPartyCookieBlocking)
    , m_sourceOrigin(parameters.sourceOrigin)
{
    auto request = parameters.request;
    auto url = request.url();
    if (m_storedCredentialsPolicy == StoredCredentialsPolicy::Use && url.protocolIsInHTTPFamily()) {
        m_user = url.user();
        m_password = url.password();
        request.removeCredentials();
        url = request.url();

        if (auto* storageSession = m_session->networkStorageSession()) {
            if (m_user.isEmpty() && m_password.isEmpty())
                m_initialCredential = storageSession->credentialStorage().get(m_partition, url);
            else
                storageSession->credentialStorage().set(m_partition, Credential(m_user, m_password, CredentialPersistence::None), url);
        }
    }

    if (shouldBlockCookies(request))
        blockCookies();
    restrictRequestReferrerToOriginIfNeeded(request);

    m_curlRequest = createCurlRequest(WTFMove(request));
    if (!m_initialCredential.isEmpty()) {
        m_curlRequest->setUserPass(m_initialCredential.user(), m_initialCredential.password());
        m_curlRequest->setAuthenticationScheme(ProtectionSpace::AuthenticationScheme::HTTPBasic);
    }
    m_curlRequest->start();
}

NetworkDataTaskCurl::~NetworkDataTaskCurl()
{
    invalidateAndCancel();
}

void NetworkDataTaskCurl::resume()
{
    ASSERT(m_state != State::Running);
    if (m_state == State::Canceling || m_state == State::Completed)
        return;

    m_state = State::Running;

    if (m_curlRequest)
        m_curlRequest->resume();
}

void NetworkDataTaskCurl::cancel()
{
    if (m_state == State::Canceling || m_state == State::Completed)
        return;

    m_state = State::Canceling;

    if (m_curlRequest)
        m_curlRequest->cancel();

    if (isDownload())
        deleteDownloadFile();
}

void NetworkDataTaskCurl::invalidateAndCancel()
{
    cancel();

    if (m_curlRequest)
        m_curlRequest->invalidateClient();
}

NetworkDataTask::State NetworkDataTaskCurl::state() const
{
    return m_state;
}

Ref<CurlRequest> NetworkDataTaskCurl::createCurlRequest(ResourceRequest&& request, RequestStatus status)
{
    if (status == RequestStatus::NewRequest && !m_blockingCookies)
        appendCookieHeader(request);

    // Creates a CurlRequest in suspended state.
    // Then, NetworkDataTaskCurl::resume() will be called and communication resumes.
    const auto captureMetrics = shouldCaptureExtraNetworkLoadMetrics() ? CurlRequest::CaptureNetworkLoadMetrics::Extended : CurlRequest::CaptureNetworkLoadMetrics::Basic;
<<<<<<< HEAD
    return CurlRequest::create(request, *this, CurlRequest::ShouldSuspend::Yes, CurlRequest::EnableMultipart::No, captureMetrics);
=======
    auto curlRequest = CurlRequest::create(request, *this, captureMetrics);

    if (m_session->networkProcess().localhostAliasesForTesting().contains<StringViewHashTranslator>(curlRequest->resourceRequest().url().host()))
        curlRequest->enableLocalhostAlias();

    return curlRequest;
>>>>>>> ec04baed
}

void NetworkDataTaskCurl::curlDidSendData(CurlRequest&, unsigned long long totalBytesSent, unsigned long long totalBytesExpectedToSend)
{
    Ref protectedThis { *this };
    if (state() == State::Canceling || state() == State::Completed || !m_client)
        return;

    m_client->didSendData(totalBytesSent, totalBytesExpectedToSend);
}

void NetworkDataTaskCurl::curlDidReceiveResponse(CurlRequest& request, CurlResponse&& receivedResponse)
{
    Ref protectedThis { *this };
    if (state() == State::Canceling || state() == State::Completed || !m_client)
        return;

    m_response = ResourceResponse(receivedResponse);

    updateNetworkLoadMetrics(receivedResponse.networkLoadMetrics);
    m_response.setDeprecatedNetworkLoadMetrics(Box<NetworkLoadMetrics>::create(WTFMove(receivedResponse.networkLoadMetrics)));

    handleCookieHeaders(request.resourceRequest(), receivedResponse);

    if (m_response.shouldRedirect()) {
        willPerformHTTPRedirection();
        return;
    }

    if (m_response.isUnauthorized() && receivedResponse.availableHttpAuth) {
        tryHttpAuthentication(AuthenticationChallenge(receivedResponse, m_authFailureCount, m_response));
        m_authFailureCount++;
        return;
    }

    if (m_response.isProxyAuthenticationRequired() && receivedResponse.availableProxyAuth) {
        tryProxyAuthentication(AuthenticationChallenge(receivedResponse, 0, m_response));
        return;
    }

    invokeDidReceiveResponse();
}

void NetworkDataTaskCurl::curlDidReceiveData(CurlRequest&, Ref<SharedBuffer>&& buffer)
{
    Ref protectedThis { *this };
    if (state() == State::Canceling || state() == State::Completed || (!m_client && !isDownload()))
        return;

    if (isDownload()) {
        auto* download = m_session->networkProcess().downloadManager().download(m_pendingDownloadID);
        RELEASE_ASSERT(download);
        uint64_t bytesWritten = 0;
        for (auto& segment : buffer.get()) {
            if (-1 == FileSystem::writeToFile(m_downloadDestinationFile, segment.segment->data(), segment.segment->size())) {
                download->didFail(ResourceError(CURLE_WRITE_ERROR, m_response.url()), { });
                invalidateAndCancel();
                return;
            }

            bytesWritten += segment.segment->size();
        }
        download->didReceiveData(bytesWritten, 0, 0);
        return;
    }

    m_client->didReceiveData(buffer.get());
}

void NetworkDataTaskCurl::curlDidComplete(CurlRequest&, NetworkLoadMetrics&& networkLoadMetrics)
{
    if (state() == State::Canceling || state() == State::Completed || (!m_client && !isDownload()))
        return;

    if (isDownload()) {
        auto* download = m_session->networkProcess().downloadManager().download(m_pendingDownloadID);
        RELEASE_ASSERT(download);
        FileSystem::closeFile(m_downloadDestinationFile);
        m_downloadDestinationFile = FileSystem::invalidPlatformFileHandle;
        download->didFinish();
        return;
    }

    updateNetworkLoadMetrics(networkLoadMetrics);

    m_client->didCompleteWithError({ }, WTFMove(networkLoadMetrics));
}

void NetworkDataTaskCurl::curlDidFailWithError(CurlRequest& request, ResourceError&& resourceError, CertificateInfo&& certificateInfo)
{
    if (state() == State::Canceling || state() == State::Completed || (!m_client && !isDownload()))
        return;

    if (resourceError.isCertificationVerificationError()) {
        tryServerTrustEvaluation(AuthenticationChallenge(request.resourceRequest().url(), certificateInfo, resourceError));
        return;
    }

    if (isDownload()) {
        deleteDownloadFile();
        auto* download = m_session->networkProcess().downloadManager().download(m_pendingDownloadID);
        RELEASE_ASSERT(download);
        download->didFail(resourceError, { });
        return;
    }

    m_client->didCompleteWithError(resourceError);
}

bool NetworkDataTaskCurl::shouldRedirectAsGET(const ResourceRequest& request, bool crossOrigin)
{
    if (request.httpMethod() == "GET"_s || request.httpMethod() == "HEAD"_s)
        return false;

    if (!request.url().protocolIsInHTTPFamily())
        return true;

    if (m_response.isSeeOther())
        return true;

    if ((m_response.isMovedPermanently() || m_response.isFound()) && (request.httpMethod() == "POST"_s))
        return true;

    if (crossOrigin && (request.httpMethod() == "DELETE"_s))
        return true;

    return false;
}

void NetworkDataTaskCurl::invokeDidReceiveResponse()
{
    didReceiveResponse(ResourceResponse(m_response), NegotiatedLegacyTLS::No, PrivateRelayed::No, [this, protectedThis = Ref { *this }](PolicyAction policyAction) {
        if (m_state == State::Canceling || m_state == State::Completed)
            return;

        switch (policyAction) {
        case PolicyAction::Use:
            if (m_curlRequest)
                m_curlRequest->completeDidReceiveResponse();
            break;
        case PolicyAction::Ignore:
            invalidateAndCancel();
            break;
        case PolicyAction::Download: {
            m_downloadDestinationFile = FileSystem::openFile(m_pendingDownloadLocation, FileSystem::FileOpenMode::Truncate, FileSystem::FileAccessPermission::All, !m_allowOverwriteDownload);
            if (!FileSystem::isHandleValid(m_downloadDestinationFile)) {
                if (m_client)
                    m_client->didCompleteWithError(ResourceError(CURLE_WRITE_ERROR, m_response.url()));
                invalidateAndCancel();
                return;
            }

            auto& downloadManager = m_session->networkProcess().downloadManager();
            auto download = makeUnique<Download>(downloadManager, m_pendingDownloadID, *this, *m_session, suggestedFilename());
            auto* downloadPtr = download.get();
            downloadManager.dataTaskBecameDownloadTask(m_pendingDownloadID, WTFMove(download));
            downloadPtr->didCreateDestination(m_pendingDownloadLocation);
            if (m_curlRequest)
                m_curlRequest->completeDidReceiveResponse();
            break;
        }
        default:
            notImplemented();
            break;
        }
    });
}

void NetworkDataTaskCurl::willPerformHTTPRedirection()
{
    static const int maxRedirects = 20;

    if (m_redirectCount++ > maxRedirects) {
        m_client->didCompleteWithError(ResourceError(CURLE_TOO_MANY_REDIRECTS, m_response.url()));
        return;
    }

    URL redirectedURL = URL(m_response.url(), m_response.httpHeaderField(HTTPHeaderName::Location));
    if (redirectedURL.protocolIsFile()) {
        m_client->didCompleteWithError(ResourceError(CURLE_FILE_COULDNT_READ_FILE, m_response.url()));
        return;
    }

    ResourceRequest request = m_firstRequest;
    if (!redirectedURL.hasFragmentIdentifier() && request.url().hasFragmentIdentifier())
        redirectedURL.setFragmentIdentifier(request.url().fragmentIdentifier());
    request.setURL(redirectedURL);

    m_hasCrossOriginRedirect = m_hasCrossOriginRedirect || !SecurityOrigin::create(m_response.url())->canRequest(request.url(), WebCore::EmptyOriginAccessPatterns::singleton());

    // Should not set Referer after a redirect from a secure resource to non-secure one.
    if (m_shouldClearReferrerOnHTTPSToHTTPRedirect && !request.url().protocolIs("https"_s) && protocolIs(request.httpReferrer(), "https"_s))
        request.clearHTTPReferrer();

    bool isCrossOrigin = !protocolHostAndPortAreEqual(m_firstRequest.url(), request.url());
    if (!equalLettersIgnoringASCIICase(request.httpMethod(), "get"_s)) {
        // Change request method to GET if change was made during a previous redirection or if current redirection says so.
        if (!request.url().protocolIsInHTTPFamily() || shouldRedirectAsGET(request, isCrossOrigin)) {
            request.setHTTPMethod("GET"_s);
            request.setHTTPBody(nullptr);
            request.clearHTTPContentType();
        }
    }

    bool didChangeCredential = false;
    const auto& url = request.url();
    m_user = url.user();
    m_password = url.password();
    m_lastHTTPMethod = request.httpMethod();
    request.removeCredentials();

    if (isCrossOrigin) {
        // The network layer might carry over some headers from the original request that
        // we want to strip here because the redirect is cross-origin.
        request.clearHTTPAuthorization();
        request.clearHTTPOrigin();
    } else if (m_storedCredentialsPolicy == StoredCredentialsPolicy::Use) {
        // Only consider applying authentication credentials if this is actually a redirect and the redirect
        // URL didn't include credentials of its own.
        if (m_user.isEmpty() && m_password.isEmpty()) {
            if (auto* storageSession = m_session->networkStorageSession()) {
                auto credential = storageSession->credentialStorage().get(m_partition, request.url());
                if (!credential.isEmpty()) {
                    m_initialCredential = credential;
                    didChangeCredential = true;
                }
            }
        }
    }

    if (!m_blockingCookies && shouldBlockCookies(request))
        blockCookies();
    auto response = ResourceResponse(m_response);
    m_client->willPerformHTTPRedirection(WTFMove(response), WTFMove(request), [this, protectedThis = Ref { *this }, didChangeCredential](const ResourceRequest& newRequest) {
        if (newRequest.isNull() || m_state == State::Canceling)
            return;

        if (m_curlRequest)
            m_curlRequest->cancel();

        auto requestCopy = newRequest;
        restrictRequestReferrerToOriginIfNeeded(requestCopy);
        m_curlRequest = createCurlRequest(WTFMove(requestCopy));
        if (didChangeCredential && !m_initialCredential.isEmpty()) {
            m_curlRequest->setUserPass(m_initialCredential.user(), m_initialCredential.password());
            m_curlRequest->setAuthenticationScheme(ProtectionSpace::AuthenticationScheme::HTTPBasic);
        }
        m_curlRequest->start();

        if (m_state != State::Suspended) {
            m_state = State::Suspended;
            resume();
        }
    });
}

void NetworkDataTaskCurl::tryHttpAuthentication(AuthenticationChallenge&& challenge)
{
    if (!m_user.isNull() && !m_password.isNull()) {
        auto persistence = m_storedCredentialsPolicy == WebCore::StoredCredentialsPolicy::Use ? WebCore::CredentialPersistence::ForSession : WebCore::CredentialPersistence::None;
        restartWithCredential(challenge.protectionSpace(), Credential(m_user, m_password, persistence));
        m_user = String();
        m_password = String();
        return;
    }

    if (m_storedCredentialsPolicy == StoredCredentialsPolicy::Use) {
        if (!m_initialCredential.isEmpty() || challenge.previousFailureCount()) {
            // The stored credential wasn't accepted, stop using it. There is a race condition
            // here, since a different credential might have already been stored by another
            // NetworkDataTask, but the observable effect should be very minor, if any.
            if (auto* storageSession = m_session->networkStorageSession())
                storageSession->credentialStorage().remove(m_partition, challenge.protectionSpace());
        }

        if (!challenge.previousFailureCount()) {
            if (auto* storageSession = m_session->networkStorageSession()) {
                auto credential = storageSession->credentialStorage().get(m_partition, challenge.protectionSpace());
                if (!credential.isEmpty() && credential != m_initialCredential) {
                    ASSERT(credential.persistence() == CredentialPersistence::None);
                    if (challenge.failureResponse().isUnauthorized()) {
                        // Store the credential back, possibly adding it as a default for this directory.
                        storageSession->credentialStorage().set(m_partition, credential, challenge.protectionSpace(), challenge.failureResponse().url());
                    }
                    restartWithCredential(challenge.protectionSpace(), credential);
                    return;
                }
            }
        }
    }

    m_client->didReceiveChallenge(AuthenticationChallenge(challenge), NegotiatedLegacyTLS::No, [this, protectedThis = Ref { *this }, challenge](AuthenticationChallengeDisposition disposition, const Credential& credential) {
        if (m_state == State::Canceling || m_state == State::Completed)
            return;

        if (disposition == AuthenticationChallengeDisposition::Cancel) {
            cancel();
            m_client->didCompleteWithError(cancelledError(m_curlRequest->resourceRequest()));
            return;
        }

        if (disposition == AuthenticationChallengeDisposition::UseCredential && !credential.isEmpty()) {
            if (m_storedCredentialsPolicy == StoredCredentialsPolicy::Use && (credential.persistence() == CredentialPersistence::ForSession || credential.persistence() == CredentialPersistence::Permanent)) {
                if (auto* storageSession = m_session->networkStorageSession())
                    storageSession->credentialStorage().set(m_partition, credential, challenge.protectionSpace(), challenge.failureResponse().url());
            }

            restartWithCredential(challenge.protectionSpace(), credential);
            return;
        }

        invokeDidReceiveResponse();
    });
}

void NetworkDataTaskCurl::tryProxyAuthentication(WebCore::AuthenticationChallenge&& challenge)
{
    m_client->didReceiveChallenge(AuthenticationChallenge(challenge), NegotiatedLegacyTLS::No, [this, protectedThis = Ref { *this }, challenge](AuthenticationChallengeDisposition disposition, const Credential& credential) {
        if (m_state == State::Canceling || m_state == State::Completed)
            return;

        if (disposition == AuthenticationChallengeDisposition::Cancel) {
            cancel();
            m_client->didCompleteWithError(cancelledError(m_curlRequest->resourceRequest()));
            return;
        }

        if (disposition == AuthenticationChallengeDisposition::UseCredential && !credential.isEmpty()) {
            CurlContext::singleton().setProxyUserPass(credential.user(), credential.password());
            CurlContext::singleton().setDefaultProxyAuthMethod();

            auto requestCredential = m_curlRequest ? Credential(m_curlRequest->user(), m_curlRequest->password(), CredentialPersistence::None) : Credential();
            restartWithCredential(challenge.protectionSpace(), requestCredential);
            return;
        }

        invokeDidReceiveResponse();
    });
}

void NetworkDataTaskCurl::tryServerTrustEvaluation(AuthenticationChallenge&& challenge)
{
    m_client->didReceiveChallenge(AuthenticationChallenge(challenge), NegotiatedLegacyTLS::No, [this, protectedThis = Ref { *this }, challenge](AuthenticationChallengeDisposition disposition, const Credential& credential) {
        if (m_state == State::Canceling || m_state == State::Completed)
            return;

        if (disposition == AuthenticationChallengeDisposition::UseCredential && !credential.isEmpty()) {
            auto requestCredential = m_curlRequest ? Credential(m_curlRequest->user(), m_curlRequest->password(), CredentialPersistence::None) : Credential();
            restartWithCredential(challenge.protectionSpace(), requestCredential);
            return;
        }

        cancel();
        m_client->didCompleteWithError(challenge.error());
    });
}

void NetworkDataTaskCurl::restartWithCredential(const ProtectionSpace& protectionSpace, const Credential& credential)
{
    ASSERT(m_curlRequest);

    auto previousRequest = m_curlRequest->resourceRequest();
    auto shouldDisableServerTrustEvaluation = protectionSpace.authenticationScheme() == ProtectionSpace::AuthenticationScheme::ServerTrustEvaluationRequested || m_curlRequest->isServerTrustEvaluationDisabled();
    m_curlRequest->cancel();

    m_curlRequest = createCurlRequest(WTFMove(previousRequest), RequestStatus::ReusedRequest);
    m_curlRequest->setAuthenticationScheme(protectionSpace.authenticationScheme());
    m_curlRequest->setUserPass(credential.user(), credential.password());
    if (shouldDisableServerTrustEvaluation)
        m_curlRequest->disableServerTrustEvaluation();
    m_curlRequest->start();

    if (m_state != State::Suspended) {
        m_state = State::Suspended;
        resume();
    }
}

void NetworkDataTaskCurl::appendCookieHeader(WebCore::ResourceRequest& request)
{
    if (auto* storageSession = m_session->networkStorageSession()) {
        auto includeSecureCookies = request.url().protocolIs("https"_s) ? IncludeSecureCookies::Yes : IncludeSecureCookies::No;
        auto cookieHeaderField = storageSession->cookieRequestHeaderFieldValue(request.firstPartyForCookies(), WebCore::SameSiteInfo::create(request), request.url(), std::nullopt, std::nullopt, includeSecureCookies, ApplyTrackingPrevention::Yes, WebCore::ShouldRelaxThirdPartyCookieBlocking::No).first;
        if (!cookieHeaderField.isEmpty())
            request.addHTTPHeaderField(HTTPHeaderName::Cookie, cookieHeaderField);
    }
}

void NetworkDataTaskCurl::handleCookieHeaders(const WebCore::ResourceRequest& request, const CurlResponse& response)
{
    static constexpr auto setCookieHeader = "set-cookie: "_s;

    if (auto* storageSession = m_session->networkStorageSession()) {
        for (auto header : response.headers) {
            if (header.startsWithIgnoringASCIICase(setCookieHeader)) {
                String setCookieString = header.right(header.length() - setCookieHeader.length());
                storageSession->setCookiesFromHTTPResponse(request.firstPartyForCookies(), response.url, setCookieString);
            }
        }
    }
}

void NetworkDataTaskCurl::blockCookies()
{
    m_blockingCookies = true;
}

void NetworkDataTaskCurl::unblockCookies()
{
    m_blockingCookies = false;
}

bool NetworkDataTaskCurl::shouldBlockCookies(const WebCore::ResourceRequest& request)
{
    bool shouldBlockCookies = m_storedCredentialsPolicy == WebCore::StoredCredentialsPolicy::EphemeralStateless;

    if (!shouldBlockCookies && m_session->networkStorageSession())
        shouldBlockCookies = m_session->networkStorageSession()->shouldBlockCookies(request, m_frameID, m_pageID, m_shouldRelaxThirdPartyCookieBlocking);

    if (shouldBlockCookies)
        return true;
    return false;
}

bool NetworkDataTaskCurl::isThirdPartyRequest(const WebCore::ResourceRequest& request)
{
    return !WebCore::areRegistrableDomainsEqual(request.url(), request.firstPartyForCookies());
}

void NetworkDataTaskCurl::updateNetworkLoadMetrics(WebCore::NetworkLoadMetrics& networkLoadMetrics)
{
    if (!m_startTime)
        m_startTime = networkLoadMetrics.fetchStart;

    if (!m_failsTAOCheck) {
        RefPtr<SecurityOrigin> origin = isTopLevelNavigation() ? SecurityOrigin::create(firstRequest().url()) : m_sourceOrigin;
        if (origin)
            m_failsTAOCheck = !passesTimingAllowOriginCheck(m_response, *origin);
    }

    networkLoadMetrics.redirectStart = m_startTime;
    networkLoadMetrics.redirectCount = m_redirectCount;
    networkLoadMetrics.failsTAOCheck = m_failsTAOCheck;
    networkLoadMetrics.hasCrossOriginRedirect = m_hasCrossOriginRedirect;
}

void NetworkDataTaskCurl::setPendingDownloadLocation(const String& filename, SandboxExtension::Handle&& sandboxExtensionHandle, bool allowOverwrite)
{
    NetworkDataTask::setPendingDownloadLocation(filename, WTFMove(sandboxExtensionHandle), allowOverwrite);
    m_allowOverwriteDownload = allowOverwrite;
}

String NetworkDataTaskCurl::suggestedFilename() const
{
    if (!m_suggestedFilename.isEmpty())
        return m_suggestedFilename;

    String suggestedFilename = m_response.suggestedFilename();
    if (!suggestedFilename.isEmpty())
        return suggestedFilename;

    return PAL::decodeURLEscapeSequences(m_response.url().lastPathComponent());
}

void NetworkDataTaskCurl::deleteDownloadFile()
{
    if (FileSystem::isHandleValid(m_downloadDestinationFile)) {
        FileSystem::closeFile(m_downloadDestinationFile);
        FileSystem::deleteFile(m_pendingDownloadLocation);
        m_downloadDestinationFile = FileSystem::invalidPlatformFileHandle;
    }
}

} // namespace WebKit<|MERGE_RESOLUTION|>--- conflicted
+++ resolved
@@ -141,16 +141,12 @@
     // Creates a CurlRequest in suspended state.
     // Then, NetworkDataTaskCurl::resume() will be called and communication resumes.
     const auto captureMetrics = shouldCaptureExtraNetworkLoadMetrics() ? CurlRequest::CaptureNetworkLoadMetrics::Extended : CurlRequest::CaptureNetworkLoadMetrics::Basic;
-<<<<<<< HEAD
-    return CurlRequest::create(request, *this, CurlRequest::ShouldSuspend::Yes, CurlRequest::EnableMultipart::No, captureMetrics);
-=======
-    auto curlRequest = CurlRequest::create(request, *this, captureMetrics);
+    auto curlRequest = CurlRequest::create(request, *this, CurlRequest::ShouldSuspend::Yes, CurlRequest::EnableMultipart::No, captureMetrics);
 
     if (m_session->networkProcess().localhostAliasesForTesting().contains<StringViewHashTranslator>(curlRequest->resourceRequest().url().host()))
         curlRequest->enableLocalhostAlias();
 
     return curlRequest;
->>>>>>> ec04baed
 }
 
 void NetworkDataTaskCurl::curlDidSendData(CurlRequest&, unsigned long long totalBytesSent, unsigned long long totalBytesExpectedToSend)
