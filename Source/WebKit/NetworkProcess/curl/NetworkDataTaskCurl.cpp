/*
 * Copyright (C) 2018 Sony Interactive Entertainment Inc.
 *
 * Redistribution and use in source and binary forms, with or without
 * modification, are permitted provided that the following conditions
 * are met:
 * 1. Redistributions of source code must retain the above copyright
 *    notice, this list of conditions and the following disclaimer.
 * 2. Redistributions in binary form must reproduce the above copyright
 *    notice, this list of conditions and the following disclaimer in the
 *    documentation and/or other materials provided with the distribution.
 *
 * THIS SOFTWARE IS PROVIDED BY APPLE INC. AND ITS CONTRIBUTORS ``AS IS''
 * AND ANY EXPRESS OR IMPLIED WARRANTIES, INCLUDING, BUT NOT LIMITED TO,
 * THE IMPLIED WARRANTIES OF MERCHANTABILITY AND FITNESS FOR A PARTICULAR
 * PURPOSE ARE DISCLAIMED. IN NO EVENT SHALL APPLE INC. OR ITS CONTRIBUTORS
 * BE LIABLE FOR ANY DIRECT, INDIRECT, INCIDENTAL, SPECIAL, EXEMPLARY, OR
 * CONSEQUENTIAL DAMAGES (INCLUDING, BUT NOT LIMITED TO, PROCUREMENT OF
 * SUBSTITUTE GOODS OR SERVICES; LOSS OF USE, DATA, OR PROFITS; OR BUSINESS
 * INTERRUPTION) HOWEVER CAUSED AND ON ANY THEORY OF LIABILITY, WHETHER IN
 * CONTRACT, STRICT LIABILITY, OR TORT (INCLUDING NEGLIGENCE OR OTHERWISE)
 * ARISING IN ANY WAY OUT OF THE USE OF THIS SOFTWARE, EVEN IF ADVISED OF
 * THE POSSIBILITY OF SUCH DAMAGE.
 */

#include "config.h"
#include "NetworkDataTaskCurl.h"

#include "APIError.h"
#include "AuthenticationChallengeDisposition.h"
#include "AuthenticationManager.h"
#include "DataReference.h"
#include "Download.h"
#include "NetworkProcess.h"
#include "NetworkSessionCurl.h"
#include "PrivateRelayed.h"
#include "WebErrors.h"
#include <WebCore/AuthenticationChallenge.h>
#include <WebCore/CookieJar.h>
#include <WebCore/CurlRequest.h>
#include <WebCore/NetworkLoadMetrics.h>
#include <WebCore/NetworkStorageSession.h>
#include <WebCore/NotImplemented.h>
#include <WebCore/OriginAccessPatterns.h>
#include <WebCore/ResourceError.h>
#include <WebCore/SameSiteInfo.h>
#include <WebCore/SharedBuffer.h>
#include <WebCore/ShouldRelaxThirdPartyCookieBlocking.h>
#include <WebCore/SynchronousLoaderClient.h>
#include <WebCore/TimingAllowOrigin.h>
#include <pal/text/TextEncoding.h>
#include <wtf/FileSystem.h>

namespace WebKit {

using namespace WebCore;

NetworkDataTaskCurl::NetworkDataTaskCurl(NetworkSession& session, NetworkDataTaskClient& client, const NetworkLoadParameters& parameters)
    : NetworkDataTask(session, client, parameters.request, parameters.storedCredentialsPolicy, parameters.shouldClearReferrerOnHTTPSToHTTPRedirect, parameters.isMainFrameNavigation)
    , m_frameID(parameters.webFrameID)
    , m_pageID(parameters.webPageID)
    , m_shouldRelaxThirdPartyCookieBlocking(parameters.shouldRelaxThirdPartyCookieBlocking)
    , m_sourceOrigin(parameters.sourceOrigin)
{
    auto request = parameters.request;
    if (request.url().protocolIsInHTTPFamily()) {
        if (m_storedCredentialsPolicy == StoredCredentialsPolicy::Use) {
            auto url = request.url();
            m_user = url.user();
            m_password = url.password();
            request.removeCredentials();

            if (m_user.isEmpty() && m_password.isEmpty())
                m_initialCredential = m_session->networkStorageSession()->credentialStorage().get(m_partition, request.url());
            else
                m_session->networkStorageSession()->credentialStorage().set(m_partition, Credential(m_user, m_password, CredentialPersistenceNone), request.url());
        }
    }

#if ENABLE(TRACKING_PREVENTION)
    if (shouldBlockCookies(request))
        blockCookies();
#endif
    restrictRequestReferrerToOriginIfNeeded(request);

    m_curlRequest = createCurlRequest(WTFMove(request));
    if (!m_initialCredential.isEmpty()) {
        m_curlRequest->setUserPass(m_initialCredential.user(), m_initialCredential.password());
        m_curlRequest->setAuthenticationScheme(ProtectionSpace::AuthenticationScheme::HTTPBasic);
    }
    m_curlRequest->start();
}

NetworkDataTaskCurl::~NetworkDataTaskCurl()
{
    invalidateAndCancel();
}

void NetworkDataTaskCurl::resume()
{
    ASSERT(m_state != State::Running);
    if (m_state == State::Canceling || m_state == State::Completed)
        return;

    m_state = State::Running;

    if (m_curlRequest)
        m_curlRequest->resume();
}

void NetworkDataTaskCurl::cancel()
{
    if (m_state == State::Canceling || m_state == State::Completed)
        return;

    m_state = State::Canceling;

    if (m_curlRequest)
        m_curlRequest->cancel();

    if (isDownload())
        deleteDownloadFile();
}

void NetworkDataTaskCurl::invalidateAndCancel()
{
    cancel();

    if (m_curlRequest)
        m_curlRequest->invalidateClient();
}

NetworkDataTask::State NetworkDataTaskCurl::state() const
{
    return m_state;
}

Ref<CurlRequest> NetworkDataTaskCurl::createCurlRequest(ResourceRequest&& request, RequestStatus status)
{
    if (status == RequestStatus::NewRequest && !m_blockingCookies)
        appendCookieHeader(request);

    // Creates a CurlRequest in suspended state.
    // Then, NetworkDataTaskCurl::resume() will be called and communication resumes.
    const auto captureMetrics = shouldCaptureExtraNetworkLoadMetrics() ? CurlRequest::CaptureNetworkLoadMetrics::Extended : CurlRequest::CaptureNetworkLoadMetrics::Basic;
<<<<<<< HEAD
    return CurlRequest::create(request, *this, CurlRequest::ShouldSuspend::Yes, CurlRequest::EnableMultipart::No, captureMetrics);
=======
    return CurlRequest::create(request, *this, captureMetrics);
>>>>>>> c33e776c
}

void NetworkDataTaskCurl::curlDidSendData(CurlRequest&, unsigned long long totalBytesSent, unsigned long long totalBytesExpectedToSend)
{
    Ref protectedThis { *this };
    if (state() == State::Canceling || state() == State::Completed || !m_client)
        return;

    m_client->didSendData(totalBytesSent, totalBytesExpectedToSend);
}

void NetworkDataTaskCurl::curlDidReceiveResponse(CurlRequest& request, CurlResponse&& receivedResponse)
{
    Ref protectedThis { *this };
    if (state() == State::Canceling || state() == State::Completed || !m_client)
        return;

    m_response = ResourceResponse(receivedResponse);

    updateNetworkLoadMetrics(receivedResponse.networkLoadMetrics);
    m_response.setDeprecatedNetworkLoadMetrics(Box<NetworkLoadMetrics>::create(WTFMove(receivedResponse.networkLoadMetrics)));

    handleCookieHeaders(request.resourceRequest(), receivedResponse);

    if (m_response.shouldRedirect()) {
        willPerformHTTPRedirection();
        return;
    }

    if (m_response.isUnauthorized() && receivedResponse.availableHttpAuth) {
        tryHttpAuthentication(AuthenticationChallenge(receivedResponse, m_authFailureCount, m_response));
        m_authFailureCount++;
        return;
    }

    if (m_response.isProxyAuthenticationRequired() && receivedResponse.availableProxyAuth) {
        tryProxyAuthentication(AuthenticationChallenge(receivedResponse, 0, m_response));
        return;
    }

    invokeDidReceiveResponse();
}

void NetworkDataTaskCurl::curlDidReceiveData(CurlRequest&, Ref<SharedBuffer>&& buffer)
{
    Ref protectedThis { *this };
    if (state() == State::Canceling || state() == State::Completed || (!m_client && !isDownload()))
        return;

    if (isDownload()) {
        auto* download = m_session->networkProcess().downloadManager().download(m_pendingDownloadID);
        RELEASE_ASSERT(download);
        uint64_t bytesWritten = 0;
        for (auto& segment : buffer.get()) {
            if (-1 == FileSystem::writeToFile(m_downloadDestinationFile, segment.segment->data(), segment.segment->size())) {
                download->didFail(ResourceError(CURLE_WRITE_ERROR, m_response.url()), IPC::DataReference());
                invalidateAndCancel();
                return;
            }

            bytesWritten += segment.segment->size();
        }
        download->didReceiveData(bytesWritten, 0, 0);
        return;
    }

    m_client->didReceiveData(buffer.get());
}

void NetworkDataTaskCurl::curlDidComplete(CurlRequest&, NetworkLoadMetrics&& networkLoadMetrics)
{
    if (state() == State::Canceling || state() == State::Completed || (!m_client && !isDownload()))
        return;

    if (isDownload()) {
        auto* download = m_session->networkProcess().downloadManager().download(m_pendingDownloadID);
        RELEASE_ASSERT(download);
        FileSystem::closeFile(m_downloadDestinationFile);
        m_downloadDestinationFile = FileSystem::invalidPlatformFileHandle;
        download->didFinish();
        return;
    }

    updateNetworkLoadMetrics(networkLoadMetrics);

    m_client->didCompleteWithError({ }, WTFMove(networkLoadMetrics));
}

void NetworkDataTaskCurl::curlDidFailWithError(CurlRequest& request, ResourceError&& resourceError, CertificateInfo&& certificateInfo)
{
    if (state() == State::Canceling || state() == State::Completed || (!m_client && !isDownload()))
        return;

    if (resourceError.isCertificationVerificationError()) {
        tryServerTrustEvaluation(AuthenticationChallenge(request.resourceRequest().url(), certificateInfo, resourceError));
        return;
    }

    if (isDownload()) {
        deleteDownloadFile();
        auto* download = m_session->networkProcess().downloadManager().download(m_pendingDownloadID);
        RELEASE_ASSERT(download);
        download->didFail(resourceError, IPC::DataReference());
        return;
    }

    m_client->didCompleteWithError(resourceError);
}

bool NetworkDataTaskCurl::shouldRedirectAsGET(const ResourceRequest& request, bool crossOrigin)
{
    if (request.httpMethod() == "GET"_s || request.httpMethod() == "HEAD"_s)
        return false;

    if (!request.url().protocolIsInHTTPFamily())
        return true;

    if (m_response.isSeeOther())
        return true;

    if ((m_response.isMovedPermanently() || m_response.isFound()) && (request.httpMethod() == "POST"_s))
        return true;

    if (crossOrigin && (request.httpMethod() == "DELETE"_s))
        return true;

    return false;
}

void NetworkDataTaskCurl::invokeDidReceiveResponse()
{
    didReceiveResponse(ResourceResponse(m_response), NegotiatedLegacyTLS::No, PrivateRelayed::No, [this, protectedThis = Ref { *this }](PolicyAction policyAction) {
        if (m_state == State::Canceling || m_state == State::Completed)
            return;

        switch (policyAction) {
        case PolicyAction::Use:
            if (m_curlRequest)
                m_curlRequest->completeDidReceiveResponse();
            break;
        case PolicyAction::Ignore:
            invalidateAndCancel();
            break;
        case PolicyAction::Download: {
            m_downloadDestinationFile = FileSystem::openFile(m_pendingDownloadLocation, FileSystem::FileOpenMode::Truncate, FileSystem::FileAccessPermission::All, !m_allowOverwriteDownload);
            if (!FileSystem::isHandleValid(m_downloadDestinationFile)) {
                if (m_client)
                    m_client->didCompleteWithError(ResourceError(CURLE_WRITE_ERROR, m_response.url()));
                invalidateAndCancel();
                return;
            }

            auto& downloadManager = m_session->networkProcess().downloadManager();
            auto download = makeUnique<Download>(downloadManager, m_pendingDownloadID, *this, *m_session, suggestedFilename());
            auto* downloadPtr = download.get();
            downloadManager.dataTaskBecameDownloadTask(m_pendingDownloadID, WTFMove(download));
            downloadPtr->didCreateDestination(m_pendingDownloadLocation);
            if (m_curlRequest)
                m_curlRequest->completeDidReceiveResponse();
            break;
        }
        default:
            notImplemented();
            break;
        }
    });
}

void NetworkDataTaskCurl::willPerformHTTPRedirection()
{
    static const int maxRedirects = 20;

    if (m_redirectCount++ > maxRedirects) {
        m_client->didCompleteWithError(ResourceError(CURLE_TOO_MANY_REDIRECTS, m_response.url()));
        return;
    }

    URL redirectedURL = URL(m_response.url(), m_response.httpHeaderField(HTTPHeaderName::Location));
    if (redirectedURL.protocolIsFile()) {
        m_client->didCompleteWithError(ResourceError(CURLE_FILE_COULDNT_READ_FILE, m_response.url()));
        return;
    }

    ResourceRequest request = m_firstRequest;
    if (!redirectedURL.hasFragmentIdentifier() && request.url().hasFragmentIdentifier())
        redirectedURL.setFragmentIdentifier(request.url().fragmentIdentifier());
    request.setURL(redirectedURL);

    m_hasCrossOriginRedirect = m_hasCrossOriginRedirect || !SecurityOrigin::create(m_response.url())->canRequest(request.url(), WebCore::EmptyOriginAccessPatterns::singleton());

    // Should not set Referer after a redirect from a secure resource to non-secure one.
    if (m_shouldClearReferrerOnHTTPSToHTTPRedirect && !request.url().protocolIs("https"_s) && protocolIs(request.httpReferrer(), "https"_s))
        request.clearHTTPReferrer();

    bool isCrossOrigin = !protocolHostAndPortAreEqual(m_firstRequest.url(), request.url());
    if (!equalLettersIgnoringASCIICase(request.httpMethod(), "get"_s)) {
        // Change request method to GET if change was made during a previous redirection or if current redirection says so.
        if (!request.url().protocolIsInHTTPFamily() || shouldRedirectAsGET(request, isCrossOrigin)) {
            request.setHTTPMethod("GET"_s);
            request.setHTTPBody(nullptr);
            request.clearHTTPContentType();
        }
    }

    bool didChangeCredential = false;
    const auto& url = request.url();
    m_user = url.user();
    m_password = url.password();
    m_lastHTTPMethod = request.httpMethod();
    request.removeCredentials();

    if (isCrossOrigin) {
        // The network layer might carry over some headers from the original request that
        // we want to strip here because the redirect is cross-origin.
        request.clearHTTPAuthorization();
        request.clearHTTPOrigin();
    } else if (m_storedCredentialsPolicy == StoredCredentialsPolicy::Use) {
        // Only consider applying authentication credentials if this is actually a redirect and the redirect
        // URL didn't include credentials of its own.
        if (m_user.isEmpty() && m_password.isEmpty()) {
            auto credential = m_session->networkStorageSession()->credentialStorage().get(m_partition, request.url());
            if (!credential.isEmpty()) {
                m_initialCredential = credential;
                didChangeCredential = true;
            }
        }
    }

#if ENABLE(TRACKING_PREVENTION)
    if (!m_blockingCookies && shouldBlockCookies(request))
        blockCookies();
#endif
    auto response = ResourceResponse(m_response);
    m_client->willPerformHTTPRedirection(WTFMove(response), WTFMove(request), [this, protectedThis = Ref { *this }, didChangeCredential](const ResourceRequest& newRequest) {
        if (newRequest.isNull() || m_state == State::Canceling)
            return;

        if (m_curlRequest)
            m_curlRequest->cancel();

        auto requestCopy = newRequest;
        restrictRequestReferrerToOriginIfNeeded(requestCopy);
        m_curlRequest = createCurlRequest(WTFMove(requestCopy));
        if (didChangeCredential && !m_initialCredential.isEmpty()) {
            m_curlRequest->setUserPass(m_initialCredential.user(), m_initialCredential.password());
            m_curlRequest->setAuthenticationScheme(ProtectionSpace::AuthenticationScheme::HTTPBasic);
        }
        m_curlRequest->start();

        if (m_state != State::Suspended) {
            m_state = State::Suspended;
            resume();
        }
    });
}

void NetworkDataTaskCurl::tryHttpAuthentication(AuthenticationChallenge&& challenge)
{
    if (!m_user.isNull() && !m_password.isNull()) {
        auto persistence = m_storedCredentialsPolicy == WebCore::StoredCredentialsPolicy::Use ? WebCore::CredentialPersistenceForSession : WebCore::CredentialPersistenceNone;
        restartWithCredential(challenge.protectionSpace(), Credential(m_user, m_password, persistence));
        m_user = String();
        m_password = String();
        return;
    }

    if (m_storedCredentialsPolicy == StoredCredentialsPolicy::Use) {
        if (!m_initialCredential.isEmpty() || challenge.previousFailureCount()) {
            // The stored credential wasn't accepted, stop using it. There is a race condition
            // here, since a different credential might have already been stored by another
            // NetworkDataTask, but the observable effect should be very minor, if any.
            m_session->networkStorageSession()->credentialStorage().remove(m_partition, challenge.protectionSpace());
        }

        if (!challenge.previousFailureCount()) {
            auto credential = m_session->networkStorageSession()->credentialStorage().get(m_partition, challenge.protectionSpace());
            if (!credential.isEmpty() && credential != m_initialCredential) {
                ASSERT(credential.persistence() == CredentialPersistenceNone);
                if (challenge.failureResponse().isUnauthorized()) {
                    // Store the credential back, possibly adding it as a default for this directory.
                    m_session->networkStorageSession()->credentialStorage().set(m_partition, credential, challenge.protectionSpace(), challenge.failureResponse().url());
                }
                restartWithCredential(challenge.protectionSpace(), credential);
                return;
            }
        }
    }

    m_client->didReceiveChallenge(AuthenticationChallenge(challenge), NegotiatedLegacyTLS::No, [this, protectedThis = Ref { *this }, challenge](AuthenticationChallengeDisposition disposition, const Credential& credential) {
        if (m_state == State::Canceling || m_state == State::Completed)
            return;

        if (disposition == AuthenticationChallengeDisposition::Cancel) {
            cancel();
            m_client->didCompleteWithError(cancelledError(m_curlRequest->resourceRequest()));
            return;
        }

        if (disposition == AuthenticationChallengeDisposition::UseCredential && !credential.isEmpty()) {
            if (m_storedCredentialsPolicy == StoredCredentialsPolicy::Use) {
                if (credential.persistence() == CredentialPersistenceForSession || credential.persistence() == CredentialPersistencePermanent)
                    m_session->networkStorageSession()->credentialStorage().set(m_partition, credential, challenge.protectionSpace(), challenge.failureResponse().url());
            }

            restartWithCredential(challenge.protectionSpace(), credential);
            return;
        }

        invokeDidReceiveResponse();
    });
}

void NetworkDataTaskCurl::tryProxyAuthentication(WebCore::AuthenticationChallenge&& challenge)
{
    m_client->didReceiveChallenge(AuthenticationChallenge(challenge), NegotiatedLegacyTLS::No, [this, protectedThis = Ref { *this }, challenge](AuthenticationChallengeDisposition disposition, const Credential& credential) {
        if (m_state == State::Canceling || m_state == State::Completed)
            return;

        if (disposition == AuthenticationChallengeDisposition::Cancel) {
            cancel();
            m_client->didCompleteWithError(cancelledError(m_curlRequest->resourceRequest()));
            return;
        }

        if (disposition == AuthenticationChallengeDisposition::UseCredential && !credential.isEmpty()) {
            CurlContext::singleton().setProxyUserPass(credential.user(), credential.password());
            CurlContext::singleton().setDefaultProxyAuthMethod();

            auto requestCredential = m_curlRequest ? Credential(m_curlRequest->user(), m_curlRequest->password(), CredentialPersistenceNone) : Credential();
            restartWithCredential(challenge.protectionSpace(), requestCredential);
            return;
        }

        invokeDidReceiveResponse();
    });
}

void NetworkDataTaskCurl::tryServerTrustEvaluation(AuthenticationChallenge&& challenge)
{
    m_client->didReceiveChallenge(AuthenticationChallenge(challenge), NegotiatedLegacyTLS::No, [this, protectedThis = Ref { *this }, challenge](AuthenticationChallengeDisposition disposition, const Credential& credential) {
        if (m_state == State::Canceling || m_state == State::Completed)
            return;

        if (disposition == AuthenticationChallengeDisposition::UseCredential && !credential.isEmpty()) {
            auto requestCredential = m_curlRequest ? Credential(m_curlRequest->user(), m_curlRequest->password(), CredentialPersistenceNone) : Credential();
            restartWithCredential(challenge.protectionSpace(), requestCredential);
            return;
        }

        cancel();
        m_client->didCompleteWithError(challenge.error());
    });
}

void NetworkDataTaskCurl::restartWithCredential(const ProtectionSpace& protectionSpace, const Credential& credential)
{
    ASSERT(m_curlRequest);

    auto previousRequest = m_curlRequest->resourceRequest();
    auto shouldDisableServerTrustEvaluation = protectionSpace.authenticationScheme() == ProtectionSpace::AuthenticationScheme::ServerTrustEvaluationRequested || m_curlRequest->isServerTrustEvaluationDisabled();
    m_curlRequest->cancel();

    m_curlRequest = createCurlRequest(WTFMove(previousRequest), RequestStatus::ReusedRequest);
    m_curlRequest->setAuthenticationScheme(protectionSpace.authenticationScheme());
    m_curlRequest->setUserPass(credential.user(), credential.password());
    if (shouldDisableServerTrustEvaluation)
        m_curlRequest->disableServerTrustEvaluation();
    m_curlRequest->start();

    if (m_state != State::Suspended) {
        m_state = State::Suspended;
        resume();
    }
}

void NetworkDataTaskCurl::appendCookieHeader(WebCore::ResourceRequest& request)
{
    auto includeSecureCookies = request.url().protocolIs("https"_s) ? IncludeSecureCookies::Yes : IncludeSecureCookies::No;
    auto cookieHeaderField = m_session->networkStorageSession()->cookieRequestHeaderFieldValue(request.firstPartyForCookies(), WebCore::SameSiteInfo::create(request), request.url(), std::nullopt, std::nullopt, includeSecureCookies, ApplyTrackingPrevention::Yes, WebCore::ShouldRelaxThirdPartyCookieBlocking::No).first;
    if (!cookieHeaderField.isEmpty())
        request.addHTTPHeaderField(HTTPHeaderName::Cookie, cookieHeaderField);
}

void NetworkDataTaskCurl::handleCookieHeaders(const WebCore::ResourceRequest& request, const CurlResponse& response)
{
    static constexpr auto setCookieHeader = "set-cookie: "_s;

    for (auto header : response.headers) {
        if (header.startsWithIgnoringASCIICase(setCookieHeader)) {
            String setCookieString = header.right(header.length() - setCookieHeader.length());
            m_session->networkStorageSession()->setCookiesFromHTTPResponse(request.firstPartyForCookies(), response.url, setCookieString);
        }
    }
}

void NetworkDataTaskCurl::blockCookies()
{
#if ENABLE(TRACKING_PREVENTION)
    m_blockingCookies = true;
#endif
}

void NetworkDataTaskCurl::unblockCookies()
{
#if ENABLE(TRACKING_PREVENTION)
    m_blockingCookies = false;
#endif
}

bool NetworkDataTaskCurl::shouldBlockCookies(const WebCore::ResourceRequest& request)
{
#if ENABLE(TRACKING_PREVENTION)
    bool shouldBlockCookies = m_storedCredentialsPolicy == WebCore::StoredCredentialsPolicy::EphemeralStateless;

    if (!shouldBlockCookies && m_session->networkStorageSession())
        shouldBlockCookies = m_session->networkStorageSession()->shouldBlockCookies(request, m_frameID, m_pageID, m_shouldRelaxThirdPartyCookieBlocking);

    if (shouldBlockCookies)
        return true;
#endif
    return false;
}

bool NetworkDataTaskCurl::isThirdPartyRequest(const WebCore::ResourceRequest& request)
{
    return !WebCore::areRegistrableDomainsEqual(request.url(), request.firstPartyForCookies());
}

void NetworkDataTaskCurl::updateNetworkLoadMetrics(WebCore::NetworkLoadMetrics& networkLoadMetrics)
{
    if (!m_startTime)
        m_startTime = networkLoadMetrics.fetchStart;

    if (!m_failsTAOCheck) {
        RefPtr<SecurityOrigin> origin = isTopLevelNavigation() ? SecurityOrigin::create(firstRequest().url()) : m_sourceOrigin;
        if (origin)
            m_failsTAOCheck = !passesTimingAllowOriginCheck(m_response, *origin);
    }

    networkLoadMetrics.redirectStart = m_startTime;
    networkLoadMetrics.redirectCount = m_redirectCount;
    networkLoadMetrics.failsTAOCheck = m_failsTAOCheck;
    networkLoadMetrics.hasCrossOriginRedirect = m_hasCrossOriginRedirect;
}

void NetworkDataTaskCurl::setPendingDownloadLocation(const String& filename, SandboxExtension::Handle&& sandboxExtensionHandle, bool allowOverwrite)
{
    NetworkDataTask::setPendingDownloadLocation(filename, WTFMove(sandboxExtensionHandle), allowOverwrite);
    m_allowOverwriteDownload = allowOverwrite;
}

String NetworkDataTaskCurl::suggestedFilename() const
{
    if (!m_suggestedFilename.isEmpty())
        return m_suggestedFilename;

    String suggestedFilename = m_response.suggestedFilename();
    if (!suggestedFilename.isEmpty())
        return suggestedFilename;

    return PAL::decodeURLEscapeSequences(m_response.url().lastPathComponent());
}

void NetworkDataTaskCurl::deleteDownloadFile()
{
    if (FileSystem::isHandleValid(m_downloadDestinationFile)) {
        FileSystem::closeFile(m_downloadDestinationFile);
        FileSystem::deleteFile(m_pendingDownloadLocation);
        m_downloadDestinationFile = FileSystem::invalidPlatformFileHandle;
    }
}

} // namespace WebKit<|MERGE_RESOLUTION|>--- conflicted
+++ resolved
@@ -143,11 +143,7 @@
     // Creates a CurlRequest in suspended state.
     // Then, NetworkDataTaskCurl::resume() will be called and communication resumes.
     const auto captureMetrics = shouldCaptureExtraNetworkLoadMetrics() ? CurlRequest::CaptureNetworkLoadMetrics::Extended : CurlRequest::CaptureNetworkLoadMetrics::Basic;
-<<<<<<< HEAD
     return CurlRequest::create(request, *this, CurlRequest::ShouldSuspend::Yes, CurlRequest::EnableMultipart::No, captureMetrics);
-=======
-    return CurlRequest::create(request, *this, captureMetrics);
->>>>>>> c33e776c
 }
 
 void NetworkDataTaskCurl::curlDidSendData(CurlRequest&, unsigned long long totalBytesSent, unsigned long long totalBytesExpectedToSend)
