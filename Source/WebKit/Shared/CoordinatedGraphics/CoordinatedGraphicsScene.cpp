--- conflicted
+++ resolved
@@ -49,15 +49,8 @@
 
 void CoordinatedGraphicsScene::applyStateChanges(const Vector<CoordinatedGraphicsState>& states)
 {
-<<<<<<< HEAD
-    if (!m_textureMapper) {
-        m_textureMapper = TextureMapper::create(TextureMapper::OpenGLMode);
-        static_cast<TextureMapperGL*>(m_textureMapper.get())->setEnableEdgeDistanceAntialiasing(true);
-    }
-=======
     if (!m_textureMapper)
         m_textureMapper = TextureMapper::create();
->>>>>>> 9bc8b86d
 
     ensureRootLayer();
 
