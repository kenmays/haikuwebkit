--- conflicted
+++ resolved
@@ -45,15 +45,11 @@
 #endif
 #endif
 
-<<<<<<< HEAD
 #if PLATFORM(HAIKU)
 #include <Message.h>
 #endif
 
-#if PLATFORM(WPE)
-=======
 #if PLATFORM(WPE) && ENABLE(WPE_PLATFORM)
->>>>>>> 517a1dca
 typedef struct _WPEEvent WPEEvent;
 #endif
 
