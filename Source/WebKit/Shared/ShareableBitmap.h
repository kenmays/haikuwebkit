/*
 * Copyright (C) 2010-2022 Apple Inc. All rights reserved.
 *
 * Redistribution and use in source and binary forms, with or without
 * modification, are permitted provided that the following conditions
 * are met:
 * 1. Redistributions of source code must retain the above copyright
 *    notice, this list of conditions and the following disclaimer.
 * 2. Redistributions in binary form must reproduce the above copyright
 *    notice, this list of conditions and the following disclaimer in the
 *    documentation and/or other materials provided with the distribution.
 *
 * THIS SOFTWARE IS PROVIDED BY APPLE INC. AND ITS CONTRIBUTORS ``AS IS''
 * AND ANY EXPRESS OR IMPLIED WARRANTIES, INCLUDING, BUT NOT LIMITED TO,
 * THE IMPLIED WARRANTIES OF MERCHANTABILITY AND FITNESS FOR A PARTICULAR
 * PURPOSE ARE DISCLAIMED. IN NO EVENT SHALL APPLE INC. OR ITS CONTRIBUTORS
 * BE LIABLE FOR ANY DIRECT, INDIRECT, INCIDENTAL, SPECIAL, EXEMPLARY, OR
 * CONSEQUENTIAL DAMAGES (INCLUDING, BUT NOT LIMITED TO, PROCUREMENT OF
 * SUBSTITUTE GOODS OR SERVICES; LOSS OF USE, DATA, OR PROFITS; OR BUSINESS
 * INTERRUPTION) HOWEVER CAUSED AND ON ANY THEORY OF LIABILITY, WHETHER IN
 * CONTRACT, STRICT LIABILITY, OR TORT (INCLUDING NEGLIGENCE OR OTHERWISE)
 * ARISING IN ANY WAY OUT OF THE USE OF THIS SOFTWARE, EVEN IF ADVISED OF
 * THE POSSIBILITY OF SUCH DAMAGE.
 */

#pragma once

#include "SharedMemory.h"
#include <WebCore/CopyImageOptions.h>
#include <WebCore/DestinationColorSpace.h>
#include <WebCore/IntRect.h>
#include <WebCore/PlatformImage.h>
#include <wtf/RefPtr.h>
#include <wtf/ThreadSafeRefCounted.h>

#if PLATFORM(HAIKU)
#include "StillImageHaiku.h"
#endif

namespace WebCore {
class Image;
class GraphicsContext;
}

namespace WebKit {
    
class ShareableBitmap : public ThreadSafeRefCounted<ShareableBitmap> {
public:
    struct Configuration {
        std::optional<WebCore::DestinationColorSpace> colorSpace;
        bool isOpaque { false };

        void encode(IPC::Encoder&) const;
        static WARN_UNUSED_RETURN bool decode(IPC::Decoder&, Configuration&);
    };

    class Handle {
        WTF_MAKE_NONCOPYABLE(Handle);
    public:
        Handle();
        Handle(Handle&&) = default;
        Handle& operator=(Handle&&) = default;

        bool isNull() const { return m_handle.isNull(); }

        // Take ownership of the memory for process memory accounting purposes.
        void takeOwnershipOfMemory(MemoryLedger) const;

        void clear();

        void encode(IPC::Encoder&) const;
        static WARN_UNUSED_RETURN bool decode(IPC::Decoder&, Handle&);

    private:
        friend class ShareableBitmap;

        mutable SharedMemory::Handle m_handle;
        WebCore::IntSize m_size;
        Configuration m_configuration;
    };

    static void validateConfiguration(Configuration&);
    static CheckedUint32 numBytesForSize(WebCore::IntSize, const ShareableBitmap::Configuration&);
    static CheckedUint32 calculateBytesPerRow(WebCore::IntSize, const Configuration&);
    static CheckedUint32 calculateBytesPerPixel(const Configuration&);

    // Create a shareable bitmap whose backing memory can be shared with another process.
    static RefPtr<ShareableBitmap> create(const WebCore::IntSize&, Configuration);

    // Create a shareable bitmap from an already existing shared memory block.
    static RefPtr<ShareableBitmap> create(const WebCore::IntSize&, Configuration, Ref<SharedMemory>&&);

    // Create a shareable bitmap from a handle.
    static RefPtr<ShareableBitmap> create(const Handle&, SharedMemory::Protection = SharedMemory::Protection::ReadWrite);

    // Create a handle.
    bool createHandle(Handle&, SharedMemory::Protection = SharedMemory::Protection::ReadWrite) const;

    const WebCore::IntSize& size() const { return m_size; }
    WebCore::IntRect bounds() const { return WebCore::IntRect(WebCore::IntPoint(), size()); }

    void* data() const;
    size_t bytesPerRow() const { return calculateBytesPerRow(m_size, m_configuration); }

    // Create a graphics context that can be used to paint into the backing store.
    std::unique_ptr<WebCore::GraphicsContext> createGraphicsContext();

    // Paint the backing store into the given context.
    void paint(WebCore::GraphicsContext&, const WebCore::IntPoint& destination, const WebCore::IntRect& source);
    void paint(WebCore::GraphicsContext&, float scaleFactor, const WebCore::IntPoint& destination, const WebCore::IntRect& source);

    // This creates a bitmap image that directly references the shared bitmap data.
    // This is only safe to use when we know that the contents of the shareable bitmap won't change.
    RefPtr<WebCore::Image> createImage();

#if USE(CG)
    // This creates a copied CGImageRef (most likely a copy-on-write) of the shareable bitmap.
    RetainPtr<CGImageRef> makeCGImageCopy();

    // This creates a CGImageRef that directly references the shared bitmap data.
    // This is only safe to use when we know that the contents of the shareable bitmap won't change.
    RetainPtr<CGImageRef> makeCGImage(WebCore::ShouldInterpolate = WebCore::ShouldInterpolate::No);

    WebCore::PlatformImagePtr createPlatformImage(WebCore::BackingStoreCopy = WebCore::CopyBackingStore, WebCore::ShouldInterpolate = WebCore::ShouldInterpolate::No);
#elif USE(CAIRO)
    // This creates a BitmapImage that directly references the shared bitmap data.
    // This is only safe to use when we know that the contents of the shareable bitmap won't change.
    RefPtr<cairo_surface_t> createPersistentCairoSurface();
    RefPtr<cairo_surface_t> createCairoSurface();

<<<<<<< HEAD
    WebCore::PlatformImagePtr createPlatformImage() { return createCairoSurface(); }
#elif PLATFORM(HAIKU)
    // This creates a BitmapImage that directly references the shared bitmap data.
    // This is only safe to use when we know that the contents of the shareable bitmap won't change.
    RefPtr<WebCore::StillImage> createBitmapSurface();

    WebCore::PlatformImagePtr createPlatformImage() { return createBitmapSurface(); }
=======
    WebCore::PlatformImagePtr createPlatformImage(WebCore::BackingStoreCopy = WebCore::CopyBackingStore, WebCore::ShouldInterpolate = WebCore::ShouldInterpolate::No) { return createCairoSurface(); }
>>>>>>> ab02a8eb
#endif

private:
    ShareableBitmap(const WebCore::IntSize&, Configuration, Ref<SharedMemory>&&);

#if USE(CG)
    RetainPtr<CGImageRef> createCGImage(CGDataProviderRef, WebCore::ShouldInterpolate) const;
    static void releaseBitmapContextData(void* typelessBitmap, void* typelessData);
#endif

#if USE(CAIRO)
    static void releaseSurfaceData(void* typelessBitmap);
#endif

    size_t sizeInBytes() const { return numBytesForSize(m_size, m_configuration); }

    WebCore::IntSize m_size;
    Configuration m_configuration;

#if USE(CG)
    bool m_releaseBitmapContextDataCalled { false };
#endif

    Ref<SharedMemory> m_sharedMemory;
};

} // namespace WebKit
<|MERGE_RESOLUTION|>--- conflicted
+++ resolved
@@ -128,17 +128,12 @@
     RefPtr<cairo_surface_t> createPersistentCairoSurface();
     RefPtr<cairo_surface_t> createCairoSurface();
 
-<<<<<<< HEAD
-    WebCore::PlatformImagePtr createPlatformImage() { return createCairoSurface(); }
 #elif PLATFORM(HAIKU)
     // This creates a BitmapImage that directly references the shared bitmap data.
     // This is only safe to use when we know that the contents of the shareable bitmap won't change.
     RefPtr<WebCore::StillImage> createBitmapSurface();
 
-    WebCore::PlatformImagePtr createPlatformImage() { return createBitmapSurface(); }
-=======
-    WebCore::PlatformImagePtr createPlatformImage(WebCore::BackingStoreCopy = WebCore::CopyBackingStore, WebCore::ShouldInterpolate = WebCore::ShouldInterpolate::No) { return createCairoSurface(); }
->>>>>>> ab02a8eb
+    WebCore::PlatformImagePtr createPlatformImage(WebCore::BackingStoreCopy = WebCore::CopyBackingStore, WebCore::ShouldInterpolate = WebCore::ShouldInterpolate::No) { return createBitmapSurface(); }
 #endif
 
 private:
