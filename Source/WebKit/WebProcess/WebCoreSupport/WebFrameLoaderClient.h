/*
 * Copyright (C) 2023 Apple Inc. All rights reserved.
 *
 * Redistribution and use in source and binary forms, with or without
 * modification, are permitted provided that the following conditions
 * are met:
 * 1. Redistributions of source code must retain the above copyright
 *    notice, this list of conditions and the following disclaimer.
 * 2. Redistributions in binary form must reproduce the above copyright
 *    notice, this list of conditions and the following disclaimer in the
 *    documentation and/or other materials provided with the distribution.
 *
 * THIS SOFTWARE IS PROVIDED BY APPLE INC. AND ITS CONTRIBUTORS ``AS IS''
 * AND ANY EXPRESS OR IMPLIED WARRANTIES, INCLUDING, BUT NOT LIMITED TO,
 * THE IMPLIED WARRANTIES OF MERCHANTABILITY AND FITNESS FOR A PARTICULAR
 * PURPOSE ARE DISCLAIMED. IN NO EVENT SHALL APPLE INC. OR ITS CONTRIBUTORS
 * BE LIABLE FOR ANY DIRECT, INDIRECT, INCIDENTAL, SPECIAL, EXEMPLARY, OR
 * CONSEQUENTIAL DAMAGES (INCLUDING, BUT NOT LIMITED TO, PROCUREMENT OF
 * SUBSTITUTE GOODS OR SERVICES; LOSS OF USE, DATA, OR PROFITS; OR BUSINESS
 * INTERRUPTION) HOWEVER CAUSED AND ON ANY THEORY OF LIABILITY, WHETHER IN
 * CONTRACT, STRICT LIABILITY, OR TORT (INCLUDING NEGLIGENCE OR OTHERWISE)
 * ARISING IN ANY WAY OUT OF THE USE OF THIS SOFTWARE, EVEN IF ADVISED OF
 * THE POSSIBILITY OF SUCH DAMAGE.
 */

#pragma once

<<<<<<< HEAD
#include <WebCore/FrameLoaderClient.h>
#include <WebCore/CertificateInfo.h>
=======
#include <optional>
#include <wtf/Ref.h>

namespace WebCore {
enum class PolicyAction : uint8_t;
enum class PolicyDecisionMode;
class FormState;
class HitTestResult;
class NavigationAction;
class ResourceRequest;
class ResourceResponse;
using FramePolicyFunction = CompletionHandler<void(PolicyAction)>;
using SandboxFlags = int;
}
>>>>>>> c1edda02

namespace WebKit {

class WebFrame;
struct NavigationActionData;

class WebFrameLoaderClient {
public:
    WebFrame& webFrame() const { return m_frame.get(); }

    std::optional<NavigationActionData> navigationActionData(const WebCore::NavigationAction&, const WebCore::ResourceRequest&, const WebCore::ResourceResponse& redirectResponse, const String& clientRedirectSourceForHistory, uint64_t navigationID, std::optional<WebCore::HitTestResult>&&, bool hasOpener, WebCore::SandboxFlags) const;

protected:
    WebFrameLoaderClient(Ref<WebFrame>&&);

    void dispatchDecidePolicyForNavigationAction(const WebCore::NavigationAction&, const WebCore::ResourceRequest&, const WebCore::ResourceResponse& redirectResponse, WebCore::FormState*, const String&, uint64_t, std::optional<WebCore::HitTestResult>&&, bool, WebCore::SandboxFlags, WebCore::PolicyDecisionMode, WebCore::FramePolicyFunction&&);
    void broadcastFrameRemovalToOtherProcesses();

    Ref<WebFrame> m_frame;
};

}<|MERGE_RESOLUTION|>--- conflicted
+++ resolved
@@ -25,10 +25,6 @@
 
 #pragma once
 
-<<<<<<< HEAD
-#include <WebCore/FrameLoaderClient.h>
-#include <WebCore/CertificateInfo.h>
-=======
 #include <optional>
 #include <wtf/Ref.h>
 
@@ -43,7 +39,6 @@
 using FramePolicyFunction = CompletionHandler<void(PolicyAction)>;
 using SandboxFlags = int;
 }
->>>>>>> c1edda02
 
 namespace WebKit {
 
