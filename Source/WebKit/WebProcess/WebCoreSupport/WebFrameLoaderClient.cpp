--- conflicted
+++ resolved
@@ -75,113 +75,6 @@
         function(PolicyAction::Ignore, requestIdentifier);
         return;
     }
-<<<<<<< HEAD
-}
-
-bool WebFrameLoaderClient::shouldUseCredentialStorage(DocumentLoader*, ResourceLoaderIdentifier identifier)
-{
-    WebPage* webPage = m_frame->page();
-    if (!webPage)
-        return true;
-
-    return webPage->injectedBundleResourceLoadClient().shouldUseCredentialStorage(*webPage, m_frame, identifier);
-}
-
-bool WebFrameLoaderClient::dispatchDidReceiveInvalidCertificate(WebCore::DocumentLoader*, const WebCore::CertificateInfo&, const char* message)
-{
-	notImplemented();
-	return true;
-}
-
-void WebFrameLoaderClient::dispatchDidReceiveAuthenticationChallenge(DocumentLoader*, WebCore::ResourceLoaderIdentifier, const AuthenticationChallenge&)
-{
-    ASSERT_NOT_REACHED();
-}
-
-#if USE(PROTECTION_SPACE_AUTH_CALLBACK)
-bool WebFrameLoaderClient::canAuthenticateAgainstProtectionSpace(DocumentLoader*, WebCore::ResourceLoaderIdentifier, const ProtectionSpace& protectionSpace)
-{
-    // The WebKit 2 Networking process asks the UIProcess directly, so the WebContent process should never receive this callback.
-    ASSERT_NOT_REACHED();
-    return false;
-}
-#endif
-
-void WebFrameLoaderClient::dispatchDidReceiveResponse(DocumentLoader*, ResourceLoaderIdentifier identifier, const ResourceResponse& response)
-{
-    WebPage* webPage = m_frame->page();
-    if (!webPage)
-        return;
-
-    webPage->injectedBundleResourceLoadClient().didReceiveResponseForResource(*webPage, m_frame, identifier, response);
-
-#if PLATFORM(GTK) || PLATFORM(WPE)
-    webPage->send(Messages::WebPageProxy::DidReceiveResponseForResource(identifier, m_frame->frameID(), response));
-#endif
-}
-
-void WebFrameLoaderClient::dispatchDidReceiveContentLength(DocumentLoader*, ResourceLoaderIdentifier identifier, int dataLength)
-{
-    WebPage* webPage = m_frame->page();
-    if (!webPage)
-        return;
-
-    webPage->injectedBundleResourceLoadClient().didReceiveContentLengthForResource(*webPage, m_frame, identifier, dataLength);
-}
-
-#if ENABLE(DATA_DETECTION)
-void WebFrameLoaderClient::dispatchDidFinishDataDetection(NSArray *detectionResults)
-{
-    WebPage* webPage = m_frame->page();
-    if (!webPage)
-        return;
-    webPage->setDataDetectionResults(detectionResults);
-}
-#endif
-
-void WebFrameLoaderClient::dispatchDidFinishLoading(DocumentLoader*, ResourceLoaderIdentifier identifier)
-{
-    WebPage* webPage = m_frame->page();
-    if (!webPage)
-        return;
-
-    webPage->injectedBundleResourceLoadClient().didFinishLoadForResource(*webPage, m_frame, identifier);
-
-#if PLATFORM(GTK) || PLATFORM(WPE)
-    webPage->send(Messages::WebPageProxy::DidFinishLoadForResource(identifier, m_frame->frameID(), { }));
-#endif
-
-    webPage->removeResourceRequest(identifier);
-}
-
-void WebFrameLoaderClient::dispatchDidFailLoading(DocumentLoader*, ResourceLoaderIdentifier identifier, const ResourceError& error)
-{
-    WebPage* webPage = m_frame->page();
-    if (!webPage)
-        return;
-
-    webPage->injectedBundleResourceLoadClient().didFailLoadForResource(*webPage, m_frame, identifier, error);
-
-#if PLATFORM(GTK) || PLATFORM(WPE)
-    webPage->send(Messages::WebPageProxy::DidFinishLoadForResource(identifier, m_frame->frameID(), error));
-#endif
-
-    webPage->removeResourceRequest(identifier);
-}
-
-bool WebFrameLoaderClient::dispatchDidLoadResourceFromMemoryCache(DocumentLoader*, const ResourceRequest&, const ResourceResponse&, int /*length*/)
-{
-    notImplemented();
-    return false;
-}
-
-void WebFrameLoaderClient::dispatchDidDispatchOnloadEvents()
-{
-    WebPage* webPage = m_frame->page();
-    if (!webPage)
-        return;
-=======
->>>>>>> e3309b67
 
     uint64_t listenerID = m_frame->setUpPolicyListener(requestIdentifier, WTFMove(function), WebFrame::ForNavigationAction::Yes);
 
