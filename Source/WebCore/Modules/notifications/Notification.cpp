/*
 * Copyright (C) 2009 Google Inc. All rights reserved.
 * Copyright (C) 2009, 2011, 2012, 2016, 2022 Apple Inc. All rights reserved.
 *
 * Redistribution and use in source and binary forms, with or without
 * modification, are permitted provided that the following conditions are
 * met:
 *
 *     * Redistributions of source code must retain the above copyright
 * notice, this list of conditions and the following disclaimer.
 *     * Redistributions in binary form must reproduce the above
 * copyright notice, this list of conditions and the following disclaimer
 * in the documentation and/or other materials provided with the
 * distribution.
 *     * Neither the name of Google Inc. nor the names of its
 * contributors may be used to endorse or promote products derived from
 * this software without specific prior written permission.
 *
 * THIS SOFTWARE IS PROVIDED BY THE COPYRIGHT HOLDERS AND CONTRIBUTORS
 * "AS IS" AND ANY EXPRESS OR IMPLIED WARRANTIES, INCLUDING, BUT NOT
 * LIMITED TO, THE IMPLIED WARRANTIES OF MERCHANTABILITY AND FITNESS FOR
 * A PARTICULAR PURPOSE ARE DISCLAIMED. IN NO EVENT SHALL THE COPYRIGHT
 * OWNER OR CONTRIBUTORS BE LIABLE FOR ANY DIRECT, INDIRECT, INCIDENTAL,
 * SPECIAL, EXEMPLARY, OR CONSEQUENTIAL DAMAGES (INCLUDING, BUT NOT
 * LIMITED TO, PROCUREMENT OF SUBSTITUTE GOODS OR SERVICES; LOSS OF USE,
 * DATA, OR PROFITS; OR BUSINESS INTERRUPTION) HOWEVER CAUSED AND ON ANY
 * THEORY OF LIABILITY, WHETHER IN CONTRACT, STRICT LIABILITY, OR TORT
 * (INCLUDING NEGLIGENCE OR OTHERWISE) ARISING IN ANY WAY OUT OF THE USE
 * OF THIS SOFTWARE, EVEN IF ADVISED OF THE POSSIBILITY OF SUCH DAMAGE.
 */

#include "config.h"

#if ENABLE(NOTIFICATIONS)

#include "Notification.h"

#include "DOMWindow.h"
#include "Event.h"
#include "EventNames.h"
#include "JSDOMPromiseDeferred.h"
#include "NotificationClient.h"
#include "NotificationData.h"
#include "NotificationEvent.h"
#include "NotificationPermissionCallback.h"
#include "ServiceWorkerGlobalScope.h"
#include "WindowEventLoop.h"
#include "WindowFocusAllowedIndicator.h"
#include <wtf/CompletionHandler.h>
#include <wtf/IsoMallocInlines.h>

namespace WebCore {

WTF_MAKE_ISO_ALLOCATED_IMPL(Notification);

ExceptionOr<Ref<Notification>> Notification::create(ScriptExecutionContext& context, String&& title, Options&& options)
{
    if (context.isServiceWorkerGlobalScope())
        return Exception { TypeError, "Notification cannot be directly created in a ServiceWorkerGlobalScope"_s };

    auto notification = adoptRef(*new Notification(context, WTFMove(title), WTFMove(options)));
    notification->suspendIfNeeded();
    notification->showSoon();
    return notification;
}

Ref<Notification> Notification::createForServiceWorker(ScriptExecutionContext& context, String&& title, Options&& options, const URL& serviceWorkerRegistrationURL)
{
    auto notification = adoptRef(*new Notification(context, WTFMove(title), WTFMove(options)));
    notification->m_serviceWorkerRegistrationURL = serviceWorkerRegistrationURL;
    notification->suspendIfNeeded();
    return notification;
}

Ref<Notification> Notification::create(ScriptExecutionContext& context, NotificationData&& data)
{
    Options options { data.direction, WTFMove(data.language), WTFMove(data.body), WTFMove(data.tag), WTFMove(data.iconURL) };
    auto notification = adoptRef(*new Notification(context, WTFMove(data.title), WTFMove(options)));
    notification->suspendIfNeeded();
    notification->m_relatedNotificationIdentifier = data.notificationID;
    notification->m_serviceWorkerRegistrationURL = WTFMove(data.serviceWorkerRegistrationURL);
    return notification;
}

Notification::Notification(ScriptExecutionContext& context, String&& title, Options&& options)
    : ActiveDOMObject(&context)
    , m_title(WTFMove(title).isolatedCopy())
    , m_direction(options.dir)
    , m_lang(WTFMove(options.lang).isolatedCopy())
    , m_body(WTFMove(options.body).isolatedCopy())
    , m_tag(WTFMove(options.tag).isolatedCopy())
    , m_state(Idle)
    , m_contextIdentifier(context.identifier())
{
    if (context.isDocument())
        m_notificationSource = NotificationSource::Document;
<<<<<<< HEAD
#if ENABLE(SERVICE_WORKERS)
    else if (context.isServiceWorkerGlobalScope()) {
        m_notificationSource = NotificationSource::ServiceWorker;
        downcast<ServiceWorkerGlobalScope>(context).registration().addNotificationToList(*this);
    }
#endif
=======
    else if (context.isServiceWorkerGlobalScope())
        m_notificationSource = NotificationSource::ServiceWorker;
>>>>>>> ec072ec1
    else
        RELEASE_ASSERT_NOT_REACHED();

    if (!options.icon.isEmpty()) {
        auto iconURL = context.completeURL(options.icon);
        if (iconURL.isValid())
            m_icon = iconURL;
    }
}

Notification::Notification(const Notification& other)
    : ActiveDOMObject(other.scriptExecutionContext())
    , m_title(other.m_title.isolatedCopy())
    , m_direction(other.m_direction)
    , m_lang(other.m_lang.isolatedCopy())
    , m_body(other.m_body.isolatedCopy())
    , m_tag(other.m_tag.isolatedCopy())
    , m_icon(other.m_icon.isolatedCopy())
    , m_state(other.m_state)
    , m_notificationSource(other.m_notificationSource)
    , m_contextIdentifier(other.m_contextIdentifier)
{
    suspendIfNeeded();
}

Notification::~Notification()
{
<<<<<<< HEAD
#if ENABLE(SERVICE_WORKERS)
    if (auto* context = scriptExecutionContext()) {
        if (context->isServiceWorkerGlobalScope())
            downcast<ServiceWorkerGlobalScope>(context)->registration().removeNotificationFromList(*this);
    }
#endif
=======
>>>>>>> ec072ec1
}

Ref<Notification> Notification::copyForGetNotifications() const
{
    return adoptRef(*new Notification(*this));
}

<<<<<<< HEAD
void Notification::contextDestroyed()
{
    auto* context = scriptExecutionContext();
    RELEASE_ASSERT(context);
#if ENABLE(SERVICE_WORKERS)
    if (context->isServiceWorkerGlobalScope())
        downcast<ServiceWorkerGlobalScope>(context)->registration().removeNotificationFromList(*this);
#endif

    ActiveDOMObject::contextDestroyed();
}


=======
>>>>>>> ec072ec1
void Notification::showSoon()
{
    queueTaskKeepingObjectAlive(*this, TaskSource::UserInteraction, [this] {
        show();
    });
}

void Notification::markAsShown()
{
    m_state = Showing;
}

void Notification::show()
{
    // prevent double-showing
    if (m_state != Idle)
        return;

    auto* client = clientFromContext();
    if (!client)
        return;

    if (client->checkPermission(scriptExecutionContext()) != Permission::Granted) {
        switch (m_notificationSource) {
        case NotificationSource::Document:
            dispatchErrorEvent();
            break;
        case NotificationSource::ServiceWorker:
            // We did a permission check when ServiceWorkerRegistration::showNotification() was called.
            // If permission has since been revoked, then silently failing here is expected behavior.
            break;
        }

        return;
    }

    if (client->show(*this))
        m_state = Showing;
}

void Notification::close()
{
    switch (m_state) {
    case Idle:
        break;
    case Showing:
        if (auto* client = clientFromContext())
            client->cancel(*this);
<<<<<<< HEAD
        if (auto* context = scriptExecutionContext()) {
#if ENABLE(SERVICE_WORKERS)
            if (context->isServiceWorkerGlobalScope())
                downcast<ServiceWorkerGlobalScope>(context)->registration().removeNotificationFromList(*this);
#endif
        }
=======
>>>>>>> ec072ec1
        break;
    case Closed:
        break;
    }
}

NotificationClient* Notification::clientFromContext()
{
    if (auto* context = scriptExecutionContext())
        return context->notificationClient();
    return nullptr;
}

const char* Notification::activeDOMObjectName() const
{
    return "Notification";
}

void Notification::stop()
{
    ActiveDOMObject::stop();

    if (!m_serviceWorkerRegistrationURL.isNull())
        return;

    if (auto* client = clientFromContext())
        client->notificationObjectDestroyed(*this);
}

void Notification::suspend(ReasonForSuspension)
{
    close();
}

void Notification::finalize()
{
    if (m_state == Closed)
        return;
    m_state = Closed;
}

void Notification::dispatchShowEvent()
{
    ASSERT(isMainThread());

    if (m_notificationSource != NotificationSource::Document)
        return;

    queueTaskToDispatchEvent(*this, TaskSource::UserInteraction, Event::create(eventNames().showEvent, Event::CanBubble::No, Event::IsCancelable::No));
}

void Notification::dispatchClickEvent()
{
    ASSERT(isMainThread());
<<<<<<< HEAD

    switch (m_notificationSource) {
    case NotificationSource::Document:
        queueTaskKeepingObjectAlive(*this, TaskSource::UserInteraction, [this] {
            WindowFocusAllowedIndicator windowFocusAllowed;
            dispatchEvent(Event::create(eventNames().clickEvent, Event::CanBubble::No, Event::IsCancelable::No));
        });
        break;
#if ENABLE(SERVICE_WORKERS)
    case NotificationSource::ServiceWorker:
        ServiceWorkerGlobalScope::ensureOnContextThread(m_contextIdentifier, [this, protectedThis = Ref { *this }](auto& context) {
            downcast<ServiceWorkerGlobalScope>(context).postTaskToFireNotificationEvent(NotificationEventType::Click, *this, { });
        });
        break;
#endif
    }
=======
    ASSERT(m_notificationSource == NotificationSource::Document);
    queueTaskKeepingObjectAlive(*this, TaskSource::UserInteraction, [this] {
        WindowFocusAllowedIndicator windowFocusAllowed;
        dispatchEvent(Event::create(eventNames().clickEvent, Event::CanBubble::No, Event::IsCancelable::No));
    });
>>>>>>> ec072ec1
}

void Notification::dispatchCloseEvent()
{
    ASSERT(isMainThread());
<<<<<<< HEAD

    switch (m_notificationSource) {
    case NotificationSource::Document:
        queueTaskToDispatchEvent(*this, TaskSource::UserInteraction, Event::create(eventNames().closeEvent, Event::CanBubble::No, Event::IsCancelable::No));
        break;
#if ENABLE(SERVICE_WORKERS)
    case NotificationSource::ServiceWorker:
        ServiceWorkerGlobalScope::ensureOnContextThread(m_contextIdentifier, [this, protectedThis = Ref { *this }](auto& context) {
            downcast<ServiceWorkerGlobalScope>(context).postTaskToFireNotificationEvent(NotificationEventType::Close, *this, { });
        });
        break;
#endif
    }

=======
    ASSERT(m_notificationSource == NotificationSource::Document);
    queueTaskToDispatchEvent(*this, TaskSource::UserInteraction, Event::create(eventNames().closeEvent, Event::CanBubble::No, Event::IsCancelable::No));
>>>>>>> ec072ec1
    finalize();
}

void Notification::dispatchErrorEvent()
{
    ASSERT(isMainThread());
    ASSERT(m_notificationSource == NotificationSource::Document);

    queueTaskToDispatchEvent(*this, TaskSource::UserInteraction, Event::create(eventNames().errorEvent, Event::CanBubble::No, Event::IsCancelable::No));
}

auto Notification::permission(ScriptExecutionContext& context) -> Permission
{
    auto* client = context.notificationClient();
    if (!client)
        return Permission::Default;

    if (!context.isSecureContext())
        return Permission::Denied;

    return client->checkPermission(&context);
}

void Notification::requestPermission(Document& document, RefPtr<NotificationPermissionCallback>&& callback, Ref<DeferredPromise>&& promise)
{
    auto resolvePromiseAndCallback = [document = Ref { document }, callback = WTFMove(callback), promise = WTFMove(promise)](Permission permission) mutable {
        document->eventLoop().queueTask(TaskSource::DOMManipulation, [callback = WTFMove(callback), promise = WTFMove(promise), permission]() mutable {
            if (callback)
                callback->handleEvent(permission);
            promise->resolve<IDLEnumeration<NotificationPermission>>(permission);
        });
    };

    auto* client = static_cast<ScriptExecutionContext&>(document).notificationClient();
    if (!client)
        return resolvePromiseAndCallback(Permission::Denied);

    if (!document.isSecureContext()) {
        document.addConsoleMessage(MessageSource::Security, MessageLevel::Error, "The Notification permission may only be requested in a secure context."_s);
        return resolvePromiseAndCallback(Permission::Denied);
    }

    auto* window = document.frame() ? document.frame()->window() : nullptr;
    if (!window || !window->consumeTransientActivation()) {
        document.addConsoleMessage(MessageSource::Security, MessageLevel::Error, "Notification prompting can only be done from a user gesture."_s);
        return resolvePromiseAndCallback(Permission::Denied);
    }

    client->requestPermission(document, WTFMove(resolvePromiseAndCallback));
}

void Notification::eventListenersDidChange()
{
    m_hasRelevantEventListener = hasEventListeners(eventNames().clickEvent)
        || hasEventListeners(eventNames().closeEvent)
        || hasEventListeners(eventNames().errorEvent)
        || hasEventListeners(eventNames().showEvent);
}

// A Notification object must not be garbage collected while the list of notifications contains its corresponding
// notification and it has an event listener whose type is click, show, close, or error.
// See https://notifications.spec.whatwg.org/#garbage-collection
bool Notification::virtualHasPendingActivity() const
{
    return m_state == Showing && m_hasRelevantEventListener;
}

NotificationData Notification::data() const
{
    auto& context = *scriptExecutionContext();
    auto sessionID = context.sessionID();
    RELEASE_ASSERT(sessionID);

    return {
        m_title.isolatedCopy(),
        m_body.isolatedCopy(),
        m_icon.string().isolatedCopy(),
        m_tag,
        m_lang,
        m_direction,
        scriptExecutionContext()->securityOrigin()->toString().isolatedCopy(),
        m_serviceWorkerRegistrationURL.isolatedCopy(),
        identifier(),
        *sessionID,
        MonotonicTime::now()
    };
}

} // namespace WebCore

#endif // ENABLE(NOTIFICATIONS)<|MERGE_RESOLUTION|>--- conflicted
+++ resolved
@@ -94,17 +94,8 @@
 {
     if (context.isDocument())
         m_notificationSource = NotificationSource::Document;
-<<<<<<< HEAD
-#if ENABLE(SERVICE_WORKERS)
-    else if (context.isServiceWorkerGlobalScope()) {
-        m_notificationSource = NotificationSource::ServiceWorker;
-        downcast<ServiceWorkerGlobalScope>(context).registration().addNotificationToList(*this);
-    }
-#endif
-=======
     else if (context.isServiceWorkerGlobalScope())
         m_notificationSource = NotificationSource::ServiceWorker;
->>>>>>> ec072ec1
     else
         RELEASE_ASSERT_NOT_REACHED();
 
@@ -132,15 +123,6 @@
 
 Notification::~Notification()
 {
-<<<<<<< HEAD
-#if ENABLE(SERVICE_WORKERS)
-    if (auto* context = scriptExecutionContext()) {
-        if (context->isServiceWorkerGlobalScope())
-            downcast<ServiceWorkerGlobalScope>(context)->registration().removeNotificationFromList(*this);
-    }
-#endif
-=======
->>>>>>> ec072ec1
 }
 
 Ref<Notification> Notification::copyForGetNotifications() const
@@ -148,22 +130,6 @@
     return adoptRef(*new Notification(*this));
 }
 
-<<<<<<< HEAD
-void Notification::contextDestroyed()
-{
-    auto* context = scriptExecutionContext();
-    RELEASE_ASSERT(context);
-#if ENABLE(SERVICE_WORKERS)
-    if (context->isServiceWorkerGlobalScope())
-        downcast<ServiceWorkerGlobalScope>(context)->registration().removeNotificationFromList(*this);
-#endif
-
-    ActiveDOMObject::contextDestroyed();
-}
-
-
-=======
->>>>>>> ec072ec1
 void Notification::showSoon()
 {
     queueTaskKeepingObjectAlive(*this, TaskSource::UserInteraction, [this] {
@@ -212,15 +178,6 @@
     case Showing:
         if (auto* client = clientFromContext())
             client->cancel(*this);
-<<<<<<< HEAD
-        if (auto* context = scriptExecutionContext()) {
-#if ENABLE(SERVICE_WORKERS)
-            if (context->isServiceWorkerGlobalScope())
-                downcast<ServiceWorkerGlobalScope>(context)->registration().removeNotificationFromList(*this);
-#endif
-        }
-=======
->>>>>>> ec072ec1
         break;
     case Closed:
         break;
@@ -275,54 +232,18 @@
 void Notification::dispatchClickEvent()
 {
     ASSERT(isMainThread());
-<<<<<<< HEAD
-
-    switch (m_notificationSource) {
-    case NotificationSource::Document:
-        queueTaskKeepingObjectAlive(*this, TaskSource::UserInteraction, [this] {
-            WindowFocusAllowedIndicator windowFocusAllowed;
-            dispatchEvent(Event::create(eventNames().clickEvent, Event::CanBubble::No, Event::IsCancelable::No));
-        });
-        break;
-#if ENABLE(SERVICE_WORKERS)
-    case NotificationSource::ServiceWorker:
-        ServiceWorkerGlobalScope::ensureOnContextThread(m_contextIdentifier, [this, protectedThis = Ref { *this }](auto& context) {
-            downcast<ServiceWorkerGlobalScope>(context).postTaskToFireNotificationEvent(NotificationEventType::Click, *this, { });
-        });
-        break;
-#endif
-    }
-=======
     ASSERT(m_notificationSource == NotificationSource::Document);
     queueTaskKeepingObjectAlive(*this, TaskSource::UserInteraction, [this] {
         WindowFocusAllowedIndicator windowFocusAllowed;
         dispatchEvent(Event::create(eventNames().clickEvent, Event::CanBubble::No, Event::IsCancelable::No));
     });
->>>>>>> ec072ec1
 }
 
 void Notification::dispatchCloseEvent()
 {
     ASSERT(isMainThread());
-<<<<<<< HEAD
-
-    switch (m_notificationSource) {
-    case NotificationSource::Document:
-        queueTaskToDispatchEvent(*this, TaskSource::UserInteraction, Event::create(eventNames().closeEvent, Event::CanBubble::No, Event::IsCancelable::No));
-        break;
-#if ENABLE(SERVICE_WORKERS)
-    case NotificationSource::ServiceWorker:
-        ServiceWorkerGlobalScope::ensureOnContextThread(m_contextIdentifier, [this, protectedThis = Ref { *this }](auto& context) {
-            downcast<ServiceWorkerGlobalScope>(context).postTaskToFireNotificationEvent(NotificationEventType::Close, *this, { });
-        });
-        break;
-#endif
-    }
-
-=======
     ASSERT(m_notificationSource == NotificationSource::Document);
     queueTaskToDispatchEvent(*this, TaskSource::UserInteraction, Event::create(eventNames().closeEvent, Event::CanBubble::No, Event::IsCancelable::No));
->>>>>>> ec072ec1
     finalize();
 }
 
