--- conflicted
+++ resolved
@@ -466,34 +466,7 @@
     }
 }
 
-<<<<<<< HEAD
-#if ENABLE(NETSCAPE_PLUGIN_API)
-NPObject* ScriptController::windowScriptNPObject()
-{
-    if (!m_windowScriptNPObject) {
-        JSLockHolder lock(commonVM());
-        if (canExecuteScripts(NotAboutToExecuteScript)) {
-            // JavaScript is enabled, so there is a JavaScript window object.
-            // Return an NPObject bound to the window object.
-            auto* window = jsWindowProxy(pluginWorld()).window();
-            ASSERT(window);
-            Bindings::RootObject* root = bindingRootObject();
-            m_windowScriptNPObject = _NPN_CreateScriptObject(0, window, root);
-        } else {
-            // JavaScript is not enabled, so we cannot bind the NPObject to the JavaScript window object.
-            // Instead, we create an NPObject of a different class, one which is not bound to a JavaScript object.
-            m_windowScriptNPObject = _NPN_CreateNoScriptObject();
-        }
-    }
-
-    return m_windowScriptNPObject;
-}
-#endif
-
-#if !PLATFORM(COCOA) &&!PLATFORM(HAIKU)
-=======
-#if !PLATFORM(COCOA)
->>>>>>> ecfc30f3
+#if !PLATFORM(COCOA) && !PLATFORM(HAIKU)
 RefPtr<JSC::Bindings::Instance> ScriptController::createScriptInstanceForWidget(Widget* widget)
 {
     if (!is<PluginViewBase>(*widget))
