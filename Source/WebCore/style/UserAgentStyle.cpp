/*
 * Copyright (C) 1999 Lars Knoll (knoll@kde.org)
 *           (C) 2004-2005 Allan Sandfeld Jensen (kde@carewolf.com)
 * Copyright (C) 2006, 2007 Nicholas Shanks (webkit@nickshanks.com)
 * Copyright (C) 2005-2017 Apple Inc. All rights reserved.
 * Copyright (C) 2007 Alexey Proskuryakov <ap@webkit.org>
 * Copyright (C) 2007, 2008 Eric Seidel <eric@webkit.org>
 * Copyright (C) 2008, 2009 Torch Mobile Inc. All rights reserved. (http://www.torchmobile.com/)
 * Copyright (c) 2011, Code Aurora Forum. All rights reserved.
 * Copyright (C) Research In Motion Limited 2011. All rights reserved.
 * Copyright (C) 2012 Google Inc. All rights reserved.
 *
 * This library is free software; you can redistribute it and/or
 * modify it under the terms of the GNU Library General Public
 * License as published by the Free Software Foundation; either
 * version 2 of the License, or (at your option) any later version.
 *
 * This library is distributed in the hope that it will be useful,
 * but WITHOUT ANY WARRANTY; without even the implied warranty of
 * MERCHANTABILITY or FITNESS FOR A PARTICULAR PURPOSE.  See the GNU
 * Library General Public License for more details.
 *
 * You should have received a copy of the GNU Library General Public License
 * along with this library; see the file COPYING.LIB.  If not, write to
 * the Free Software Foundation, Inc., 51 Franklin Street, Fifth Floor,
 * Boston, MA 02110-1301, USA.
 */

#include "config.h"
#include "UserAgentStyle.h"

#include "CSSCounterStyleRegistry.h"
#include "CSSCounterStyleRule.h"
#include "CSSKeyframesRule.h"
#include "CSSValuePool.h"
#include "Chrome.h"
#include "ChromeClient.h"
#include "Document.h"
#include "DocumentInlines.h"
#include "ElementInlines.h"
#include "FullscreenManager.h"
#include "HTMLAnchorElement.h"
#include "HTMLAttachmentElement.h"
#include "HTMLBRElement.h"
#include "HTMLBodyElement.h"
#include "HTMLDataListElement.h"
#include "HTMLDivElement.h"
#include "HTMLEmbedElement.h"
#include "HTMLHeadElement.h"
#include "HTMLHtmlElement.h"
#include "HTMLInputElement.h"
#include "HTMLMediaElement.h"
#include "HTMLMeterElement.h"
#include "HTMLObjectElement.h"
#include "HTMLProgressElement.h"
#include "HTMLSpanElement.h"
#include "MathMLElement.h"
#include "MediaQueryEvaluator.h"
#include "Page.h"
#include "Quirks.h"
#include "RenderTheme.h"
#include "RuleSetBuilder.h"
#include "SVGElement.h"
#include "StyleResolver.h"
#include "StyleSheetContents.h"
#include "UserAgentStyleSheets.h"
#include <wtf/NeverDestroyed.h>

namespace WebCore {
namespace Style {

using namespace HTMLNames;

RuleSet* UserAgentStyle::defaultStyle;
RuleSet* UserAgentStyle::defaultQuirksStyle;
RuleSet* UserAgentStyle::defaultPrintStyle;
unsigned UserAgentStyle::defaultStyleVersion;

StyleSheetContents* UserAgentStyle::defaultStyleSheet;
StyleSheetContents* UserAgentStyle::quirksStyleSheet;
StyleSheetContents* UserAgentStyle::svgStyleSheet;
StyleSheetContents* UserAgentStyle::mathMLStyleSheet;
StyleSheetContents* UserAgentStyle::mediaControlsStyleSheet;
StyleSheetContents* UserAgentStyle::mediaQueryStyleSheet;
StyleSheetContents* UserAgentStyle::popoverStyleSheet;
StyleSheetContents* UserAgentStyle::plugInsStyleSheet;
StyleSheetContents* UserAgentStyle::horizontalFormControlsStyleSheet;
StyleSheetContents* UserAgentStyle::htmlSwitchControlStyleSheet;
StyleSheetContents* UserAgentStyle::counterStylesStyleSheet;
StyleSheetContents* UserAgentStyle::viewTransitionsStyleSheet;
#if ENABLE(FULLSCREEN_API)
StyleSheetContents* UserAgentStyle::fullscreenStyleSheet;
#endif
#if ENABLE(SERVICE_CONTROLS)
StyleSheetContents* UserAgentStyle::imageControlsStyleSheet;
#endif
#if ENABLE(ATTACHMENT_ELEMENT)
StyleSheetContents* UserAgentStyle::attachmentStyleSheet;
#endif
#if ENABLE(DATALIST_ELEMENT)
StyleSheetContents* UserAgentStyle::dataListStyleSheet;
#endif
#if ENABLE(INPUT_TYPE_COLOR)
StyleSheetContents* UserAgentStyle::colorInputStyleSheet;
#endif

static const MQ::MediaQueryEvaluator& screenEval()
{
    static NeverDestroyed<const MQ::MediaQueryEvaluator> staticScreenEval(screenAtom());
    return staticScreenEval;
}

static const MQ::MediaQueryEvaluator& printEval()
{
    static NeverDestroyed<const MQ::MediaQueryEvaluator> staticPrintEval(printAtom());
    return staticPrintEval;
}

static StyleSheetContents* parseUASheet(const String& str)
{
    StyleSheetContents& sheet = StyleSheetContents::create(CSSParserContext(UASheetMode)).leakRef(); // leak the sheet on purpose
    sheet.parseString(str);
    return &sheet;
}
void static addToCounterStyleRegistry(StyleSheetContents& sheet)
{
    for (auto& rule : sheet.childRules()) {
        if (auto* counterStyleRule = dynamicDowncast<StyleRuleCounterStyle>(rule.get()))
            CSSCounterStyleRegistry::addUserAgentCounterStyle(counterStyleRule->descriptors());
    }
    CSSCounterStyleRegistry::resolveUserAgentReferences();
}

void static addUserAgentKeyframes(StyleSheetContents& sheet)
{
    // This does not handle nested rules.
    for (auto& rule : sheet.childRules()) {
        if (auto* styleRuleKeyframes = dynamicDowncast<StyleRuleKeyframes>(rule.get()))
            Style::Resolver::addUserAgentKeyframeStyle(*styleRuleKeyframes);
    }
}

void UserAgentStyle::addToDefaultStyle(StyleSheetContents& sheet)
{
    RuleSetBuilder screenBuilder(*defaultStyle, screenEval());
    screenBuilder.addRulesFromSheet(sheet);

    RuleSetBuilder printBuilder(*defaultPrintStyle, printEval());
    printBuilder.addRulesFromSheet(sheet);

    // Build a stylesheet consisting of non-trivial media queries seen in default style.
    // Rulesets for these can't be global and need to be built in document context.
    for (auto& rule : sheet.childRules()) {
        auto mediaRule = dynamicDowncast<StyleRuleMedia>(rule);
        if (!mediaRule)
            continue;
        auto& mediaQuery = mediaRule->mediaQueries();
        if (screenEval().evaluate(mediaQuery))
            continue;
        if (printEval().evaluate(mediaQuery))
            continue;
        mediaQueryStyleSheet->parserAppendRule(mediaRule->copy());
    }

    ++defaultStyleVersion;
}

void UserAgentStyle::initDefaultStyleSheet()
{
    if (defaultStyle)
        return;

    defaultStyle = &RuleSet::create().leakRef();
    defaultPrintStyle = &RuleSet::create().leakRef();
    defaultQuirksStyle = &RuleSet::create().leakRef();
    mediaQueryStyleSheet = &StyleSheetContents::create(CSSParserContext(UASheetMode)).leakRef();

    // Strict-mode rules.
    String defaultRules;
    auto extraDefaultStyleSheet = RenderTheme::singleton().extraDefaultStyleSheet();
    if (extraDefaultStyleSheet.isEmpty())
        defaultRules = StringImpl::createWithoutCopying(htmlUserAgentStyleSheet);
    else
        defaultRules = makeString(std::span { htmlUserAgentStyleSheet }, extraDefaultStyleSheet);
    defaultStyleSheet = parseUASheet(defaultRules);
    addToDefaultStyle(*defaultStyleSheet);

    // Quirks-mode rules.
    String quirksRules;
    auto extraQuirksStyleSheet = RenderTheme::singleton().extraQuirksStyleSheet();
    if (extraQuirksStyleSheet.isEmpty())
        quirksRules = StringImpl::createWithoutCopying(quirksUserAgentStyleSheet);
    else
        quirksRules = makeString(std::span { quirksUserAgentStyleSheet }, extraQuirksStyleSheet);
    quirksStyleSheet = parseUASheet(quirksRules);

    RuleSetBuilder quirkBuilder(*defaultQuirksStyle, screenEval());
    quirkBuilder.addRulesFromSheet(*quirksStyleSheet);

    ++defaultStyleVersion;
}

void UserAgentStyle::ensureDefaultStyleSheetsForElement(const Element& element)
{
    if (is<HTMLElement>(element)) {
        if (is<HTMLObjectElement>(element) || is<HTMLEmbedElement>(element)) {
            if (!plugInsStyleSheet && element.document().page()) {
                String plugInsRules = RenderTheme::singleton().extraPlugInsStyleSheet() + element.document().page()->chrome().client().plugInExtraStyleSheet();
                if (plugInsRules.isEmpty())
                    plugInsRules = String(StringImpl::createWithoutCopying(plugInsUserAgentStyleSheet));
                plugInsStyleSheet = parseUASheet(plugInsRules);
                addToDefaultStyle(*plugInsStyleSheet);
            }
        }
#if ENABLE(VIDEO) && !ENABLE(MODERN_MEDIA_CONTROLS)
        else if (is<HTMLMediaElement>(element)) {
            if (!mediaControlsStyleSheet) {
                String mediaRules = RenderTheme::singleton().mediaControlsStyleSheet();
                if (mediaRules.isEmpty())
<<<<<<< HEAD
                    mediaRules = String(StringImpl::createWithoutCopying(mediaControlsBaseUserAgentStyleSheet, sizeof(mediaControlsBaseUserAgentStyleSheet))) + RenderTheme::singleton().extraMediaControlsStyleSheet();
=======
                    mediaRules = String(StringImpl::createWithoutCopying(mediaControlsUserAgentStyleSheet)) + RenderTheme::singleton().extraMediaControlsStyleSheet();
>>>>>>> f38527db
                mediaControlsStyleSheet = parseUASheet(mediaRules);
                addToDefaultStyle(*mediaControlsStyleSheet);

            }
        }
#endif // ENABLE(VIDEO) && !ENABLE(MODERN_MEDIA_CONTROLS)
#if ENABLE(ATTACHMENT_ELEMENT)
        else if (!attachmentStyleSheet && is<HTMLAttachmentElement>(element)) {
            attachmentStyleSheet = parseUASheet(RenderTheme::singleton().attachmentStyleSheet());
            addToDefaultStyle(*attachmentStyleSheet);
        }
#endif // ENABLE(ATTACHMENT_ELEMENT)
#if ENABLE(DATALIST_ELEMENT)
        else if (!dataListStyleSheet && is<HTMLDataListElement>(element)) {
            dataListStyleSheet = parseUASheet(RenderTheme::singleton().dataListStyleSheet());
            addToDefaultStyle(*dataListStyleSheet);
        }
#endif // ENABLE(DATALIST_ELEMENT)
#if ENABLE(INPUT_TYPE_COLOR)
        else if (RefPtr input = dynamicDowncast<HTMLInputElement>(element); !colorInputStyleSheet && input && input->isColorControl()) {
            colorInputStyleSheet = parseUASheet(RenderTheme::singleton().colorInputStyleSheet());
            addToDefaultStyle(*colorInputStyleSheet);
        }
#endif // ENABLE(INPUT_TYPE_COLOR)
        else if (RefPtr input = dynamicDowncast<HTMLInputElement>(element); !htmlSwitchControlStyleSheet && input && input->isSwitch()) {
            htmlSwitchControlStyleSheet = parseUASheet(StringImpl::createWithoutCopying(htmlSwitchControlUserAgentStyleSheet));
            addToDefaultStyle(*htmlSwitchControlStyleSheet);
        }
    } else if (is<SVGElement>(element)) {
        if (!svgStyleSheet) {
            // SVG rules.
            svgStyleSheet = parseUASheet(StringImpl::createWithoutCopying(svgUserAgentStyleSheet));
            addToDefaultStyle(*svgStyleSheet);
        }
    }
#if ENABLE(MATHML)
    else if (is<MathMLElement>(element)) {
        if (!mathMLStyleSheet) {
            // MathML rules.
            mathMLStyleSheet = parseUASheet(StringImpl::createWithoutCopying(mathmlUserAgentStyleSheet));
            addToDefaultStyle(*mathMLStyleSheet);
        }
    }
#endif // ENABLE(MATHML)

    bool popoverAttributeEnabled = element.document().settings().popoverAttributeEnabled();
    if (!popoverStyleSheet && popoverAttributeEnabled && element.hasAttributeWithoutSynchronization(popoverAttr)) {
        popoverStyleSheet = parseUASheet(StringImpl::createWithoutCopying(popoverUserAgentStyleSheet));
        addToDefaultStyle(*popoverStyleSheet);
    }

    if (!counterStylesStyleSheet) {
        counterStylesStyleSheet = parseUASheet(StringImpl::createWithoutCopying(counterStylesUserAgentStyleSheet));
        addToCounterStyleRegistry(*counterStylesStyleSheet);
    }

#if ENABLE(FULLSCREEN_API)
    if (CheckedPtr fullscreenManager = element.document().fullscreenManagerIfExists(); !fullscreenStyleSheet && fullscreenManager && fullscreenManager->isFullscreen()) {
        fullscreenStyleSheet = parseUASheet(StringImpl::createWithoutCopying(fullscreenUserAgentStyleSheet));
        addToDefaultStyle(*fullscreenStyleSheet);
    }
#endif // ENABLE(FULLSCREEN_API)

    if ((is<HTMLFormControlElement>(element) || is<HTMLMeterElement>(element) || is<HTMLProgressElement>(element)) && !element.document().settings().verticalFormControlsEnabled()) {
        if (!horizontalFormControlsStyleSheet) {
            horizontalFormControlsStyleSheet = parseUASheet(StringImpl::createWithoutCopying(horizontalFormControlsUserAgentStyleSheet));
            addToDefaultStyle(*horizontalFormControlsStyleSheet);
        }
    }

    if (!viewTransitionsStyleSheet && element.document().settings().viewTransitionsEnabled()) {
        viewTransitionsStyleSheet = parseUASheet(StringImpl::createWithoutCopying(viewTransitionsUserAgentStyleSheet));
        addToDefaultStyle(*viewTransitionsStyleSheet);
        addUserAgentKeyframes(*viewTransitionsStyleSheet);
    }

    ASSERT(defaultStyle->features().idsInRules.isEmpty());
    ASSERT(mathMLStyleSheet || defaultStyle->features().siblingRules.isEmpty());
}

} // namespace Style
} // namespace WebCore<|MERGE_RESOLUTION|>--- conflicted
+++ resolved
@@ -217,11 +217,7 @@
             if (!mediaControlsStyleSheet) {
                 String mediaRules = RenderTheme::singleton().mediaControlsStyleSheet();
                 if (mediaRules.isEmpty())
-<<<<<<< HEAD
-                    mediaRules = String(StringImpl::createWithoutCopying(mediaControlsBaseUserAgentStyleSheet, sizeof(mediaControlsBaseUserAgentStyleSheet))) + RenderTheme::singleton().extraMediaControlsStyleSheet();
-=======
                     mediaRules = String(StringImpl::createWithoutCopying(mediaControlsUserAgentStyleSheet)) + RenderTheme::singleton().extraMediaControlsStyleSheet();
->>>>>>> f38527db
                 mediaControlsStyleSheet = parseUASheet(mediaRules);
                 addToDefaultStyle(*mediaControlsStyleSheet);
 
