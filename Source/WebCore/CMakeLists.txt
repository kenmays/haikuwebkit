set_property(DIRECTORY . PROPERTY FOLDER "WebCore")

include(Headers.cmake)
include(WebCoreMacros.cmake)

add_subdirectory(PAL/pal)

list(APPEND WebCore_UNIFIED_SOURCE_LIST_FILES
    "Sources.txt"
)

set(WebCore_PRIVATE_INCLUDE_DIRECTORIES
    "${CMAKE_BINARY_DIR}"
    "${WebCore_DERIVED_SOURCES_DIR}"
    "${WEBCORE_DIR}"
    "${WEBCORE_DIR}/Modules/ShapeDetection"
    "${WEBCORE_DIR}/Modules/ShapeDetection/Interfaces"
    "${WEBCORE_DIR}/Modules/WebGPU"
    "${WEBCORE_DIR}/Modules/WebGPU/InternalAPI"
    "${WEBCORE_DIR}/Modules/WebGPU/Implementation"
    "${WEBCORE_DIR}/Modules/airplay"
    "${WEBCORE_DIR}/Modules/applepay"
    "${WEBCORE_DIR}/Modules/applepay/paymentrequest"
    "${WEBCORE_DIR}/Modules/applicationmanifest"
    "${WEBCORE_DIR}/Modules/async-clipboard"
    "${WEBCORE_DIR}/Modules/audiosession"
    "${WEBCORE_DIR}/Modules/badge"
    "${WEBCORE_DIR}/Modules/beacon"
    "${WEBCORE_DIR}/Modules/cache"
    "${WEBCORE_DIR}/Modules/compression"
    "${WEBCORE_DIR}/Modules/contact-picker"
    "${WEBCORE_DIR}/Modules/cookie-consent"
    "${WEBCORE_DIR}/Modules/cookie-store"
    "${WEBCORE_DIR}/Modules/credentialmanagement"
    "${WEBCORE_DIR}/Modules/encryptedmedia"
    "${WEBCORE_DIR}/Modules/encryptedmedia/legacy"
    "${WEBCORE_DIR}/Modules/entriesapi"
    "${WEBCORE_DIR}/Modules/fetch"
    "${WEBCORE_DIR}/Modules/filesystemaccess"
    "${WEBCORE_DIR}/Modules/geolocation"
    "${WEBCORE_DIR}/Modules/highlight"
    "${WEBCORE_DIR}/Modules/indexeddb"
    "${WEBCORE_DIR}/Modules/indexeddb/client"
    "${WEBCORE_DIR}/Modules/indexeddb/server"
    "${WEBCORE_DIR}/Modules/indexeddb/shared"
    "${WEBCORE_DIR}/Modules/mediacapabilities"
    "${WEBCORE_DIR}/Modules/mediacontrols"
    "${WEBCORE_DIR}/Modules/mediarecorder"
    "${WEBCORE_DIR}/Modules/mediasession"
    "${WEBCORE_DIR}/Modules/mediasource"
    "${WEBCORE_DIR}/Modules/mediastream"
    "${WEBCORE_DIR}/Modules/model-element"
    "${WEBCORE_DIR}/Modules/model-element/dummy"
    "${WEBCORE_DIR}/Modules/navigatorcontentutils"
    "${WEBCORE_DIR}/Modules/notifications"
    "${WEBCORE_DIR}/Modules/paymentrequest"
    "${WEBCORE_DIR}/Modules/permissions"
    "${WEBCORE_DIR}/Modules/pictureinpicture"
    "${WEBCORE_DIR}/Modules/plugins"
    "${WEBCORE_DIR}/Modules/push-api"
    "${WEBCORE_DIR}/Modules/remoteplayback"
    "${WEBCORE_DIR}/Modules/reporting"
    "${WEBCORE_DIR}/Modules/screen-wake-lock"
    "${WEBCORE_DIR}/Modules/speech"
    "${WEBCORE_DIR}/Modules/storage"
    "${WEBCORE_DIR}/Modules/streams"
    "${WEBCORE_DIR}/Modules/web-locks"
    "${WEBCORE_DIR}/Modules/webaudio"
    "${WEBCORE_DIR}/Modules/webauthn"
    "${WEBCORE_DIR}/Modules/webauthn/cbor"
    "${WEBCORE_DIR}/Modules/webauthn/fido"
    "${WEBCORE_DIR}/Modules/webcodecs"
    "${WEBCORE_DIR}/Modules/webdatabase"
    "${WEBCORE_DIR}/Modules/webdriver"
    "${WEBCORE_DIR}/Modules/websockets"
    "${WEBCORE_DIR}/Modules/webtransport"
    "${WEBCORE_DIR}/Modules/webxr"
    "${WEBCORE_DIR}/accessibility"
    "${WEBCORE_DIR}/accessibility/isolatedtree"
    "${WEBCORE_DIR}/animation"
    "${WEBCORE_DIR}/bindings"
    "${WEBCORE_DIR}/bindings/js"
    "${WEBCORE_DIR}/bridge"
    "${WEBCORE_DIR}/bridge/c"
    "${WEBCORE_DIR}/bridge/jsc"
    "${WEBCORE_DIR}/contentextensions"
    "${WEBCORE_DIR}/crypto"
    "${WEBCORE_DIR}/crypto/algorithms"
    "${WEBCORE_DIR}/crypto/keys"
    "${WEBCORE_DIR}/crypto/parameters"
    "${WEBCORE_DIR}/css/calc"
    "${WEBCORE_DIR}/css/color"
    "${WEBCORE_DIR}/css/parser"
    "${WEBCORE_DIR}/css/query"
    "${WEBCORE_DIR}/css/typedom"
    "${WEBCORE_DIR}/css/typedom/color"
    "${WEBCORE_DIR}/css/typedom/numeric"
    "${WEBCORE_DIR}/css/typedom/transform"
    "${WEBCORE_DIR}/cssjit"
<<<<<<< HEAD
    "${WEBCORE_DIR}/display"
    "${WEBCORE_DIR}/display/compositing"
    "${WEBCORE_DIR}/display/css"
=======
    "${WEBCORE_DIR}/dom"
>>>>>>> 25a4ff15
    "${WEBCORE_DIR}/dom/messageports"
    "${WEBCORE_DIR}/domjit"
    "${WEBCORE_DIR}/editing"
    "${WEBCORE_DIR}/history"
    "${WEBCORE_DIR}/html"
    "${WEBCORE_DIR}/html/canvas"
    "${WEBCORE_DIR}/html/forms"
    "${WEBCORE_DIR}/html/parser"
    "${WEBCORE_DIR}/html/shadow"
    "${WEBCORE_DIR}/html/track"
    "${WEBCORE_DIR}/inspector"
    "${WEBCORE_DIR}/inspector/agents"
    "${WEBCORE_DIR}/inspector/agents/page"
    "${WEBCORE_DIR}/inspector/agents/worker"
    "${WEBCORE_DIR}/layout"
    "${WEBCORE_DIR}/layout/formattingContexts"
    "${WEBCORE_DIR}/layout/formattingContexts/block"
    "${WEBCORE_DIR}/layout/formattingContexts/block/tablewrapper"
    "${WEBCORE_DIR}/layout/formattingContexts/flex"
    "${WEBCORE_DIR}/layout/floats"
    "${WEBCORE_DIR}/layout/formattingContexts/inline"
    "${WEBCORE_DIR}/layout/formattingContexts/inline/display"
    "${WEBCORE_DIR}/layout/formattingContexts/inline/invalidation"
    "${WEBCORE_DIR}/layout/formattingContexts/inline/ruby"
    "${WEBCORE_DIR}/layout/formattingContexts/inline/text"
    "${WEBCORE_DIR}/layout/integration"
    "${WEBCORE_DIR}/layout/integration/flex"
    "${WEBCORE_DIR}/layout/integration/inline"
    "${WEBCORE_DIR}/layout/layouttree"
    "${WEBCORE_DIR}/layout/formattingContexts/table"
    "${WEBCORE_DIR}/loader"
    "${WEBCORE_DIR}/loader/appcache"
    "${WEBCORE_DIR}/loader/archive"
    "${WEBCORE_DIR}/loader/archive/mhtml"
    "${WEBCORE_DIR}/loader/cache"
    "${WEBCORE_DIR}/loader/icon"
    "${WEBCORE_DIR}/mathml"
    "${WEBCORE_DIR}/page"
    "${WEBCORE_DIR}/page/csp"
    "${WEBCORE_DIR}/page/scrolling"
    "${WEBCORE_DIR}/platform/animation"
    "${WEBCORE_DIR}/platform/audio"
    "${WEBCORE_DIR}/platform/calc"
    "${WEBCORE_DIR}/platform/encryptedmedia"
    "${WEBCORE_DIR}/platform/gamepad"
    "${WEBCORE_DIR}/platform/graphics/cpu/arm"
    "${WEBCORE_DIR}/platform/graphics/cpu/arm/filters"
    "${WEBCORE_DIR}/platform/graphics/displaylists"
    "${WEBCORE_DIR}/platform/graphics/filters"
    "${WEBCORE_DIR}/platform/graphics/filters/software"
    "${WEBCORE_DIR}/platform/graphics/controls"
    "${WEBCORE_DIR}/platform/graphics/iso"
    "${WEBCORE_DIR}/platform/graphics/opentype"
    "${WEBCORE_DIR}/platform/mediacapabilities"
    "${WEBCORE_DIR}/platform/mediarecorder"
    "${WEBCORE_DIR}/platform/mediastream"
    "${WEBCORE_DIR}/platform/mediarecorder"
    "${WEBCORE_DIR}/platform/mock"
    "${WEBCORE_DIR}/platform/mock/mediasource"
    "${WEBCORE_DIR}/platform/network"
    "${WEBCORE_DIR}/platform/sql"
    "${WEBCORE_DIR}/platform/xr"
    "${WEBCORE_DIR}/plugins"
    "${WEBCORE_DIR}/rendering"
    "${WEBCORE_DIR}/rendering/line"
    "${WEBCORE_DIR}/rendering/mathml"
    "${WEBCORE_DIR}/rendering/style"
    "${WEBCORE_DIR}/rendering/svg"
    "${WEBCORE_DIR}/rendering/svg/legacy"
    "${WEBCORE_DIR}/rendering/updating"
    "${WEBCORE_DIR}/replay"
    "${WEBCORE_DIR}/storage"
    "${WEBCORE_DIR}/style"
    "${WEBCORE_DIR}/svg"
    "${WEBCORE_DIR}/svg/animation"
    "${WEBCORE_DIR}/svg/graphics"
    "${WEBCORE_DIR}/svg/graphics/filters"
    "${WEBCORE_DIR}/svg/properties"
    "${WEBCORE_DIR}/websockets"
    "${WEBCORE_DIR}/workers"
    "${WEBCORE_DIR}/workers/service"
    "${WEBCORE_DIR}/workers/service/background-fetch"
    "${WEBCORE_DIR}/workers/service/context"
    "${WEBCORE_DIR}/workers/service/server"
    "${WEBCORE_DIR}/workers/shared"
    "${WEBCORE_DIR}/workers/shared/context"
    "${WEBCORE_DIR}/worklets"
    "${WEBCORE_DIR}/xml"
    "${WEBCORE_DIR}/xml/parser"
)

set(WebCore_LOCAL_INCLUDE_DIRECTORIES
	"${WEBCORE_DIR}/css"
	"${WEBCORE_DIR}/dom"
	"${WEBCORE_DIR}/fileapi"
	"${WEBCORE_DIR}/platform"
	"${WEBCORE_DIR}/platform/graphics"
	"${WEBCORE_DIR}/platform/graphics/transforms"
	"${WEBCORE_DIR}/platform/text"
	"${WEBCORE_DIR}/rendering/shapes"

)

set(WebCore_IDL_INCLUDES
    css
    dom
    fileapi
    html
    inspector
    loader
    page
    plugins
    storage
    svg
    workers
    xml

    Modules/WebGPU
    Modules/airplay
    Modules/badge
    Modules/cache
    Modules/compression
    Modules/cookie-store
    Modules/credentialmanagement
    Modules/encryptedmedia/legacy
    Modules/entriesapi
    Modules/fetch
    Modules/filesystemaccess
    Modules/geolocation
    Modules/highlight
    Modules/indexeddb
    Modules/mediacapabilities
    Modules/mediarecorder
    Modules/mediastream
    Modules/model-element
    Modules/notifications
    Modules/paymentrequest
    Modules/permissions
    Modules/push-api
    Modules/reporting
    Modules/speech
    Modules/storage
    Modules/streams
    Modules/web-locks
    Modules/webaudio
    Modules/webdatabase
    Modules/websockets
    Modules/webtransport

    bindings/js

    css/typedom

    css/typedom/color
    css/typedom/numeric
    css/typedom/transform

    html/canvas
    html/shadow
    html/track

    loader/appcache
)

set(WebCore_NON_SVG_IDL_FILES
    Modules/airplay/WebKitPlaybackTargetAvailabilityEvent.idl

    Modules/async-clipboard/Clipboard.idl
    Modules/async-clipboard/ClipboardItem.idl
    Modules/async-clipboard/Navigator+Clipboard.idl

    Modules/audiosession/DOMAudioSession.idl
    Modules/audiosession/Navigator+AudioSession.idl

    Modules/badge/Navigator+Badge.idl
    Modules/badge/NavigatorBadge.idl

    Modules/beacon/Navigator+Beacon.idl

    Modules/cache/CacheQueryOptions.idl
    Modules/cache/DOMCache.idl
    Modules/cache/MultiCacheQueryOptions.idl
    Modules/cache/DOMCacheStorage.idl
    Modules/cache/WindowOrWorkerGlobalScope+Caches.idl

    Modules/compression/CompressionStream.idl
    Modules/compression/CompressionStreamEncoder.idl
    Modules/compression/DecompressionStream.idl
    Modules/compression/DecompressionStreamDecoder.idl

    Modules/contact-picker/ContactInfo.idl
    Modules/contact-picker/ContactProperty.idl
    Modules/contact-picker/ContactsManager.idl
    Modules/contact-picker/ContactsSelectOptions.idl
    Modules/contact-picker/Navigator+Contacts.idl

    Modules/cookie-consent/Navigator+CookieConsent.idl
    Modules/cookie-consent/RequestCookieConsentOptions.idl

    Modules/cookie-store/CookieChangeEvent.idl
    Modules/cookie-store/CookieChangeEventInit.idl
    Modules/cookie-store/CookieInit.idl
    Modules/cookie-store/CookieListItem.idl
    Modules/cookie-store/CookieSameSite.idl
    Modules/cookie-store/CookieStore.idl
    Modules/cookie-store/CookieStoreDeleteOptions.idl
    Modules/cookie-store/CookieStoreGetOptions.idl
    Modules/cookie-store/CookieStoreManager.idl
    Modules/cookie-store/ExtendableCookieChangeEvent.idl
    Modules/cookie-store/ExtendableCookieChangeEventInit.idl
    Modules/cookie-store/LocalDOMWindow+CookieStore.idl

    Modules/credentialmanagement/BasicCredential.idl
    Modules/credentialmanagement/CredentialCreationOptions.idl
    Modules/credentialmanagement/CredentialMediationRequirement.idl
    Modules/credentialmanagement/CredentialRequestOptions.idl
    Modules/credentialmanagement/CredentialsContainer.idl
    Modules/credentialmanagement/Navigator+Credentials.idl

    Modules/encryptedmedia/MediaKeyEncryptionScheme.idl
    Modules/encryptedmedia/MediaKeyMessageEventInit.idl
    Modules/encryptedmedia/MediaKeyMessageEvent.idl
    Modules/encryptedmedia/MediaKeyMessageType.idl
    Modules/encryptedmedia/MediaKeySession.idl
    Modules/encryptedmedia/MediaKeySessionType.idl
    Modules/encryptedmedia/MediaKeyStatusMap.idl
    Modules/encryptedmedia/MediaKeySystemAccess.idl
    Modules/encryptedmedia/MediaKeySystemConfiguration.idl
    Modules/encryptedmedia/MediaKeySystemMediaCapability.idl
    Modules/encryptedmedia/MediaKeys.idl
    Modules/encryptedmedia/MediaKeysRequirement.idl
    Modules/encryptedmedia/Navigator+EME.idl

    Modules/entriesapi/DOMFileSystem.idl
    Modules/entriesapi/ErrorCallback.idl
    Modules/entriesapi/FileCallback.idl
    Modules/entriesapi/FileSystemDirectoryEntry.idl
    Modules/entriesapi/FileSystemDirectoryReader.idl
    Modules/entriesapi/FileSystemEntriesCallback.idl
    Modules/entriesapi/FileSystemEntry.idl
    Modules/entriesapi/FileSystemEntryCallback.idl
    Modules/entriesapi/FileSystemFileEntry.idl
    Modules/entriesapi/HTMLInputElement+EntriesAPI.idl

    Modules/fetch/FetchBody.idl
    Modules/fetch/FetchHeaders.idl
    Modules/fetch/FetchReferrerPolicy.idl
    Modules/fetch/FetchRequest.idl
    Modules/fetch/FetchRequestCache.idl
    Modules/fetch/FetchRequestCredentials.idl
    Modules/fetch/FetchRequestDestination.idl
    Modules/fetch/FetchRequestInit.idl
    Modules/fetch/FetchRequestMode.idl
    Modules/fetch/FetchRequestRedirect.idl
    Modules/fetch/FetchResponse.idl
    Modules/fetch/RequestPriority.idl
    Modules/fetch/WindowOrWorkerGlobalScope+Fetch.idl

    Modules/filesystemaccess/FileSystemDirectoryHandle.idl
    Modules/filesystemaccess/FileSystemFileHandle.idl
    Modules/filesystemaccess/FileSystemHandle.idl
    Modules/filesystemaccess/FileSystemSyncAccessHandle.idl
    Modules/filesystemaccess/StorageManager+FileSystemAccess.idl

    Modules/geolocation/Geolocation.idl
    Modules/geolocation/GeolocationCoordinates.idl
    Modules/geolocation/GeolocationPosition.idl
    Modules/geolocation/GeolocationPositionError.idl
    Modules/geolocation/Navigator+Geolocation.idl
    Modules/geolocation/PositionCallback.idl
    Modules/geolocation/PositionErrorCallback.idl
    Modules/geolocation/PositionOptions.idl

    Modules/highlight/Highlight.idl
    Modules/highlight/HighlightRegistry.idl

    Modules/indexeddb/IDBCursor.idl
    Modules/indexeddb/IDBCursorDirection.idl
    Modules/indexeddb/IDBCursorWithValue.idl
    Modules/indexeddb/IDBDatabase.idl
    Modules/indexeddb/IDBFactory.idl
    Modules/indexeddb/IDBIndex.idl
    Modules/indexeddb/IDBKeyRange.idl
    Modules/indexeddb/IDBObjectStore.idl
    Modules/indexeddb/IDBOpenDBRequest.idl
    Modules/indexeddb/IDBRequest.idl
    Modules/indexeddb/IDBTransaction.idl
    Modules/indexeddb/IDBTransactionDurability.idl
    Modules/indexeddb/IDBTransactionMode.idl
    Modules/indexeddb/IDBVersionChangeEvent.idl
    Modules/indexeddb/WindowOrWorkerGlobalScope+IndexedDatabase.idl

    Modules/mediacapabilities/AudioConfiguration.idl
    Modules/mediacapabilities/ColorGamut.idl
    Modules/mediacapabilities/HdrMetadataType.idl
    Modules/mediacapabilities/MediaCapabilities.idl
    Modules/mediacapabilities/MediaCapabilitiesDecodingInfo.idl
    Modules/mediacapabilities/MediaCapabilitiesEncodingInfo.idl
    Modules/mediacapabilities/MediaCapabilitiesInfo.idl
    Modules/mediacapabilities/MediaConfiguration.idl
    Modules/mediacapabilities/MediaDecodingConfiguration.idl
    Modules/mediacapabilities/MediaDecodingType.idl
    Modules/mediacapabilities/MediaEncodingConfiguration.idl
    Modules/mediacapabilities/MediaEncodingType.idl
    Modules/mediacapabilities/Navigator+MediaCapabilities.idl
    Modules/mediacapabilities/TransferFunction.idl
    Modules/mediacapabilities/VideoConfiguration.idl
    Modules/mediacapabilities/WorkerNavigator+MediaCapabilities.idl

    Modules/mediacontrols/MediaControlsHost.idl

    Modules/mediarecorder/BlobEvent.idl
    Modules/mediarecorder/MediaRecorder.idl
    Modules/mediarecorder/MediaRecorderErrorEvent.idl

    Modules/mediasession/MediaImage.idl
    Modules/mediasession/MediaMetadata.idl
    Modules/mediasession/MediaMetadataInit.idl
    Modules/mediasession/MediaMetadataPlaylistMixin.idl
    Modules/mediasession/MediaPositionState.idl
    Modules/mediasession/MediaSession.idl
    Modules/mediasession/MediaSessionAction.idl
    Modules/mediasession/MediaSessionActionDetails.idl
    Modules/mediasession/MediaSessionActionHandler.idl
    Modules/mediasession/MediaSessionCoordinator.idl
    Modules/mediasession/MediaSessionCoordinatorMixin.idl
    Modules/mediasession/MediaSessionCoordinatorState.idl
    Modules/mediasession/MediaSessionPlaybackState.idl
    Modules/mediasession/MediaSessionPlaylistMixin.idl
    Modules/mediasession/MediaSessionReadyState.idl
    Modules/mediasession/Navigator+MediaSession.idl

    Modules/mediasource/AudioTrack+MediaSource.idl
    Modules/mediasource/BufferedChangeEvent.idl
    Modules/mediasource/DOMURL+MediaSource.idl
    Modules/mediasource/ManagedMediaSource.idl
    Modules/mediasource/ManagedSourceBuffer.idl
    Modules/mediasource/MediaSource.idl
    Modules/mediasource/SourceBuffer.idl
    Modules/mediasource/SourceBufferList.idl
    Modules/mediasource/TextTrack+MediaSource.idl
    Modules/mediasource/VideoPlaybackQuality.idl
    Modules/mediasource/VideoTrack+MediaSource.idl

    Modules/mediastream/CanvasCaptureMediaStreamTrack.idl
    Modules/mediastream/DoubleRange.idl
    Modules/mediastream/FillLightMode.idl
    Modules/mediastream/ImageCapture.idl
    Modules/mediastream/InputDeviceInfo.idl
    Modules/mediastream/LongRange.idl
    Modules/mediastream/MediaDeviceInfo.idl
    Modules/mediastream/MediaDevices.idl
    Modules/mediastream/MediaSettingsRange.idl
    Modules/mediastream/MediaStream.idl
    Modules/mediastream/MediaStreamTrack.idl
    Modules/mediastream/MediaStreamTrackEvent.idl
    Modules/mediastream/MediaTrackCapabilities.idl
    Modules/mediastream/MediaTrackConstraints.idl
    Modules/mediastream/MediaTrackSupportedConstraints.idl
    Modules/mediastream/MeteringMode.idl
    Modules/mediastream/Navigator+MediaDevices.idl
    Modules/mediastream/OverconstrainedError.idl
    Modules/mediastream/OverconstrainedErrorEvent.idl
    Modules/mediastream/PhotoCapabilities.idl
    Modules/mediastream/PhotoSettings.idl
    Modules/mediastream/RTCAnswerOptions.idl
    Modules/mediastream/RTCCertificate.idl
    Modules/mediastream/RTCConfiguration.idl
    Modules/mediastream/RTCDTMFSender.idl
    Modules/mediastream/RTCDTMFToneChangeEvent.idl
    Modules/mediastream/RTCDataChannel.idl
    Modules/mediastream/RTCDataChannelEvent.idl
    Modules/mediastream/RTCDegradationPreference.idl
    Modules/mediastream/RTCDtlsTransport.idl
    Modules/mediastream/RTCDtlsTransportState.idl
    Modules/mediastream/RTCDtxStatus.idl
    Modules/mediastream/RTCEncodedAudioFrame.idl
    Modules/mediastream/RTCEncodedVideoFrame.idl
    Modules/mediastream/RTCError.idl
    Modules/mediastream/RTCErrorDetailType.idl
    Modules/mediastream/RTCErrorEvent.idl
    Modules/mediastream/RTCIceCandidate.idl
    Modules/mediastream/RTCIceCandidateInit.idl
    Modules/mediastream/RTCIceCandidateType.idl
    Modules/mediastream/RTCIceComponent.idl
    Modules/mediastream/RTCIceConnectionState.idl
    Modules/mediastream/RTCIceGatheringState.idl
    Modules/mediastream/RTCIceProtocol.idl
    Modules/mediastream/RTCIceRole.idl
    Modules/mediastream/RTCIceServer.idl
    Modules/mediastream/RTCIceServerTransportProtocol.idl
    Modules/mediastream/RTCIceTcpCandidateType.idl
    Modules/mediastream/RTCIceTransport.idl
    Modules/mediastream/RTCIceTransportState.idl
    Modules/mediastream/RTCLocalSessionDescriptionInit.idl
    Modules/mediastream/RTCOfferAnswerOptions.idl
    Modules/mediastream/RTCOfferOptions.idl
    Modules/mediastream/RTCPeerConnection.idl
    Modules/mediastream/RTCPeerConnectionIceErrorEvent.idl
    Modules/mediastream/RTCPeerConnectionIceEvent.idl
    Modules/mediastream/RTCPeerConnectionState.idl
    Modules/mediastream/RTCPriorityType.idl
    Modules/mediastream/RTCRtcpParameters.idl
    Modules/mediastream/RTCRtpCapabilities.idl
    Modules/mediastream/RTCRtpCodecCapability.idl
    Modules/mediastream/RTCRtpCodecParameters.idl
    Modules/mediastream/RTCRtpCodingParameters.idl
    Modules/mediastream/RTCRtpContributingSource.idl
    Modules/mediastream/RTCRtpEncodingParameters.idl
    Modules/mediastream/RTCRtpFecParameters.idl
    Modules/mediastream/RTCRtpHeaderExtensionParameters.idl
    Modules/mediastream/RTCRtpParameters.idl
    Modules/mediastream/RTCRtpReceiver+Transform.idl
    Modules/mediastream/RTCRtpReceiver.idl
    Modules/mediastream/RTCRtpRtxParameters.idl
    Modules/mediastream/RTCRtpSFrameTransform.idl
    Modules/mediastream/RTCRtpSFrameTransformErrorEvent.idl
    Modules/mediastream/RTCRtpScriptTransform.idl
    Modules/mediastream/RTCRtpScriptTransformProvider.idl
    Modules/mediastream/RTCRtpScriptTransformer.idl
    Modules/mediastream/RTCRtpSendParameters.idl
    Modules/mediastream/RTCRtpSender+Transform.idl
    Modules/mediastream/RTCRtpSender.idl
    Modules/mediastream/RTCRtpSynchronizationSource.idl
    Modules/mediastream/RTCRtpTransceiver.idl
    Modules/mediastream/RTCRtpTransceiverDirection.idl
    Modules/mediastream/RTCSctpTransport.idl
    Modules/mediastream/RTCSctpTransportState.idl
    Modules/mediastream/RTCSdpType.idl
    Modules/mediastream/RTCSessionDescription.idl
    Modules/mediastream/RTCSessionDescriptionInit.idl
    Modules/mediastream/RTCSignalingState.idl
    Modules/mediastream/RTCStatsReport.idl
    Modules/mediastream/RTCTrackEvent.idl
    Modules/mediastream/RTCTransformEvent.idl
    Modules/mediastream/RedEyeReduction.idl

    Modules/model-element/HTMLModelElement.idl
    Modules/model-element/HTMLModelElementCamera.idl

    Modules/notifications/Notification.idl
    Modules/notifications/NotificationDirection.idl
    Modules/notifications/NotificationEvent.idl
    Modules/notifications/NotificationOptions.idl
    Modules/notifications/NotificationPermission.idl
    Modules/notifications/NotificationPermissionCallback.idl

    Modules/paymentrequest/AddressErrors.idl
    Modules/paymentrequest/MerchantValidationEvent.idl
    Modules/paymentrequest/PayerErrorFields.idl
    Modules/paymentrequest/PaymentAddress.idl
    Modules/paymentrequest/PaymentComplete.idl
    Modules/paymentrequest/PaymentCompleteDetails.idl
    Modules/paymentrequest/PaymentCurrencyAmount.idl
    Modules/paymentrequest/PaymentDetailsBase.idl
    Modules/paymentrequest/PaymentDetailsInit.idl
    Modules/paymentrequest/PaymentDetailsModifier.idl
    Modules/paymentrequest/PaymentDetailsUpdate.idl
    Modules/paymentrequest/PaymentItem.idl
    Modules/paymentrequest/PaymentMethodChangeEvent.idl
    Modules/paymentrequest/PaymentMethodData.idl
    Modules/paymentrequest/PaymentOptions.idl
    Modules/paymentrequest/PaymentRequest.idl
    Modules/paymentrequest/PaymentRequestUpdateEvent.idl
    Modules/paymentrequest/PaymentRequestUpdateEventInit.idl
    Modules/paymentrequest/PaymentResponse.idl
    Modules/paymentrequest/PaymentShippingOption.idl
    Modules/paymentrequest/PaymentShippingType.idl
    Modules/paymentrequest/PaymentValidationErrors.idl

    Modules/permissions/Navigator+Permissions.idl
    Modules/permissions/PermissionDescriptor.idl
    Modules/permissions/PermissionName.idl
    Modules/permissions/PermissionState.idl
    Modules/permissions/PermissionStatus.idl
    Modules/permissions/Permissions.idl
    Modules/permissions/WorkerNavigator+Permissions.idl

    Modules/pictureinpicture/Document+PictureInPicture.idl
    Modules/pictureinpicture/DocumentOrShadowRoot+PictureInPicture.idl
    Modules/pictureinpicture/HTMLVideoElement+PictureInPicture.idl
    Modules/pictureinpicture/PictureInPictureEvent.idl
    Modules/pictureinpicture/PictureInPictureWindow.idl

    Modules/push-api/NavigatorPush.idl
    Modules/push-api/PushEncryptionKeyName.idl
    Modules/push-api/PushEvent.idl
    Modules/push-api/PushEventInit.idl
    Modules/push-api/PushManager.idl
    Modules/push-api/PushMessageData.idl
    Modules/push-api/PushNotificationEvent.idl
    Modules/push-api/PushNotificationEventInit.idl
    Modules/push-api/PushPermissionState.idl
    Modules/push-api/PushSubscription.idl
    Modules/push-api/PushSubscriptionChangeEvent.idl
    Modules/push-api/PushSubscriptionChangeEventInit.idl
    Modules/push-api/PushSubscriptionJSON.idl
    Modules/push-api/PushSubscriptionOptions.idl
    Modules/push-api/PushSubscriptionOptionsInit.idl
    Modules/push-api/ServiceWorkerGlobalScope+PushAPI.idl
    Modules/push-api/ServiceWorkerRegistration+PushAPI.idl

    Modules/remoteplayback/RemotePlayback.idl
    Modules/remoteplayback/RemotePlaybackAvailabilityCallback.idl

    Modules/reporting/DeprecationReportBody.idl
    Modules/reporting/Report.idl
    Modules/reporting/ReportBody.idl
    Modules/reporting/ReportingObserver.idl
    Modules/reporting/ReportingObserverCallback.idl
    Modules/reporting/TestReportBody.idl

    Modules/screen-wake-lock/Navigator+ScreenWakeLock.idl
    Modules/screen-wake-lock/WakeLock.idl
    Modules/screen-wake-lock/WakeLockSentinel.idl
    Modules/screen-wake-lock/WakeLockType.idl

    Modules/speech/LocalDOMWindow+SpeechSynthesis.idl
    Modules/speech/SpeechRecognitionErrorEvent.idl
    Modules/speech/SpeechRecognition.idl
    Modules/speech/SpeechRecognitionAlternative.idl
    Modules/speech/SpeechRecognitionErrorCode.idl
    Modules/speech/SpeechRecognitionEvent.idl
    Modules/speech/SpeechRecognitionResult.idl
    Modules/speech/SpeechRecognitionResultList.idl
    Modules/speech/SpeechSynthesisErrorEventInit.idl
    Modules/speech/SpeechSynthesis.idl
    Modules/speech/SpeechSynthesisErrorCode.idl
    Modules/speech/SpeechSynthesisErrorEvent.idl
    Modules/speech/SpeechSynthesisEvent.idl
    Modules/speech/SpeechSynthesisEventInit.idl
    Modules/speech/SpeechSynthesisUtterance.idl
    Modules/speech/SpeechSynthesisVoice.idl

    Modules/storage/StorageManager.idl

    Modules/streams/ByteLengthQueuingStrategy.idl
    Modules/streams/CountQueuingStrategy.idl
    Modules/streams/GenericTransformStream.idl
    Modules/streams/ReadableByteStreamController.idl
    Modules/streams/ReadableStream.idl
    Modules/streams/ReadableStreamBYOBReader.idl
    Modules/streams/ReadableStreamBYOBRequest.idl
    Modules/streams/ReadableStreamDefaultController.idl
    Modules/streams/ReadableStreamDefaultReader.idl
    Modules/streams/ReadableStreamSink.idl
    Modules/streams/ReadableStreamSource.idl
    Modules/streams/TransformStream.idl
    Modules/streams/TransformStreamDefaultController.idl
    Modules/streams/WritableStream.idl
    Modules/streams/WritableStreamDefaultController.idl
    Modules/streams/WritableStreamDefaultWriter.idl
    Modules/streams/WritableStreamSink.idl

    Modules/web-locks/NavigatorLocks.idl
    Modules/web-locks/WebLock.idl
    Modules/web-locks/WebLockGrantedCallback.idl
    Modules/web-locks/WebLockManager.idl
    Modules/web-locks/WebLockManagerSnapshot.idl
    Modules/web-locks/WebLockMode.idl

    Modules/webaudio/AnalyserNode.idl
    Modules/webaudio/AnalyserOptions.idl
    Modules/webaudio/AudioBuffer.idl
    Modules/webaudio/AudioBufferCallback.idl
    Modules/webaudio/AudioBufferOptions.idl
    Modules/webaudio/AudioBufferSourceNode.idl
    Modules/webaudio/AudioBufferSourceOptions.idl
    Modules/webaudio/AudioContext.idl
    Modules/webaudio/AudioContextLatencyCategory.idl
    Modules/webaudio/AudioContextOptions.idl
    Modules/webaudio/AudioContextState.idl
    Modules/webaudio/AudioDestinationNode.idl
    Modules/webaudio/AudioListener.idl
    Modules/webaudio/AudioNode.idl
    Modules/webaudio/AudioNodeOptions.idl
    Modules/webaudio/AudioParam.idl
    Modules/webaudio/AudioParamDescriptor.idl
    Modules/webaudio/AudioParamMap.idl
    Modules/webaudio/AudioProcessingEvent.idl
    Modules/webaudio/AudioProcessingEventInit.idl
    Modules/webaudio/AudioScheduledSourceNode.idl
    Modules/webaudio/AudioTimestamp.idl
    Modules/webaudio/AudioWorklet.idl
    Modules/webaudio/AudioWorkletGlobalScope.idl
    Modules/webaudio/AudioWorkletNode.idl
    Modules/webaudio/AudioWorkletNodeOptions.idl
    Modules/webaudio/AudioWorkletProcessor.idl
    Modules/webaudio/AudioWorkletProcessorConstructor.idl
    Modules/webaudio/AutomationRate.idl
    Modules/webaudio/BaseAudioContext.idl
    Modules/webaudio/BiquadFilterNode.idl
    Modules/webaudio/BiquadFilterOptions.idl
    Modules/webaudio/BiquadFilterType.idl
    Modules/webaudio/ChannelCountMode.idl
    Modules/webaudio/ChannelInterpretation.idl
    Modules/webaudio/ChannelMergerNode.idl
    Modules/webaudio/ChannelMergerOptions.idl
    Modules/webaudio/ChannelSplitterNode.idl
    Modules/webaudio/ChannelSplitterOptions.idl
    Modules/webaudio/ConstantSourceNode.idl
    Modules/webaudio/ConstantSourceOptions.idl
    Modules/webaudio/ConvolverNode.idl
    Modules/webaudio/ConvolverOptions.idl
    Modules/webaudio/DelayNode.idl
    Modules/webaudio/DelayOptions.idl
    Modules/webaudio/DistanceModelType.idl
    Modules/webaudio/DynamicsCompressorNode.idl
    Modules/webaudio/DynamicsCompressorOptions.idl
    Modules/webaudio/GainNode.idl
    Modules/webaudio/GainOptions.idl
    Modules/webaudio/IIRFilterNode.idl
    Modules/webaudio/IIRFilterOptions.idl
    Modules/webaudio/MediaElementAudioSourceNode.idl
    Modules/webaudio/MediaElementAudioSourceOptions.idl
    Modules/webaudio/MediaStreamAudioDestinationNode.idl
    Modules/webaudio/MediaStreamAudioSourceNode.idl
    Modules/webaudio/MediaStreamAudioSourceOptions.idl
    Modules/webaudio/OfflineAudioCompletionEvent.idl
    Modules/webaudio/OfflineAudioCompletionEventInit.idl
    Modules/webaudio/OfflineAudioContext.idl
    Modules/webaudio/OfflineAudioContextOptions.idl
    Modules/webaudio/OscillatorNode.idl
    Modules/webaudio/OscillatorOptions.idl
    Modules/webaudio/OscillatorType.idl
    Modules/webaudio/OverSampleType.idl
    Modules/webaudio/PannerNode.idl
    Modules/webaudio/PannerOptions.idl
    Modules/webaudio/PanningModelType.idl
    Modules/webaudio/PeriodicWave.idl
    Modules/webaudio/PeriodicWaveConstraints.idl
    Modules/webaudio/PeriodicWaveOptions.idl
    Modules/webaudio/StereoPannerNode.idl
    Modules/webaudio/StereoPannerOptions.idl
    Modules/webaudio/ScriptProcessorNode.idl
    Modules/webaudio/WaveShaperNode.idl
    Modules/webaudio/WaveShaperOptions.idl

    Modules/webauthn/AttestationConveyancePreference.idl
    Modules/webauthn/AuthenticationExtensionsClientInputs.idl
    Modules/webauthn/AuthenticationExtensionsClientOutputs.idl
    Modules/webauthn/AuthenticatorAssertionResponse.idl
    Modules/webauthn/AuthenticatorAttachment.idl
    Modules/webauthn/AuthenticatorAttestationResponse.idl
    Modules/webauthn/AuthenticatorResponse.idl
    Modules/webauthn/AuthenticatorTransport.idl
    Modules/webauthn/PublicKeyCredential.idl
    Modules/webauthn/PublicKeyCredentialCreationOptions.idl
    Modules/webauthn/PublicKeyCredentialDescriptor.idl
    Modules/webauthn/PublicKeyCredentialRequestOptions.idl
    Modules/webauthn/PublicKeyCredentialType.idl
    Modules/webauthn/ResidentKeyRequirement.idl
    Modules/webauthn/UserVerificationRequirement.idl

    Modules/webcodecs/AacEncoderConfig.idl
    Modules/webcodecs/AudioSampleFormat.idl
    Modules/webcodecs/AvcEncoderConfig.idl
    Modules/webcodecs/BitrateMode.idl
    Modules/webcodecs/FlacEncoderConfig.idl
    Modules/webcodecs/HardwareAcceleration.idl
    Modules/webcodecs/LatencyMode.idl
    Modules/webcodecs/OpusEncoderConfig.idl
    Modules/webcodecs/PlaneLayout.idl
    Modules/webcodecs/VideoColorPrimaries.idl
    Modules/webcodecs/VideoColorSpace.idl
    Modules/webcodecs/VideoColorSpaceInit.idl
    Modules/webcodecs/VideoMatrixCoefficients.idl
    Modules/webcodecs/VideoPixelFormat.idl
    Modules/webcodecs/VideoTransferCharacteristics.idl
    Modules/webcodecs/WebCodecsAlphaOption.idl
    Modules/webcodecs/WebCodecsAudioData.idl
    Modules/webcodecs/WebCodecsAudioDataOutputCallback.idl
    Modules/webcodecs/WebCodecsAudioDecoder.idl
    Modules/webcodecs/WebCodecsAudioDecoderConfig.idl
    Modules/webcodecs/WebCodecsAudioDecoderSupport.idl
    Modules/webcodecs/WebCodecsAudioEncoder.idl
    Modules/webcodecs/WebCodecsAudioEncoderConfig.idl
    Modules/webcodecs/WebCodecsAudioEncoderSupport.idl
    Modules/webcodecs/WebCodecsCodecState.idl
    Modules/webcodecs/WebCodecsEncodedAudioChunk.idl
    Modules/webcodecs/WebCodecsEncodedAudioChunkMetadata.idl
    Modules/webcodecs/WebCodecsEncodedAudioChunkOutputCallback.idl
    Modules/webcodecs/WebCodecsEncodedAudioChunkType.idl
    Modules/webcodecs/WebCodecsEncodedVideoChunk.idl
    Modules/webcodecs/WebCodecsEncodedVideoChunkMetadata.idl
    Modules/webcodecs/WebCodecsEncodedVideoChunkOutputCallback.idl
    Modules/webcodecs/WebCodecsEncodedVideoChunkType.idl
    Modules/webcodecs/WebCodecsErrorCallback.idl
    Modules/webcodecs/WebCodecsSvcOutputMetadata.idl
    Modules/webcodecs/WebCodecsVideoDecoder.idl
    Modules/webcodecs/WebCodecsVideoDecoderConfig.idl
    Modules/webcodecs/WebCodecsVideoDecoderSupport.idl
    Modules/webcodecs/WebCodecsVideoEncoder.idl
    Modules/webcodecs/WebCodecsVideoEncoderConfig.idl
    Modules/webcodecs/WebCodecsVideoEncoderEncodeOptions.idl
    Modules/webcodecs/WebCodecsVideoEncoderSupport.idl
    Modules/webcodecs/WebCodecsVideoFrame.idl
    Modules/webcodecs/WebCodecsVideoFrameOutputCallback.idl

    Modules/webdatabase/Database.idl
    Modules/webdatabase/DatabaseCallback.idl
    Modules/webdatabase/LocalDOMWindow+WebDatabase.idl
    Modules/webdatabase/SQLError.idl
    Modules/webdatabase/SQLResultSet.idl
    Modules/webdatabase/SQLResultSetRowList.idl
    Modules/webdatabase/SQLStatementCallback.idl
    Modules/webdatabase/SQLStatementErrorCallback.idl
    Modules/webdatabase/SQLTransaction.idl
    Modules/webdatabase/SQLTransactionCallback.idl
    Modules/webdatabase/SQLTransactionErrorCallback.idl

    Modules/webdriver/Navigator+WebDriver.idl

    Modules/websockets/CloseEvent.idl
    Modules/websockets/WebSocket.idl

    Modules/webtransport/WebTransport.idl
    Modules/webtransport/WebTransportBidirectionalStream.idl
    Modules/webtransport/WebTransportCloseInfo.idl
    Modules/webtransport/WebTransportCongestionControl.idl
    Modules/webtransport/WebTransportDatagramDuplexStream.idl
    Modules/webtransport/WebTransportDatagramStats.idl
    Modules/webtransport/WebTransportError.idl
    Modules/webtransport/WebTransportErrorOptions.idl
    Modules/webtransport/WebTransportErrorSource.idl
    Modules/webtransport/WebTransportHash.idl
    Modules/webtransport/WebTransportOptions.idl
    Modules/webtransport/WebTransportReceiveStream.idl
    Modules/webtransport/WebTransportReceiveStreamStats.idl
    Modules/webtransport/WebTransportReliabilityMode.idl
    Modules/webtransport/WebTransportSendStream.idl
    Modules/webtransport/WebTransportSendStreamOptions.idl
    Modules/webtransport/WebTransportSendStreamStats.idl
    Modules/webtransport/WebTransportStats.idl

    accessibility/AccessibilityRole.idl
    accessibility/AriaAttributes.idl

    animation/Animatable.idl
    animation/AnimationEffect.idl
    animation/AnimationFrameProvider.idl
    animation/AnimationFrameRatePreset.idl
    animation/AnimationPlaybackEvent.idl
    animation/AnimationPlaybackEventInit.idl
    animation/AnimationTimeline.idl
    animation/CSSAnimation.idl
    animation/CSSAnimationEvent.idl
    animation/CSSTransition.idl
    animation/CSSTransitionEvent.idl
    animation/CompositeOperation.idl
    animation/CompositeOperationOrAuto.idl
    animation/ComputedEffectTiming.idl
    animation/CustomAnimationOptions.idl
    animation/CustomEffect.idl
    animation/CustomEffectCallback.idl
    animation/Document+WebAnimations.idl
    animation/DocumentOrShadowRoot+WebAnimations.idl
    animation/DocumentTimeline.idl
    animation/DocumentTimelineOptions.idl
    animation/EffectTiming.idl
    animation/FillMode.idl
    animation/GetAnimationsOptions.idl
    animation/GlobalEventHandlers+CSSAnimations.idl
    animation/GlobalEventHandlers+CSSTransitions.idl
    animation/IterationCompositeOperation.idl
    animation/KeyframeAnimationOptions.idl
    animation/KeyframeEffect.idl
    animation/KeyframeEffectOptions.idl
    animation/OptionalEffectTiming.idl
    animation/PlaybackDirection.idl
    animation/ScrollAxis.idl
    animation/ScrollTimeline.idl
    animation/ScrollTimelineOptions.idl
    animation/ViewTimeline.idl
    animation/ViewTimelineOptions.idl
    animation/WebAnimation.idl

    crypto/CryptoAlgorithmParameters.idl
    crypto/CryptoKey.idl
    crypto/CryptoKeyPair.idl
    crypto/CryptoKeyUsage.idl
    crypto/JsonWebKey.idl
    crypto/RsaOtherPrimesInfo.idl
    crypto/SubtleCrypto.idl

    crypto/keys/CryptoAesKeyAlgorithm.idl
    crypto/keys/CryptoEcKeyAlgorithm.idl
    crypto/keys/CryptoHmacKeyAlgorithm.idl
    crypto/keys/CryptoKeyAlgorithm.idl
    crypto/keys/CryptoRsaHashedKeyAlgorithm.idl
    crypto/keys/CryptoRsaKeyAlgorithm.idl

    crypto/parameters/AesCbcCfbParams.idl
    crypto/parameters/AesCtrParams.idl
    crypto/parameters/AesGcmParams.idl
    crypto/parameters/AesKeyParams.idl
    crypto/parameters/EcKeyParams.idl
    crypto/parameters/EcdhKeyDeriveParams.idl
    crypto/parameters/EcdsaParams.idl
    crypto/parameters/HkdfParams.idl
    crypto/parameters/HmacKeyParams.idl
    crypto/parameters/Pbkdf2Params.idl
    crypto/parameters/RsaHashedImportParams.idl
    crypto/parameters/RsaHashedKeyGenParams.idl
    crypto/parameters/RsaKeyGenParams.idl
    crypto/parameters/RsaOaepParams.idl
    crypto/parameters/RsaPssParams.idl
    crypto/parameters/X25519Params.idl

    css/CSSConditionRule.idl
    css/CSSContainerRule.idl
    css/CSSCounterStyleRule.idl
    css/CSSFontFaceRule.idl
    css/CSSFontFeatureValuesRule.idl
    css/CSSFontPaletteValuesRule.idl
    css/CSSGroupingRule.idl
    css/CSSImportRule.idl
    css/CSSKeyframeRule.idl
    css/CSSKeyframesRule.idl
    css/CSSLayerBlockRule.idl
    css/CSSLayerStatementRule.idl
    css/CSSMediaRule.idl
    css/CSSNamespaceRule.idl
    css/CSSPaintCallback.idl
    css/CSSPaintSize.idl
    css/CSSPageRule.idl
    css/CSSPropertyRule.idl
    css/CSSRule.idl
    css/CSSRuleList.idl
    css/CSSScopeRule.idl
    css/CSSStyleDeclaration.idl
    css/CSSStyleRule.idl
    css/CSSStyleSheet.idl
    css/CSSSupportsRule.idl
    css/CSSUnknownRule.idl
    css/DocumentOrShadowRoot+CSSOM.idl
    css/DOMCSSCustomPropertyDescriptor.idl
    css/DOMCSSNamespace+CSSNumericFactory.idl
    css/DOMCSSNamespace+CSSPainting.idl
    css/DOMCSSNamespace+CSSPropertiesandValues.idl
    css/DOMCSSNamespace.idl
    css/DOMMatrix.idl
    css/DOMMatrix2DInit.idl
    css/DOMMatrixInit.idl
    css/DOMMatrixReadOnly.idl
    css/DeprecatedCSSOMCounter.idl
    css/DeprecatedCSSOMPrimitiveValue.idl
    css/DeprecatedCSSOMRGBColor.idl
    css/DeprecatedCSSOMRect.idl
    css/DeprecatedCSSOMValue.idl
    css/DeprecatedCSSOMValueList.idl
    css/ElementCSSInlineStyle.idl
    css/FontFace.idl
    css/FontFaceSet.idl
    css/FontFaceSource.idl
    css/LinkStyle.idl
    css/MediaList.idl
    css/MediaQueryList.idl
    css/MediaQueryListEvent.idl
    css/StyleMedia.idl
    css/StyleSheet.idl
    css/StyleSheetList.idl

    css/typedom/CSSKeywordValue.idl
    css/typedom/CSSNumericValue.idl
    css/typedom/CSSOMVariableReferenceValue.idl
    css/typedom/CSSStyleImageValue.idl
    css/typedom/CSSStyleValue.idl
    css/typedom/CSSUnitValue.idl
    css/typedom/CSSUnparsedValue.idl
    css/typedom/StylePropertyMap.idl
    css/typedom/StylePropertyMapReadOnly.idl

    css/typedom/color/CSSColor.idl
    css/typedom/color/CSSColorValue.idl
    css/typedom/color/CSSHSL.idl
    css/typedom/color/CSSHWB.idl
    css/typedom/color/CSSLCH.idl
    css/typedom/color/CSSLab.idl
    css/typedom/color/CSSOKLCH.idl
    css/typedom/color/CSSOKLab.idl
    css/typedom/color/CSSRGB.idl

    css/typedom/numeric/CSSMathClamp.idl
    css/typedom/numeric/CSSMathInvert.idl
    css/typedom/numeric/CSSMathMax.idl
    css/typedom/numeric/CSSMathMin.idl
    css/typedom/numeric/CSSMathNegate.idl
    css/typedom/numeric/CSSMathOperator.idl
    css/typedom/numeric/CSSMathProduct.idl
    css/typedom/numeric/CSSMathSum.idl
    css/typedom/numeric/CSSMathValue.idl
    css/typedom/numeric/CSSNumericArray.idl
    css/typedom/numeric/CSSNumericBaseType.idl
    css/typedom/numeric/CSSNumericType.idl

    css/typedom/transform/CSSMatrixComponent.idl
    css/typedom/transform/CSSMatrixComponentOptions.idl
    css/typedom/transform/CSSPerspective.idl
    css/typedom/transform/CSSRotate.idl
    css/typedom/transform/CSSScale.idl
    css/typedom/transform/CSSSkew.idl
    css/typedom/transform/CSSSkewX.idl
    css/typedom/transform/CSSSkewY.idl
    css/typedom/transform/CSSTransformComponent.idl
    css/typedom/transform/CSSTransformValue.idl
    css/typedom/transform/CSSTranslate.idl

    dom/AbortAlgorithm.idl
    dom/AbortController.idl
    dom/AbortSignal.idl
    dom/AbstractRange.idl
    dom/AddEventListenerOptions.idl
    dom/Attr.idl
    dom/BeforeUnloadEvent.idl
    dom/BroadcastChannel.idl
    dom/CDATASection.idl
    dom/CharacterData.idl
    dom/CheckVisibilityOptions.idl
    dom/ChildNode.idl
    dom/ClipboardEvent.idl
    dom/Comment.idl
    dom/CompositionEvent.idl
    dom/ContentVisibilityAutoStateChangeEvent.idl
    dom/CustomElementRegistry.idl
    dom/CustomEvent.idl
    dom/DOMException.idl
    dom/DOMImplementation.idl
    dom/DOMPoint.idl
    dom/DOMPointInit.idl
    dom/DOMPointReadOnly.idl
    dom/DOMQuad.idl
    dom/DOMQuadInit.idl
    dom/DOMRect.idl
    dom/DOMRectInit.idl
    dom/DOMRectList.idl
    dom/DOMRectReadOnly.idl
    dom/DOMStringList.idl
    dom/DOMStringMap.idl
    dom/DataTransfer.idl
    dom/DataTransferItem.idl
    dom/DataTransferItemList.idl
    dom/DeviceMotionEvent.idl
    dom/DeviceOrientationEvent.idl
    dom/DeviceOrientationOrMotionPermissionState.idl
    dom/Document+CSSOMView.idl
    dom/Document+Fullscreen.idl
    dom/Document+HTML.idl
    dom/Document+HTMLObsolete.idl
    dom/Document+PageVisibility.idl
    dom/Document+PointerLock.idl
    dom/Document+Selection.idl
    dom/Document+StorageAccess.idl
    dom/Document+Touch.idl
    dom/Document+UndoMananger.idl
    dom/Document.idl
    dom/DocumentAndElementEventHandlers.idl
    dom/DocumentFragment.idl
    dom/DocumentOrShadowRoot+Fullscreen.idl
    dom/DocumentOrShadowRoot+PointerLock.idl
    dom/DocumentOrShadowRoot.idl
    dom/DocumentType.idl
    dom/DragEvent.idl
    dom/Element+CSSOMView.idl
    dom/Element+ComputedStyleMap.idl
    dom/Element+DOMParsing.idl
    dom/Element+Fullscreen.idl
    dom/Element+PointerEvents.idl
    dom/Element+PointerLock.idl
    dom/Element.idl
    dom/ElementContentEditable.idl
    dom/ElementInternals.idl
    dom/ErrorEvent.idl
    dom/Event.idl
    dom/EventInit.idl
    dom/EventListenerOptions.idl
    dom/EventModifierInit.idl
    dom/EventTarget.idl
    dom/FocusEvent.idl
    dom/FocusOptions.idl
    dom/FormDataEvent.idl
    dom/FullscreenOptions.idl
    dom/GlobalEventHandlers+PointerEvents.idl
    dom/GlobalEventHandlers+Selection.idl
    dom/GlobalEventHandlers.idl
    dom/HashChangeEvent.idl
    dom/IdleDeadline.idl
    dom/IdleRequestCallback.idl
    dom/IdleRequestOptions.idl
    dom/InnerHTML.idl
    dom/InputEvent.idl
    dom/KeyboardEvent.idl
    dom/MessageChannel.idl
    dom/MessageEvent.idl
    dom/MessagePort.idl
    dom/MouseEvent.idl
    dom/MouseEventInit.idl
    dom/MutationCallback.idl
    dom/MutationEvent.idl
    dom/MutationObserver.idl
    dom/MutationRecord.idl
    dom/NamedNodeMap.idl
    dom/NavigatorMaxTouchPoints.idl
    dom/Node.idl
    dom/NodeFilter.idl
    dom/NodeIterator.idl
    dom/NodeList.idl
    dom/NonDocumentTypeChildNode.idl
    dom/NonElementParentNode.idl
    dom/OverflowEvent.idl
    dom/PageTransitionEvent.idl
    dom/ParentNode.idl
    dom/PointerEvent.idl
    dom/PopStateEvent.idl
    dom/ProcessingInstruction.idl
    dom/ProgressEvent.idl
    dom/PromiseRejectionEvent.idl
    dom/Range+CSSOMView.idl
    dom/Range+DOMParsing.idl
    dom/Range.idl
    dom/RequestAnimationFrameCallback.idl
    dom/SecurityPolicyViolationEvent.idl
    dom/SecurityPolicyViolationEventDisposition.idl
    dom/ShadowRoot.idl
    dom/ShadowRootInit.idl
    dom/ShadowRootMode.idl
    dom/SlotAssignmentMode.idl
    dom/Slotable.idl
    dom/StaticRange.idl
    dom/StringCallback.idl
    dom/Text.idl
    dom/TextDecoder.idl
    dom/TextDecoderStream.idl
    dom/TextDecoderStreamDecoder.idl
    dom/TextEncoder.idl
    dom/TextEncoderStream.idl
    dom/TextEncoderStreamEncoder.idl
    dom/TextEvent.idl
    dom/ToggleEvent.idl
    dom/Touch.idl
    dom/TouchEvent.idl
    dom/TouchList.idl
    dom/TreeWalker.idl
    dom/UIEvent.idl
    dom/UIEventInit.idl
    dom/ValidityStateFlags.idl
    dom/VisibilityState.idl
    dom/WheelEvent.idl
    dom/XMLDocument.idl

    fileapi/Blob.idl
    fileapi/BlobCallback.idl
    fileapi/BlobPropertyBag.idl
    fileapi/EndingType.idl
    fileapi/File.idl
    fileapi/FileList.idl
    fileapi/FileReader.idl
    fileapi/FileReaderSync.idl

    html/DOMFormData.idl
    html/DOMTokenList.idl
    html/DOMURL.idl
    html/HTMLAllCollection.idl
    html/HTMLAnchorElement.idl
    html/HTMLAreaElement.idl
    html/HTMLAttachmentElement.idl
    html/HTMLAudioElement.idl
    html/HTMLBRElement.idl
    html/HTMLBaseElement.idl
    html/HTMLBodyElement+Compat.idl
    html/HTMLBodyElement.idl
    html/HTMLButtonElement.idl
    html/HTMLCanvasElement.idl
    html/HTMLCollection.idl
    html/HTMLDListElement.idl
    html/HTMLDataElement.idl
    html/HTMLDataListElement.idl
    html/HTMLDetailsElement.idl
    html/HTMLDialogElement.idl
    html/HTMLDirectoryElement.idl
    html/HTMLDivElement.idl
    html/HTMLDocument.idl
    html/HTMLElement+CSSOMView.idl
    html/HTMLElement.idl
    html/HTMLEmbedElement.idl
    html/HTMLFieldSetElement.idl
    html/HTMLFontElement.idl
    html/HTMLFormControlsCollection.idl
    html/HTMLFormElement.idl
    html/HTMLFrameElement.idl
    html/HTMLFrameSetElement.idl
    html/HTMLHRElement.idl
    html/HTMLHeadElement.idl
    html/HTMLHeadingElement.idl
    html/HTMLHtmlElement.idl
    html/HTMLHyperlinkElementUtils.idl
    html/HTMLIFrameElement.idl
    html/HTMLImageElement+CSSOMView.idl
    html/HTMLImageElement.idl
    html/HTMLInputElement.idl
    html/HTMLLIElement.idl
    html/HTMLLabelElement.idl
    html/HTMLLegendElement.idl
    html/HTMLLinkElement.idl
    html/HTMLMapElement.idl
    html/HTMLMarqueeElement.idl
    html/HTMLMediaElement+AudioOutput.idl
    html/HTMLMediaElement.idl
    html/HTMLMenuElement.idl
    html/HTMLMetaElement.idl
    html/HTMLMeterElement.idl
    html/HTMLModElement.idl
    html/HTMLOListElement.idl
    html/HTMLObjectElement.idl
    html/HTMLOptGroupElement.idl
    html/HTMLOptionElement.idl
    html/HTMLOptionsCollection.idl
    html/HTMLOrForeignElement.idl
    html/HTMLOutputElement.idl
    html/HTMLParagraphElement.idl
    html/HTMLParamElement.idl
    html/HTMLPictureElement.idl
    html/HTMLPreElement.idl
    html/HTMLProgressElement.idl
    html/HTMLQuoteElement.idl
    html/HTMLScriptElement.idl
    html/HTMLSelectElement.idl
    html/HTMLSlotElement.idl
    html/HTMLSourceElement.idl
    html/HTMLSpanElement.idl
    html/HTMLStyleElement.idl
    html/HTMLTableCaptionElement.idl
    html/HTMLTableCellElement.idl
    html/HTMLTableColElement.idl
    html/HTMLTableElement.idl
    html/HTMLTableRowElement.idl
    html/HTMLTableSectionElement.idl
    html/HTMLTemplateElement.idl
    html/HTMLTextAreaElement.idl
    html/HTMLTimeElement.idl
    html/HTMLTitleElement.idl
    html/HTMLTrackElement.idl
    html/HTMLUListElement.idl
    html/HTMLUnknownElement.idl
    html/HTMLVideoElement+RequestVideoFrameCallback.idl
    html/HTMLVideoElement.idl
    html/ImageBitmap.idl
    html/ImageBitmapOptions.idl
    html/ImageData.idl
    html/ImageDataSettings.idl
    html/MediaController.idl
    html/MediaEncryptedEvent.idl
    html/MediaError.idl
    html/OffscreenCanvas.idl
    html/PopoverInvokerElement.idl
    html/RadioNodeList.idl
    html/SubmitEvent.idl
    html/TextMetrics.idl
    html/TimeRanges.idl
    html/URLSearchParams.idl
    html/UserActivation.idl
    html/ValidityState.idl
    html/VideoFrameMetadata.idl
    html/VideoFrameRequestCallback.idl
    html/VoidCallback.idl

    html/canvas/CanvasCompositing.idl
    html/canvas/CanvasDirection.idl
    html/canvas/CanvasDrawImage.idl
    html/canvas/CanvasDrawPath.idl
    html/canvas/CanvasFillRule.idl
    html/canvas/CanvasFillStrokeStyles.idl
    html/canvas/CanvasFilters.idl
    html/canvas/CanvasGradient.idl
    html/canvas/CanvasImageData.idl
    html/canvas/CanvasImageSmoothing.idl
    html/canvas/CanvasLineCap.idl
    html/canvas/CanvasLineJoin.idl
    html/canvas/CanvasPath.idl
    html/canvas/CanvasPathDrawingStyles.idl
    html/canvas/CanvasPattern.idl
    html/canvas/CanvasRect.idl
    html/canvas/CanvasRenderingContext2D.idl
    html/canvas/CanvasRenderingContext2DSettings.idl
    html/canvas/CanvasShadowStyles.idl
    html/canvas/CanvasState.idl
    html/canvas/CanvasText.idl
    html/canvas/CanvasTextAlign.idl
    html/canvas/CanvasTextBaseline.idl
    html/canvas/CanvasTextDrawingStyles.idl
    html/canvas/CanvasTransform.idl
    html/canvas/CanvasUserInterface.idl
    html/canvas/ImageBitmapRenderingContext.idl
    html/canvas/ImageBitmapRenderingContextSettings.idl
    html/canvas/ImageSmoothingQuality.idl
    html/canvas/OffscreenCanvasRenderingContext2D.idl
    html/canvas/PaintRenderingContext2D.idl
    html/canvas/Path2D.idl
    html/canvas/PredefinedColorSpace.idl

    html/track/AudioTrack.idl
    html/track/AudioTrackConfiguration.idl
    html/track/AudioTrackList.idl
    html/track/DataCue.idl
    html/track/TextTrack.idl
    html/track/TextTrackCue.idl
    html/track/TextTrackCueGeneric.idl
    html/track/TextTrackCueList.idl
    html/track/TextTrackList.idl
    html/track/TrackEvent.idl
    html/track/VTTCue.idl
    html/track/VTTRegion.idl
    html/track/VTTRegionList.idl
    html/track/VideoTrack.idl
    html/track/VideoTrackConfiguration.idl
    html/track/VideoTrackList.idl

    inspector/CommandLineAPIHost.idl
    inspector/InspectorAuditAccessibilityObject.idl
    inspector/InspectorAuditDOMObject.idl
    inspector/InspectorAuditResourcesObject.idl
    inspector/InspectorFrontendHost.idl

    loader/COEPInheritenceViolationReportBody.idl
    loader/CORPViolationReportBody.idl
    loader/appcache/DOMApplicationCache.idl

    mathml/MathMLElement.idl
    mathml/MathMLMathElement.idl

    page/BarProp.idl
    page/Crypto.idl
    page/DOMSelection.idl
    page/DOMWindow.idl
    page/EventSource.idl
    page/History.idl
    page/IntersectionObserver.idl
    page/IntersectionObserverCallback.idl
    page/IntersectionObserverEntry.idl
    page/LocalDOMWindow+CSSOM.idl
    page/LocalDOMWindow+CSSOMView.idl
    page/LocalDOMWindow+Compat.idl
    page/LocalDOMWindow+DeviceMotion.idl
    page/LocalDOMWindow+DeviceOrientation.idl
    page/LocalDOMWindow+RequestIdleCallback.idl
    page/LocalDOMWindow+Selection.idl
    page/LocalDOMWindow+VisualViewport.idl
    page/LocalDOMWindow.idl
    page/Location.idl
    page/NavigateEvent.idl
    page/Navigation.idl
    page/NavigationCurrentEntryChangeEvent.idl
    page/NavigationDestination.idl
    page/NavigationHistoryEntry.idl
    page/NavigationInterceptHandler.idl
    page/NavigationNavigationType.idl
    page/NavigationTransition.idl
    page/Navigator+UserActivation.idl
    page/Navigator.idl
    page/NavigatorCookies.idl
    page/NavigatorID.idl
    page/NavigatorLanguage.idl
    page/NavigatorOnLine.idl
    page/NavigatorPlugins.idl
    page/NavigatorServiceWorker.idl
    page/NavigatorShare.idl
    page/NavigatorStorage.idl
    page/Performance+NavigationTiming.idl
    page/Performance+PerformanceTimeline.idl
    page/Performance+ResourceTiming.idl
    page/Performance+UserTiming.idl
    page/Performance.idl
    page/PerformanceEntry.idl
    page/PerformanceMark.idl
    page/PerformanceMarkOptions.idl
    page/PerformanceMeasure.idl
    page/PerformanceMeasureOptions.idl
    page/PerformanceObserver.idl
    page/PerformanceObserverCallback.idl
    page/PerformanceObserverEntryList.idl
    page/PerformanceNavigation.idl
    page/PerformanceNavigationTiming.idl
    page/PerformancePaintTiming.idl
    page/PerformanceResourceTiming.idl
    page/PerformanceServerTiming.idl
    page/PerformanceTiming.idl
    page/RemoteDOMWindow.idl
    page/ResizeObserver.idl
    page/ResizeObserverBoxOptions.idl
    page/ResizeObserverCallback.idl
    page/ResizeObserverEntry.idl
    page/ResizeObserverOptions.idl
    page/ResizeObserverSize.idl
    page/Screen.idl
    page/ScreenOrientation.idl
    page/ScrollBehavior.idl
    page/ScrollIntoViewOptions.idl
    page/ScrollLogicalPosition.idl
    page/ScrollOptions.idl
    page/ScrollToOptions.idl
    page/ShadowRealmGlobalScope.idl
    page/ShareData.idl
    page/StructuredSerializeOptions.idl
    page/UndoItem.idl
    page/UndoManager.idl
    page/VisualViewport.idl
    page/WebKitPoint.idl
    page/WindowEventHandlers.idl
    page/WindowLocalStorage.idl
    page/WindowOrWorkerGlobalScope+Crypto.idl
    page/WindowOrWorkerGlobalScope+Performance.idl
    page/WindowOrWorkerGlobalScope.idl
    page/WindowPostMessageOptions.idl
    page/WindowSessionStorage.idl
    page/WorkerNavigator.idl

    page/csp/CSPViolationReportBody.idl

    plugins/DOMMimeType.idl
    plugins/DOMMimeTypeArray.idl
    plugins/DOMPlugin.idl
    plugins/DOMPluginArray.idl

    storage/Storage.idl
    storage/StorageEvent.idl

    workers/AbstractWorker.idl
    workers/DedicatedWorkerGlobalScope.idl
    workers/Worker.idl
    workers/WorkerGlobalScope.idl
    workers/WorkerLocation.idl
    workers/WorkerOptions.idl
    workers/WorkerType.idl

    workers/service/ExtendableEvent.idl
    workers/service/ExtendableEventInit.idl
    workers/service/ExtendableMessageEvent.idl
    workers/service/FetchEvent.idl
    workers/service/NavigationPreloadManager.idl
    workers/service/NavigationPreloadState.idl
    workers/service/ServiceWorker.idl
    workers/service/ServiceWorkerClient.idl
    workers/service/ServiceWorkerClientType.idl
    workers/service/ServiceWorkerClients.idl
    workers/service/ServiceWorkerContainer.idl
    workers/service/ServiceWorkerGlobalScope.idl
    workers/service/ServiceWorkerRegistration.idl
    workers/service/ServiceWorkerUpdateViaCache.idl
    workers/service/ServiceWorkerWindowClient.idl

    workers/service/background-fetch/BackgroundFetchEvent.idl
    workers/service/background-fetch/BackgroundFetchEventInit.idl
    workers/service/background-fetch/BackgroundFetchFailureReason.idl
    workers/service/background-fetch/BackgroundFetchManager.idl
    workers/service/background-fetch/BackgroundFetchOptions.idl
    workers/service/background-fetch/BackgroundFetchRecord.idl
    workers/service/background-fetch/BackgroundFetchRegistration.idl
    workers/service/background-fetch/BackgroundFetchResult.idl
    workers/service/background-fetch/BackgroundFetchUIOptions.idl
    workers/service/background-fetch/BackgroundFetchUpdateUIEvent.idl
    workers/service/background-fetch/ImageResource.idl
    workers/service/background-fetch/ServiceWorkerGlobalScope+BackgroundFetchAPI.idl
    workers/service/background-fetch/ServiceWorkerRegistration+BackgroundFetchAPI.idl

    workers/shared/SharedWorker.idl
    workers/shared/SharedWorkerGlobalScope.idl

    worklets/PaintWorkletGlobalScope.idl
    worklets/Worklet.idl
    worklets/WorkletGlobalScope.idl
    worklets/WorkletOptions.idl

    xml/CustomXPathNSResolver.idl
    xml/DOMParser.idl
    xml/XMLHttpRequest.idl
    xml/XMLHttpRequestEventTarget.idl
    xml/XMLHttpRequestProgressEvent.idl
    xml/XMLHttpRequestUpload.idl
    xml/XMLSerializer.idl
    xml/XPathEvaluator.idl
    xml/XPathEvaluatorBase.idl
    xml/XPathExpression.idl
    xml/XPathNSResolver.idl
    xml/XPathResult.idl
    xml/XSLTProcessor.idl
)

set(WebCore_SVG_IDL_FILES
    svg/Document+SVG.idl
    svg/SVGAElement.idl
    svg/SVGAngle.idl
    svg/SVGAnimateColorElement.idl
    svg/SVGAnimateElement.idl
    svg/SVGAnimateMotionElement.idl
    svg/SVGAnimateTransformElement.idl
    svg/SVGAnimatedAngle.idl
    svg/SVGAnimatedBoolean.idl
    svg/SVGAnimatedEnumeration.idl
    svg/SVGAnimatedInteger.idl
    svg/SVGAnimatedLength.idl
    svg/SVGAnimatedLengthList.idl
    svg/SVGAnimatedNumber.idl
    svg/SVGAnimatedNumberList.idl
    svg/SVGAnimatedPreserveAspectRatio.idl
    svg/SVGAnimatedRect.idl
    svg/SVGAnimatedString.idl
    svg/SVGAnimatedTransformList.idl
    svg/SVGAnimationElement.idl
    svg/SVGCircleElement.idl
    svg/SVGClipPathElement.idl
    svg/SVGComponentTransferFunctionElement.idl
    svg/SVGDefsElement.idl
    svg/SVGDescElement.idl
    svg/SVGElement.idl
    svg/SVGEllipseElement.idl
    svg/SVGFEBlendElement.idl
    svg/SVGFEColorMatrixElement.idl
    svg/SVGFEComponentTransferElement.idl
    svg/SVGFECompositeElement.idl
    svg/SVGFEConvolveMatrixElement.idl
    svg/SVGFEDiffuseLightingElement.idl
    svg/SVGFEDisplacementMapElement.idl
    svg/SVGFEDistantLightElement.idl
    svg/SVGFEDropShadowElement.idl
    svg/SVGFEFloodElement.idl
    svg/SVGFEFuncAElement.idl
    svg/SVGFEFuncBElement.idl
    svg/SVGFEFuncGElement.idl
    svg/SVGFEFuncRElement.idl
    svg/SVGFEGaussianBlurElement.idl
    svg/SVGFEImageElement.idl
    svg/SVGFEMergeElement.idl
    svg/SVGFEMergeNodeElement.idl
    svg/SVGFEMorphologyElement.idl
    svg/SVGFEOffsetElement.idl
    svg/SVGFEPointLightElement.idl
    svg/SVGFESpecularLightingElement.idl
    svg/SVGFESpotLightElement.idl
    svg/SVGFETileElement.idl
    svg/SVGFETurbulenceElement.idl
    svg/SVGFilterElement.idl
    svg/SVGFilterPrimitiveStandardAttributes.idl
    svg/SVGFitToViewBox.idl
    svg/SVGForeignObjectElement.idl
    svg/SVGGElement.idl
    svg/SVGGeometryElement.idl
    svg/SVGGradientElement.idl
    svg/SVGGraphicsElement.idl
    svg/SVGImageElement.idl
    svg/SVGLength.idl
    svg/SVGLengthList.idl
    svg/SVGLineElement.idl
    svg/SVGLinearGradientElement.idl
    svg/SVGMPathElement.idl
    svg/SVGMarkerElement.idl
    svg/SVGMaskElement.idl
    svg/SVGMatrix.idl
    svg/SVGMetadataElement.idl
    svg/SVGNumber.idl
    svg/SVGNumberList.idl
    svg/SVGPathElement.idl
    svg/SVGPathSeg.idl
    svg/SVGPathSegArcAbs.idl
    svg/SVGPathSegArcRel.idl
    svg/SVGPathSegClosePath.idl
    svg/SVGPathSegCurvetoCubicAbs.idl
    svg/SVGPathSegCurvetoCubicRel.idl
    svg/SVGPathSegCurvetoCubicSmoothAbs.idl
    svg/SVGPathSegCurvetoCubicSmoothRel.idl
    svg/SVGPathSegCurvetoQuadraticAbs.idl
    svg/SVGPathSegCurvetoQuadraticRel.idl
    svg/SVGPathSegCurvetoQuadraticSmoothAbs.idl
    svg/SVGPathSegCurvetoQuadraticSmoothRel.idl
    svg/SVGPathSegLinetoAbs.idl
    svg/SVGPathSegLinetoHorizontalAbs.idl
    svg/SVGPathSegLinetoHorizontalRel.idl
    svg/SVGPathSegLinetoRel.idl
    svg/SVGPathSegLinetoVerticalAbs.idl
    svg/SVGPathSegLinetoVerticalRel.idl
    svg/SVGPathSegList.idl
    svg/SVGPathSegMovetoAbs.idl
    svg/SVGPathSegMovetoRel.idl
    svg/SVGPatternElement.idl
    svg/SVGPoint.idl
    svg/SVGPointList.idl
    svg/SVGPolygonElement.idl
    svg/SVGPolylineElement.idl
    svg/SVGPreserveAspectRatio.idl
    svg/SVGRadialGradientElement.idl
    svg/SVGRect.idl
    svg/SVGRectElement.idl
    svg/SVGSVGElement.idl
    svg/SVGScriptElement.idl
    svg/SVGSetElement.idl
    svg/SVGStopElement.idl
    svg/SVGStringList.idl
    svg/SVGStyleElement.idl
    svg/SVGSwitchElement.idl
    svg/SVGSymbolElement.idl
    svg/SVGTSpanElement.idl
    svg/SVGTests.idl
    svg/SVGTextContentElement.idl
    svg/SVGTextElement.idl
    svg/SVGTextPathElement.idl
    svg/SVGTextPositioningElement.idl
    svg/SVGTitleElement.idl
    svg/SVGTransform.idl
    svg/SVGTransformList.idl
    svg/SVGURIReference.idl
    svg/SVGUnitTypes.idl
    svg/SVGUseElement.idl
    svg/SVGViewElement.idl
    svg/SVGViewSpec.idl
    svg/SVGZoomAndPan.idl
)

list(APPEND WebCore_PRIVATE_INCLUDE_DIRECTORIES
    "${WEBCORE_DIR}/Modules/gamepad"
)

list(APPEND WebCore_IDL_INCLUDES
    Modules/gamepad
)

list(APPEND WebCore_NON_SVG_IDL_FILES
    Modules/gamepad/Gamepad.idl
    Modules/gamepad/GamepadButton.idl
    Modules/gamepad/GamepadEffectParameters.idl
    Modules/gamepad/GamepadEvent.idl
    Modules/gamepad/GamepadHapticActuator.idl
    Modules/gamepad/GamepadHapticEffectType.idl
    Modules/gamepad/Navigator+Gamepad.idl
    Modules/gamepad/WindowEventHandlers+Gamepad.idl
)

if (ENABLE_GAMEPAD)
    list(APPEND WebCore_SOURCES
        Modules/gamepad/Gamepad.cpp
        Modules/gamepad/GamepadButton.cpp
        Modules/gamepad/GamepadEvent.cpp
        Modules/gamepad/GamepadHapticActuator.cpp
        Modules/gamepad/GamepadManager.cpp
        Modules/gamepad/NavigatorGamepad.cpp

        platform/gamepad/EmptyGamepadProvider.cpp
        platform/gamepad/GamepadProvider.cpp
    )
endif ()

list(APPEND WebCore_NON_SVG_IDL_FILES
    Modules/webxr/Navigator+WebXR.idl
    Modules/webxr/WebXRBoundedReferenceSpace.idl
    Modules/webxr/WebXRFrame+HandInput.idl
    Modules/webxr/WebXRFrame.idl
    Modules/webxr/WebXRHand.idl
    Modules/webxr/WebXRInputSource+Gamepad.idl
    Modules/webxr/WebXRInputSource+HandInput.idl
    Modules/webxr/WebXRInputSource.idl
    Modules/webxr/WebXRInputSourceArray.idl
    Modules/webxr/WebXRJointPose.idl
    Modules/webxr/WebXRJointSpace.idl
    Modules/webxr/WebXRLayer.idl
    Modules/webxr/WebXRPose.idl
    Modules/webxr/WebXRReferenceSpace.idl
    Modules/webxr/WebXRRenderState.idl
    Modules/webxr/WebXRRigidTransform.idl
    Modules/webxr/WebXRSession+AR.idl
    Modules/webxr/WebXRSession.idl
    Modules/webxr/WebXRSpace.idl
    Modules/webxr/WebXRSystem.idl
    Modules/webxr/WebXRView.idl
    Modules/webxr/WebXRViewerPose.idl
    Modules/webxr/WebXRViewport.idl
    Modules/webxr/WebXRWebGLLayer.idl
    Modules/webxr/XREnvironmentBlendMode.idl
    Modules/webxr/XREye.idl
    Modules/webxr/XRFrameRequestCallback.idl
    Modules/webxr/XRHandJoint.idl
    Modules/webxr/XRHandedness.idl
    Modules/webxr/XRInputSourceEvent.idl
    Modules/webxr/XRInputSourcesChangeEvent.idl
    Modules/webxr/XRInteractionMode.idl
    Modules/webxr/XRReferenceSpaceEvent.idl
    Modules/webxr/XRReferenceSpaceType.idl
    Modules/webxr/XRRenderStateInit.idl
    Modules/webxr/XRSessionEvent.idl
    Modules/webxr/XRSessionInit.idl
    Modules/webxr/XRSessionMode.idl
    Modules/webxr/XRTargetRayMode.idl
    Modules/webxr/XRVisibilityState.idl
    Modules/webxr/XRWebGLLayerInit.idl
)

list(APPEND WebCore_NON_SVG_IDL_FILES
    Modules/ShapeDetection/BarcodeDetector.idl
    Modules/ShapeDetection/BarcodeDetectorOptions.idl
    Modules/ShapeDetection/BarcodeFormat.idl
    Modules/ShapeDetection/DetectedBarcode.idl
    Modules/ShapeDetection/DetectedFace.idl
    Modules/ShapeDetection/DetectedText.idl
    Modules/ShapeDetection/FaceDetector.idl
    Modules/ShapeDetection/FaceDetectorOptions.idl
    Modules/ShapeDetection/Landmark.idl
    Modules/ShapeDetection/LandmarkType.idl
    Modules/ShapeDetection/Point2D.idl
    Modules/ShapeDetection/TextDetector.idl

    Modules/WebGPU/GPU.idl
    Modules/WebGPU/GPUAdapter.idl
    Modules/WebGPU/GPUAdapterInfo.idl
    Modules/WebGPU/GPUAddressMode.idl
    Modules/WebGPU/GPUAutoLayoutMode.idl
    Modules/WebGPU/GPUBindGroup.idl
    Modules/WebGPU/GPUBindGroupDescriptor.idl
    Modules/WebGPU/GPUBindGroupEntry.idl
    Modules/WebGPU/GPUBindGroupLayout.idl
    Modules/WebGPU/GPUBindGroupLayoutDescriptor.idl
    Modules/WebGPU/GPUBindGroupLayoutEntry.idl
    Modules/WebGPU/GPUBlendComponent.idl
    Modules/WebGPU/GPUBlendFactor.idl
    Modules/WebGPU/GPUBlendOperation.idl
    Modules/WebGPU/GPUBlendState.idl
    Modules/WebGPU/GPUBuffer.idl
    Modules/WebGPU/GPUBufferBinding.idl
    Modules/WebGPU/GPUBufferBindingLayout.idl
    Modules/WebGPU/GPUBufferBindingType.idl
    Modules/WebGPU/GPUBufferDescriptor.idl
    Modules/WebGPU/GPUBufferMapState.idl
    Modules/WebGPU/GPUBufferUsage.idl
    Modules/WebGPU/GPUCanvasAlphaMode.idl
    Modules/WebGPU/GPUCanvasConfiguration.idl
    Modules/WebGPU/GPUColorDict.idl
    Modules/WebGPU/GPUColorTargetState.idl
    Modules/WebGPU/GPUColorWrite.idl
    Modules/WebGPU/GPUCommandBuffer.idl
    Modules/WebGPU/GPUCommandBufferDescriptor.idl
    Modules/WebGPU/GPUCommandEncoder.idl
    Modules/WebGPU/GPUCommandEncoderDescriptor.idl
    Modules/WebGPU/GPUCommandsMixin.idl
    Modules/WebGPU/GPUCompareFunction.idl
    Modules/WebGPU/GPUCompilationInfo.idl
    Modules/WebGPU/GPUCompilationMessage.idl
    Modules/WebGPU/GPUCompilationMessageType.idl
    Modules/WebGPU/GPUComputePassDescriptor.idl
    Modules/WebGPU/GPUComputePassEncoder.idl
    Modules/WebGPU/GPUComputePassTimestampWrites.idl
    Modules/WebGPU/GPUComputePipeline.idl
    Modules/WebGPU/GPUComputePipelineDescriptor.idl
    Modules/WebGPU/GPUCullMode.idl
    Modules/WebGPU/GPUDebugCommandsMixin.idl
    Modules/WebGPU/GPUDepthStencilState.idl
    Modules/WebGPU/GPUDevice.idl
    Modules/WebGPU/GPUDeviceDescriptor.idl
    Modules/WebGPU/GPUDeviceError.idl
    Modules/WebGPU/GPUDeviceLost.idl
    Modules/WebGPU/GPUDeviceLostInfo.idl
    Modules/WebGPU/GPUDeviceLostReason.idl
    Modules/WebGPU/GPUDeviceUncapturedError.idl
    Modules/WebGPU/GPUErrorFilter.idl
    Modules/WebGPU/GPUExtent3DDict.idl
    Modules/WebGPU/GPUExternalTexture.idl
    Modules/WebGPU/GPUExternalTextureBindingLayout.idl
    Modules/WebGPU/GPUExternalTextureDescriptor.idl
    Modules/WebGPU/GPUFeatureName.idl
    Modules/WebGPU/GPUFilterMode.idl
    Modules/WebGPU/GPUFragmentState.idl
    Modules/WebGPU/GPUFrontFace.idl
    Modules/WebGPU/GPUImageCopyBuffer.idl
    Modules/WebGPU/GPUImageCopyExternalImage.idl
    Modules/WebGPU/GPUImageCopyTexture.idl
    Modules/WebGPU/GPUImageCopyTextureTagged.idl
    Modules/WebGPU/GPUImageDataLayout.idl
    Modules/WebGPU/GPUIndexFormat.idl
    Modules/WebGPU/GPUInternalError.idl
    Modules/WebGPU/GPULoadOp.idl
    Modules/WebGPU/GPUMapMode.idl
    Modules/WebGPU/GPUMipmapFilterMode.idl
    Modules/WebGPU/GPUMultisampleState.idl
    Modules/WebGPU/GPUObjectBase.idl
    Modules/WebGPU/GPUObjectDescriptorBase.idl
    Modules/WebGPU/GPUOrigin2DDict.idl
    Modules/WebGPU/GPUOrigin3DDict.idl
    Modules/WebGPU/GPUOutOfMemoryError.idl
    Modules/WebGPU/GPUPipelineBase.idl
    Modules/WebGPU/GPUPipelineDescriptorBase.idl
    Modules/WebGPU/GPUPipelineError.idl
    Modules/WebGPU/GPUPipelineErrorInit.idl
    Modules/WebGPU/GPUPipelineErrorReason.idl
    Modules/WebGPU/GPUPipelineLayout.idl
    Modules/WebGPU/GPUPipelineLayoutDescriptor.idl
    Modules/WebGPU/GPUPowerPreference.idl
    Modules/WebGPU/GPUPredefinedColorSpace.idl
    Modules/WebGPU/GPUPrimitiveState.idl
    Modules/WebGPU/GPUPrimitiveTopology.idl
    Modules/WebGPU/GPUProgrammablePassEncoder.idl
    Modules/WebGPU/GPUProgrammableStage.idl
    Modules/WebGPU/GPUQuerySet.idl
    Modules/WebGPU/GPUQuerySetDescriptor.idl
    Modules/WebGPU/GPUQueryType.idl
    Modules/WebGPU/GPUQueue.idl
    Modules/WebGPU/GPURenderBundle.idl
    Modules/WebGPU/GPURenderBundleDescriptor.idl
    Modules/WebGPU/GPURenderBundleEncoder.idl
    Modules/WebGPU/GPURenderBundleEncoderDescriptor.idl
    Modules/WebGPU/GPURenderEncoderBase.idl
    Modules/WebGPU/GPURenderPassColorAttachment.idl
    Modules/WebGPU/GPURenderPassDepthStencilAttachment.idl
    Modules/WebGPU/GPURenderPassDescriptor.idl
    Modules/WebGPU/GPURenderPassEncoder.idl
    Modules/WebGPU/GPURenderPassLayout.idl
    Modules/WebGPU/GPURenderPassTimestampWrites.idl
    Modules/WebGPU/GPURenderPipeline.idl
    Modules/WebGPU/GPURenderPipelineDescriptor.idl
    Modules/WebGPU/GPURequestAdapterOptions.idl
    Modules/WebGPU/GPUSampler.idl
    Modules/WebGPU/GPUSamplerBindingLayout.idl
    Modules/WebGPU/GPUSamplerBindingType.idl
    Modules/WebGPU/GPUSamplerDescriptor.idl
    Modules/WebGPU/GPUShaderModule.idl
    Modules/WebGPU/GPUShaderModuleCompilationHint.idl
    Modules/WebGPU/GPUShaderModuleDescriptor.idl
    Modules/WebGPU/GPUShaderStage.idl
    Modules/WebGPU/GPUStencilFaceState.idl
    Modules/WebGPU/GPUStencilOperation.idl
    Modules/WebGPU/GPUStorageTextureAccess.idl
    Modules/WebGPU/GPUStorageTextureBindingLayout.idl
    Modules/WebGPU/GPUStoreOp.idl
    Modules/WebGPU/GPUSupportedFeatures.idl
    Modules/WebGPU/GPUSupportedLimits.idl
    Modules/WebGPU/GPUTexture.idl
    Modules/WebGPU/GPUTextureAspect.idl
    Modules/WebGPU/GPUTextureBindingLayout.idl
    Modules/WebGPU/GPUTextureDescriptor.idl
    Modules/WebGPU/GPUTextureDimension.idl
    Modules/WebGPU/GPUTextureFormat.idl
    Modules/WebGPU/GPUTextureSampleType.idl
    Modules/WebGPU/GPUTextureUsage.idl
    Modules/WebGPU/GPUTextureView.idl
    Modules/WebGPU/GPUTextureViewDescriptor.idl
    Modules/WebGPU/GPUTextureViewDimension.idl
    Modules/WebGPU/GPUUncapturedErrorEvent.idl
    Modules/WebGPU/GPUUncapturedErrorEventInit.idl
    Modules/WebGPU/GPUValidationError.idl
    Modules/WebGPU/GPUVertexAttribute.idl
    Modules/WebGPU/GPUVertexBufferLayout.idl
    Modules/WebGPU/GPUVertexFormat.idl
    Modules/WebGPU/GPUVertexState.idl
    Modules/WebGPU/GPUVertexStepMode.idl
    Modules/WebGPU/NavigatorGPU.idl
)

set(WebCore_IDL_FILES
    ${WebCore_NON_SVG_IDL_FILES}
    ${WebCore_SVG_IDL_FILES}
)

set(WebCore_CSS_PROPERTY_NAMES
    ${WEBCORE_DIR}/css/CSSProperties.json
)

set(WebCore_CSS_VALUE_KEYWORDS
    ${WEBCORE_DIR}/css/CSSValueKeywords.in
)

set(WebCore_USER_AGENT_STYLE_SHEETS
    ${WEBCORE_DIR}/css/counterStyles.css
    ${WEBCORE_DIR}/css/fullscreen.css
    ${WEBCORE_DIR}/css/horizontalFormControls.css
    ${WEBCORE_DIR}/css/html.css
    ${WEBCORE_DIR}/css/htmlSwitchControl.css
    ${WEBCORE_DIR}/css/mathml.css
    ${WEBCORE_DIR}/css/plugIns.css
    ${WEBCORE_DIR}/css/popover.css
    ${WEBCORE_DIR}/css/quirks.css
    ${WEBCORE_DIR}/css/ruby.css
    ${WEBCORE_DIR}/css/svg.css
    ${WEBCORE_DIR}/css/viewTransitions.css
    ${WEBCORE_DIR}/html/shadow/attachmentElementShadow.css
    ${WEBCORE_DIR}/html/shadow/imageOverlay.css
    ${WEBCORE_DIR}/html/shadow/meterElementShadow.css
)

set(WebCore_PLUG_INS_RESOURCES
    ${WEBCORE_DIR}/Resources/plugIns.js
)

set(WebCore_LIBRARIES
    ICU::uc
    LibXml2::LibXml2
    SQLite::SQLite3
    ZLIB::ZLIB
)
set(WebCore_FRAMEWORKS
    JavaScriptCore
    PAL
    WTF
)
if (NOT USE_SYSTEM_MALLOC)
    list(APPEND WebCore_FRAMEWORKS bmalloc)
endif ()

if (ENABLE_XSLT)
    list(APPEND WebCore_LIBRARIES LibXslt::LibXslt)
endif ()

# For platforms that want to use system-provided OpenGL (ES) / EGL headers,
# these include directories, libraries or definitions need to be
# added before the ANGLE directories.
if (USE_ANGLE_EGL)
    list(APPEND WebCore_LIBRARIES
        ANGLE::EGL
        ANGLE::GLES
    )
elseif (USE_LIBEPOXY)
    list(APPEND WebCore_SYSTEM_INCLUDE_DIRECTORIES
        ${LIBEPOXY_INCLUDE_DIRS}
    )
    list(APPEND WebCore_LIBRARIES
        ${LIBEPOXY_LIBRARIES}
    )
    add_definitions(${LIBEPOXY_DEFINITIONS})
else ()
    list(APPEND WebCore_LIBRARIES OpenGL::GLES)

    if (USE_EGL)
        list(APPEND WebCore_SYSTEM_INCLUDE_DIRECTORIES
            ${EGL_INCLUDE_DIRS}
        )
        list(APPEND WebCore_LIBRARIES
            ${EGL_LIBRARIES}
        )
        add_definitions(${EGL_DEFINITIONS})
    endif ()
endif ()

set(WebCoreTestSupport_FRAMEWORKS ${WebCore_FRAMEWORKS})
set(WebCoreTestSupport_DEPENDENCIES WebCoreTestSupportBindings)
set(WebCoreTestSupport_PRIVATE_HEADERS testing/js/WebCoreTestSupport.h)

if (ENABLE_LEGACY_ENCRYPTED_MEDIA)
    list(APPEND WebCore_SOURCES
        Modules/encryptedmedia/legacy/LegacyCDM.cpp
        Modules/encryptedmedia/legacy/LegacyCDMPrivateClearKey.cpp
        Modules/encryptedmedia/legacy/LegacyCDMPrivateMediaPlayer.cpp
        Modules/encryptedmedia/legacy/LegacyCDMSessionClearKey.cpp

        Modules/encryptedmedia/legacy/WebKitMediaKeyMessageEvent.cpp
        Modules/encryptedmedia/legacy/WebKitMediaKeyNeededEvent.cpp
        Modules/encryptedmedia/legacy/WebKitMediaKeySession.cpp
        Modules/encryptedmedia/legacy/WebKitMediaKeys.cpp
    )
    list(APPEND WebCoreTestSupport_SOURCES
        testing/LegacyMockCDM.cpp
    )
endif ()

list(APPEND WebCore_IDL_FILES
    Modules/encryptedmedia/legacy/WebKitMediaKeyMessageEvent.idl
    Modules/encryptedmedia/legacy/WebKitMediaKeyNeededEvent.idl
    Modules/encryptedmedia/legacy/WebKitMediaKeySession.idl
    Modules/encryptedmedia/legacy/WebKitMediaKeys.idl

    html/WebKitMediaKeyError.idl
)

if (ENABLE_ENCRYPTED_MEDIA)
    list(APPEND WebCore_SOURCES
        Modules/encryptedmedia/CDM.cpp
        Modules/encryptedmedia/InitDataRegistry.cpp
        Modules/encryptedmedia/MediaKeyMessageEvent.cpp
        Modules/encryptedmedia/MediaKeySession.cpp
        Modules/encryptedmedia/MediaKeyStatusMap.cpp
        Modules/encryptedmedia/MediaKeySystemAccess.cpp
        Modules/encryptedmedia/MediaKeySystemController.cpp
        Modules/encryptedmedia/MediaKeySystemRequest.cpp
        Modules/encryptedmedia/MediaKeys.cpp
        Modules/encryptedmedia/NavigatorEME.cpp

        html/MediaEncryptedEvent.cpp
    )

    list(APPEND WebCore_PRIVATE_INCLUDE_DIRECTORIES
        "${WEBCORE_DIR}/platform/encryptedmedia/clearkey"
    )
endif ()

list(APPEND WebCore_CSS_VALUE_KEYWORDS
    ${WEBCORE_DIR}/css/SVGCSSValueKeywords.in
)

if (ENABLE_WEBGL)
    list(APPEND WebCore_SOURCES
        html/canvas/ANGLEInstancedArrays.cpp
        html/canvas/EXTBlendFuncExtended.cpp
        html/canvas/EXTBlendMinMax.cpp
        html/canvas/EXTClipControl.cpp
        html/canvas/EXTColorBufferFloat.cpp
        html/canvas/EXTColorBufferHalfFloat.cpp
        html/canvas/EXTConservativeDepth.cpp
        html/canvas/EXTDepthClamp.cpp
        html/canvas/EXTDisjointTimerQuery.cpp
        html/canvas/EXTDisjointTimerQueryWebGL2.cpp
        html/canvas/EXTFloatBlend.cpp
        html/canvas/EXTFragDepth.cpp
        html/canvas/EXTPolygonOffsetClamp.cpp
        html/canvas/EXTRenderSnorm.cpp
        html/canvas/EXTShaderTextureLOD.cpp
        html/canvas/EXTTextureCompressionBPTC.cpp
        html/canvas/EXTTextureCompressionRGTC.cpp
        html/canvas/EXTTextureFilterAnisotropic.cpp
        html/canvas/EXTTextureMirrorClampToEdge.cpp
        html/canvas/EXTTextureNorm16.cpp
        html/canvas/EXTsRGB.cpp
        html/canvas/KHRParallelShaderCompile.cpp
        html/canvas/NVShaderNoperspectiveInterpolation.cpp
        html/canvas/OESDrawBuffersIndexed.cpp
        html/canvas/OESElementIndexUint.cpp
        html/canvas/OESFBORenderMipmap.cpp
        html/canvas/OESSampleVariables.cpp
        html/canvas/OESShaderMultisampleInterpolation.cpp
        html/canvas/OESStandardDerivatives.cpp
        html/canvas/OESTextureFloat.cpp
        html/canvas/OESTextureFloatLinear.cpp
        html/canvas/OESTextureHalfFloat.cpp
        html/canvas/OESTextureHalfFloatLinear.cpp
        html/canvas/OESVertexArrayObject.cpp
        html/canvas/WebGL2RenderingContext.cpp
        html/canvas/WebGLBuffer.cpp
        html/canvas/WebGLClipCullDistance.cpp
        html/canvas/WebGLColorBufferFloat.cpp
        html/canvas/WebGLCompressedTextureASTC.cpp
        html/canvas/WebGLCompressedTextureETC.cpp
        html/canvas/WebGLCompressedTextureETC1.cpp
        html/canvas/WebGLCompressedTexturePVRTC.cpp
        html/canvas/WebGLCompressedTextureS3TC.cpp
        html/canvas/WebGLCompressedTextureS3TCsRGB.cpp
        html/canvas/WebGLContextEvent.cpp
        html/canvas/WebGLDebugRendererInfo.cpp
        html/canvas/WebGLDebugShaders.cpp
        html/canvas/WebGLDefaultFramebuffer.cpp
        html/canvas/WebGLDepthTexture.cpp
        html/canvas/WebGLDrawBuffers.cpp
        html/canvas/WebGLDrawInstancedBaseVertexBaseInstance.cpp
        html/canvas/WebGLFramebuffer.cpp
        html/canvas/WebGLLoseContext.cpp
        html/canvas/WebGLMultiDraw.cpp
        html/canvas/WebGLMultiDrawInstancedBaseVertexBaseInstance.cpp
        html/canvas/WebGLObject.cpp
        html/canvas/WebGLPolygonMode.cpp
        html/canvas/WebGLProgram.cpp
        html/canvas/WebGLProvokingVertex.cpp
        html/canvas/WebGLQuery.cpp
        html/canvas/WebGLRenderSharedExponent.cpp
        html/canvas/WebGLRenderbuffer.cpp
        html/canvas/WebGLRenderingContext.cpp
        html/canvas/WebGLRenderingContextBase.cpp
        html/canvas/WebGLSampler.cpp
        html/canvas/WebGLShader.cpp
        html/canvas/WebGLShaderPrecisionFormat.cpp
        html/canvas/WebGLStencilTexturing.cpp
        html/canvas/WebGLSync.cpp
        html/canvas/WebGLTexture.cpp
        html/canvas/WebGLTimerQueryEXT.cpp
        html/canvas/WebGLTransformFeedback.cpp
        html/canvas/WebGLUniformLocation.cpp
        html/canvas/WebGLUtilities.cpp
        html/canvas/WebGLVertexArrayObject.cpp
        html/canvas/WebGLVertexArrayObjectBase.cpp
        html/canvas/WebGLVertexArrayObjectOES.cpp
    )
endif ()

list(APPEND WebCore_IDL_FILES
    html/canvas/ANGLEInstancedArrays.idl
    html/canvas/EXTBlendFuncExtended.idl
    html/canvas/EXTBlendMinMax.idl
    html/canvas/EXTClipControl.idl
    html/canvas/EXTColorBufferFloat.idl
    html/canvas/EXTColorBufferHalfFloat.idl
    html/canvas/EXTConservativeDepth.idl
    html/canvas/EXTDepthClamp.idl
    html/canvas/EXTDisjointTimerQuery.idl
    html/canvas/EXTDisjointTimerQueryWebGL2.idl
    html/canvas/EXTFloatBlend.idl
    html/canvas/EXTFragDepth.idl
    html/canvas/EXTPolygonOffsetClamp.idl
    html/canvas/EXTRenderSnorm.idl
    html/canvas/EXTShaderTextureLOD.idl
    html/canvas/EXTTextureCompressionBPTC.idl
    html/canvas/EXTTextureCompressionRGTC.idl
    html/canvas/EXTTextureFilterAnisotropic.idl
    html/canvas/EXTTextureMirrorClampToEdge.idl
    html/canvas/EXTTextureNorm16.idl
    html/canvas/EXTsRGB.idl
    html/canvas/GPUCanvasContext.idl
    html/canvas/KHRParallelShaderCompile.idl
    html/canvas/NVShaderNoperspectiveInterpolation.idl
    html/canvas/OESDrawBuffersIndexed.idl
    html/canvas/OESElementIndexUint.idl
    html/canvas/OESFBORenderMipmap.idl
    html/canvas/OESSampleVariables.idl
    html/canvas/OESShaderMultisampleInterpolation.idl
    html/canvas/OESStandardDerivatives.idl
    html/canvas/OESTextureFloat.idl
    html/canvas/OESTextureFloatLinear.idl
    html/canvas/OESTextureHalfFloat.idl
    html/canvas/OESTextureHalfFloatLinear.idl
    html/canvas/OESVertexArrayObject.idl
    html/canvas/WebGL2RenderingContext.idl
    html/canvas/WebGLActiveInfo.idl
    html/canvas/WebGLBuffer.idl
    html/canvas/WebGLClipCullDistance.idl
    html/canvas/WebGLColorBufferFloat.idl
    html/canvas/WebGLCompressedTextureASTC.idl
    html/canvas/WebGLCompressedTextureETC.idl
    html/canvas/WebGLCompressedTextureETC1.idl
    html/canvas/WebGLCompressedTexturePVRTC.idl
    html/canvas/WebGLCompressedTextureS3TC.idl
    html/canvas/WebGLCompressedTextureS3TCsRGB.idl
    html/canvas/WebGLContextAttributes.idl
    html/canvas/WebGLContextEvent.idl
    html/canvas/WebGLDebugRendererInfo.idl
    html/canvas/WebGLDebugShaders.idl
    html/canvas/WebGLDepthTexture.idl
    html/canvas/WebGLDrawBuffers.idl
    html/canvas/WebGLDrawInstancedBaseVertexBaseInstance.idl
    html/canvas/WebGLFramebuffer.idl
    html/canvas/WebGLLoseContext.idl
    html/canvas/WebGLMultiDraw.idl
    html/canvas/WebGLMultiDrawInstancedBaseVertexBaseInstance.idl
    html/canvas/WebGLPolygonMode.idl
    html/canvas/WebGLProgram.idl
    html/canvas/WebGLProvokingVertex.idl
    html/canvas/WebGLQuery.idl
    html/canvas/WebGLRenderSharedExponent.idl
    html/canvas/WebGLRenderbuffer.idl
    html/canvas/WebGLRenderingContext.idl
    html/canvas/WebGLRenderingContextBase.idl
    html/canvas/WebGLSampler.idl
    html/canvas/WebGLShader.idl
    html/canvas/WebGLShaderPrecisionFormat.idl
    html/canvas/WebGLStencilTexturing.idl
    html/canvas/WebGLSync.idl
    html/canvas/WebGLTexture.idl
    html/canvas/WebGLTimerQueryEXT.idl
    html/canvas/WebGLTransformFeedback.idl
    html/canvas/WebGLUniformLocation.idl
    html/canvas/WebGLVertexArrayObject.idl
    html/canvas/WebGLVertexArrayObjectOES.idl
)

if (ENABLE_WEBGL)
    list(APPEND WebCore_SOURCES
        platform/graphics/FormatConverter.cpp
    )

    list(APPEND WebCore_PRIVATE_INCLUDE_DIRECTORIES
        ${WEBCORE_DIR}/platform/graphics/angle
    )
    list(APPEND WebCore_SOURCES
        platform/graphics/angle/ANGLEUtilities.cpp
        platform/graphics/angle/GraphicsContextGLANGLE.cpp
    )

    list(APPEND WebCore_LIBRARIES ANGLE::GLES)
elseif (USE_ANGLE_EGL)
    list(APPEND WebCore_PRIVATE_INCLUDE_DIRECTORIES
        ${WEBCORE_DIR}/platform/graphics/angle
        ${WEBCORE_DIR}/platform/graphics/opengl
    )
endif ()

list(APPEND WebCore_IDL_FILES
    page/UserMessageHandler.idl
    page/UserMessageHandlersNamespace.idl
    page/WebKitNamespace.idl
)

if (ENABLE_USER_MESSAGE_HANDLERS)
    list(APPEND WebCore_SOURCES
        page/UserMessageHandler.cpp
        page/UserMessageHandlerDescriptor.cpp
        page/UserMessageHandlersNamespace.cpp
        page/WebKitNamespace.cpp
    )
endif ()

if (USE_LCMS)
    list(APPEND WebCore_PRIVATE_INCLUDE_DIRECTORIES
        "${WEBCORE_DIR}/platform/graphics/lcms"
    )

    list(APPEND WebCore_PRIVATE_FRAMEWORK_HEADERS
        platform/graphics/lcms/LCMSUniquePtr.h
    )

    list(APPEND WebCore_LIBRARIES LCMS2::LCMS2)
endif ()

if (USE_WOFF2)
  list(APPEND WebCore_LIBRARIES WOFF2::dec)
endif ()

if (USE_XDGMIME)
    list(APPEND WebCore_PRIVATE_INCLUDE_DIRECTORIES "${THIRDPARTY_DIR}/xdgmime/src")
    list(APPEND WebCore_LIBRARIES xdgmime)
endif ()

if (USE_LIBWEBRTC)
    list(APPEND WebCore_SYSTEM_INCLUDE_DIRECTORIES
        "${THIRDPARTY_DIR}/libwebrtc/Source"
        "${THIRDPARTY_DIR}/libwebrtc/Source/webrtc"
        "${THIRDPARTY_DIR}/libwebrtc/Source/third_party/libvpx/source/libvpx"
        "${THIRDPARTY_DIR}/libwebrtc/Source/third_party/abseil-cpp"
    )
    list(APPEND WebCore_PRIVATE_INCLUDE_DIRECTORIES
        "${WEBCORE_DIR}/Modules/mediastream/libwebrtc"
        "${WEBCORE_DIR}/platform/libwebrtc"
        "${WEBCORE_DIR}/platform/mediastream/libwebrtc"
    )
    list(APPEND WebCore_LIBRARIES webrtc)
    list(APPEND WebCore_UNIFIED_SOURCE_LIST_FILES
        "platform/SourcesLibWebRTC.txt"
    )
endif ()

if (HAVE_OS_DARK_MODE_SUPPORT)
    set(FEATURE_DEFINES_WITH_SPACE_SEPARATOR "${FEATURE_DEFINES_WITH_SPACE_SEPARATOR} HAVE_OS_DARK_MODE_SUPPORT")
endif ()

set(WebCoreTestSupport_PRIVATE_INCLUDE_DIRECTORIES
    "${WEBCORE_DIR}/platform/mock"
    "${WEBCORE_DIR}/testing"
    "${WEBCORE_DIR}/testing/js"
    "${WebCore_DERIVED_SOURCES_DIR}"
)

set(WebCoreTestSupport_IDL_INCLUDES
    testing
)

set(WebCoreTestSupport_IDL_FILES
    testing/GCObservation.idl
    testing/InternalSettings.idl
    testing/Internals.idl
    testing/InternalsMapLike.idl
    testing/InternalsSetLike.idl
    testing/MallocStatistics.idl
    testing/MemoryInfo.idl
    testing/MockCDMFactory.idl
    testing/MockContentFilterSettings.idl
    testing/MockPageOverlay.idl
    testing/MockWebAuthenticationConfiguration.idl
    testing/ServiceWorkerInternals.idl
    testing/TypeConversions.idl
)

list(APPEND WebCoreTestSupport_SOURCES
    testing/GCObservation.cpp
    testing/InternalSettings.cpp
    testing/Internals.cpp
    testing/InternalsMapLike.cpp
    testing/InternalsSetLike.cpp
    testing/MockCDMFactory.cpp
    testing/MockGamepad.cpp
    testing/MockGamepadProvider.cpp
    testing/MockLibWebRTCPeerConnection.cpp
    testing/MockPageOverlay.cpp
    testing/MockPageOverlayClient.cpp
    testing/ServiceWorkerInternals.cpp
    testing/js/WebCoreTestSupport.cpp
)

if (ENABLE_WEBXR)
    list(APPEND WebCoreTestSupport_IDL_FILES
        testing/FakeXRBoundsPoint.idl
        testing/FakeXRButtonStateInit.idl
        testing/FakeXRJointStateInit.idl
        testing/FakeXRInputSourceInit.idl
        testing/FakeXRRigidTransformInit.idl
        testing/FakeXRViewInit.idl
        testing/WebFakeXRDevice.idl
        testing/WebFakeXRInputController.idl
        testing/WebXRTest.idl
        testing/XRSimulateUserActivationFunction.idl
    )
    list(APPEND WebCoreTestSupport_SOURCES
        testing/WebFakeXRDevice.cpp
        testing/WebFakeXRInputController.cpp
        testing/WebXRTest.cpp
    )
endif ()

set(MODERN_MEDIA_CONTROLS_STYLE_SHEETS
    "${WEBCORE_DIR}/Modules/modern-media-controls/controls/activity-indicator.css"
    "${WEBCORE_DIR}/Modules/modern-media-controls/controls/airplay-button.css"
    "${WEBCORE_DIR}/Modules/modern-media-controls/controls/background-tint.css"
    "${WEBCORE_DIR}/Modules/modern-media-controls/controls/button.css"
    "${WEBCORE_DIR}/Modules/modern-media-controls/controls/buttons-container.css"
    "${WEBCORE_DIR}/Modules/modern-media-controls/controls/controls-bar.css"
    "${WEBCORE_DIR}/Modules/modern-media-controls/controls/inline-media-controls.css"
    "${WEBCORE_DIR}/Modules/modern-media-controls/controls/ios-inline-media-controls.css"
    "${WEBCORE_DIR}/Modules/modern-media-controls/controls/macos-fullscreen-media-controls.css"
    "${WEBCORE_DIR}/Modules/modern-media-controls/controls/macos-inline-media-controls.css"
    "${WEBCORE_DIR}/Modules/modern-media-controls/controls/adwaita-inline-media-controls.css"
    "${WEBCORE_DIR}/Modules/modern-media-controls/controls/adwaita-fullscreen-media-controls.css"
    "${WEBCORE_DIR}/Modules/modern-media-controls/controls/media-controls.css"
    "${WEBCORE_DIR}/Modules/modern-media-controls/controls/media-document.css"
    "${WEBCORE_DIR}/Modules/modern-media-controls/controls/placard.css"
    "${WEBCORE_DIR}/Modules/modern-media-controls/controls/slider-base.css"
    "${WEBCORE_DIR}/Modules/modern-media-controls/controls/slider.css"
    "${WEBCORE_DIR}/Modules/modern-media-controls/controls/status-label.css"
    "${WEBCORE_DIR}/Modules/modern-media-controls/controls/text-tracks.css"
    "${WEBCORE_DIR}/Modules/modern-media-controls/controls/time-label.css"
    "${WEBCORE_DIR}/Modules/modern-media-controls/controls/watchos-activity-indicator.css"
    "${WEBCORE_DIR}/Modules/modern-media-controls/controls/watchos-media-controls.css"
)

if (USE_THEME_ADWAITA)
    list(APPEND MODERN_MEDIA_CONTROLS_STYLE_SHEETS
        "${WEBCORE_DIR}/Modules/modern-media-controls/controls/adwaita-overrides.css"
    )
endif ()

if (CMAKE_VERSION VERSION_GREATER_EQUAL 3.18)
    set(CAT_PROGRAM ${CMAKE_COMMAND} -E cat)
else ()
    set(CAT_PROGRAM cat)
endif ()

add_custom_command(
    OUTPUT ${WebCore_DERIVED_SOURCES_DIR}/ModernMediaControls.css
    DEPENDS ${MODERN_MEDIA_CONTROLS_STYLE_SHEETS}
    COMMAND ${CAT_PROGRAM} ${MODERN_MEDIA_CONTROLS_STYLE_SHEETS} > ${WebCore_DERIVED_SOURCES_DIR}/ModernMediaControls.css
    VERBATIM)

set(MODERN_MEDIA_CONTROLS_SCRIPTS
    "${WEBCORE_DIR}/Modules/modern-media-controls/main.js"
    "${WEBCORE_DIR}/Modules/modern-media-controls/gesture-recognizers/gesture-recognizer.js"
    "${WEBCORE_DIR}/Modules/modern-media-controls/gesture-recognizers/tap.js"
    "${WEBCORE_DIR}/Modules/modern-media-controls/gesture-recognizers/pinch.js"
    "${WEBCORE_DIR}/Modules/modern-media-controls/controls/scheduler.js"
    "${WEBCORE_DIR}/Modules/modern-media-controls/controls/layout-traits.js"
    "${WEBCORE_DIR}/Modules/modern-media-controls/controls/layout-node.js"
    "${WEBCORE_DIR}/Modules/modern-media-controls/controls/layout-item.js"
    "${WEBCORE_DIR}/Modules/modern-media-controls/controls/icon-service.js"
    "${WEBCORE_DIR}/Modules/modern-media-controls/controls/background-tint.js"
    "${WEBCORE_DIR}/Modules/modern-media-controls/controls/time-control.js"
    "${WEBCORE_DIR}/Modules/modern-media-controls/controls/time-label.js"
    "${WEBCORE_DIR}/Modules/modern-media-controls/controls/slider-base.js"
    "${WEBCORE_DIR}/Modules/modern-media-controls/controls/slider.js"
    "${WEBCORE_DIR}/Modules/modern-media-controls/controls/button.js"
    "${WEBCORE_DIR}/Modules/modern-media-controls/controls/play-pause-button.js"
    "${WEBCORE_DIR}/Modules/modern-media-controls/controls/skip-back-button.js"
    "${WEBCORE_DIR}/Modules/modern-media-controls/controls/skip-forward-button.js"
    "${WEBCORE_DIR}/Modules/modern-media-controls/controls/mute-button.js"
    "${WEBCORE_DIR}/Modules/modern-media-controls/controls/airplay-button.js"
    "${WEBCORE_DIR}/Modules/modern-media-controls/controls/pip-button.js"
    "${WEBCORE_DIR}/Modules/modern-media-controls/controls/tracks-button.js"
    "${WEBCORE_DIR}/Modules/modern-media-controls/controls/fullscreen-button.js"
    "${WEBCORE_DIR}/Modules/modern-media-controls/controls/seek-button.js"
    "${WEBCORE_DIR}/Modules/modern-media-controls/controls/rewind-button.js"
    "${WEBCORE_DIR}/Modules/modern-media-controls/controls/forward-button.js"
    "${WEBCORE_DIR}/Modules/modern-media-controls/controls/overflow-button.js"
    "${WEBCORE_DIR}/Modules/modern-media-controls/controls/buttons-container.js"
    "${WEBCORE_DIR}/Modules/modern-media-controls/controls/status-label.js"
    "${WEBCORE_DIR}/Modules/modern-media-controls/controls/controls-bar.js"
    "${WEBCORE_DIR}/Modules/modern-media-controls/controls/auto-hide-controller.js"
    "${WEBCORE_DIR}/Modules/modern-media-controls/controls/media-controls.js"
    "${WEBCORE_DIR}/Modules/modern-media-controls/controls/background-click-delegate-notifier.js"
    "${WEBCORE_DIR}/Modules/modern-media-controls/controls/inline-media-controls.js"
    "${WEBCORE_DIR}/Modules/modern-media-controls/controls/ios-inline-media-controls.js"
    "${WEBCORE_DIR}/Modules/modern-media-controls/controls/ios-layout-traits.js"
    "${WEBCORE_DIR}/Modules/modern-media-controls/controls/macos-inline-media-controls.js"
    "${WEBCORE_DIR}/Modules/modern-media-controls/controls/macos-fullscreen-media-controls.js"
    "${WEBCORE_DIR}/Modules/modern-media-controls/controls/macos-layout-traits.js"
    "${WEBCORE_DIR}/Modules/modern-media-controls/controls/placard.js"
    "${WEBCORE_DIR}/Modules/modern-media-controls/controls/airplay-placard.js"
    "${WEBCORE_DIR}/Modules/modern-media-controls/controls/invalid-placard.js"
    "${WEBCORE_DIR}/Modules/modern-media-controls/controls/pip-placard.js"
    "${WEBCORE_DIR}/Modules/modern-media-controls/controls/watchos-activity-indicator.js"
    "${WEBCORE_DIR}/Modules/modern-media-controls/controls/watchos-media-controls.js"
    "${WEBCORE_DIR}/Modules/modern-media-controls/controls/watchos-layout-traits.js"
    "${WEBCORE_DIR}/Modules/modern-media-controls/controls/adwaita-inline-media-controls.js"
    "${WEBCORE_DIR}/Modules/modern-media-controls/controls/adwaita-fullscreen-media-controls.js"
    "${WEBCORE_DIR}/Modules/modern-media-controls/controls/adwaita-layout-traits.js"
    "${WEBCORE_DIR}/Modules/modern-media-controls/media/media-controller-support.js"
    "${WEBCORE_DIR}/Modules/modern-media-controls/media/airplay-support.js"
    "${WEBCORE_DIR}/Modules/modern-media-controls/media/audio-support.js"
    "${WEBCORE_DIR}/Modules/modern-media-controls/media/close-support.js"
    "${WEBCORE_DIR}/Modules/modern-media-controls/media/controls-visibility-support.js"
    "${WEBCORE_DIR}/Modules/modern-media-controls/media/fullscreen-support.js"
    "${WEBCORE_DIR}/Modules/modern-media-controls/media/mute-support.js"
    "${WEBCORE_DIR}/Modules/modern-media-controls/media/overflow-support.js"
    "${WEBCORE_DIR}/Modules/modern-media-controls/media/pip-support.js"
    "${WEBCORE_DIR}/Modules/modern-media-controls/media/placard-support.js"
    "${WEBCORE_DIR}/Modules/modern-media-controls/media/playback-support.js"
    "${WEBCORE_DIR}/Modules/modern-media-controls/media/scrubbing-support.js"
    "${WEBCORE_DIR}/Modules/modern-media-controls/media/seek-support.js"
    "${WEBCORE_DIR}/Modules/modern-media-controls/media/seek-backward-support.js"
    "${WEBCORE_DIR}/Modules/modern-media-controls/media/seek-forward-support.js"
    "${WEBCORE_DIR}/Modules/modern-media-controls/media/skip-back-support.js"
    "${WEBCORE_DIR}/Modules/modern-media-controls/media/skip-forward-support.js"
    "${WEBCORE_DIR}/Modules/modern-media-controls/media/start-support.js"
    "${WEBCORE_DIR}/Modules/modern-media-controls/media/status-support.js"
    "${WEBCORE_DIR}/Modules/modern-media-controls/media/time-control-support.js"
    "${WEBCORE_DIR}/Modules/modern-media-controls/media/tracks-support.js"
    "${WEBCORE_DIR}/Modules/modern-media-controls/media/volume-support.js"
    "${WEBCORE_DIR}/Modules/modern-media-controls/media/media-document-controller.js"
    "${WEBCORE_DIR}/Modules/modern-media-controls/media/watchos-media-controls-support.js"
    "${WEBCORE_DIR}/Modules/modern-media-controls/media/media-controller.js"
)

add_custom_command(
    OUTPUT ${WebCore_DERIVED_SOURCES_DIR}/ModernMediaControls.js
    DEPENDS ${MODERN_MEDIA_CONTROLS_SCRIPTS}
    COMMAND ${CAT_PROGRAM} ${MODERN_MEDIA_CONTROLS_SCRIPTS} > ${WebCore_DERIVED_SOURCES_DIR}/ModernMediaControls.js
    VERBATIM)

# Modules that the bindings generator scripts may use
set(SCRIPTS_RESOLVE_SUPPLEMENTAL
    ${WEBCORE_DIR}/bindings/scripts/IDLParser.pm
)
set(SCRIPTS_BINDINGS
    ${WEBCORE_DIR}/bindings/scripts/CodeGenerator.pm
    ${WEBCORE_DIR}/bindings/scripts/CodeGeneratorJS.pm
    ${WEBCORE_DIR}/bindings/scripts/IDLParser.pm
    ${WEBCORE_DIR}/bindings/scripts/InFilesParser.pm
    ${WEBCORE_DIR}/bindings/scripts/preprocessor.pm
)

set(MAKE_NAMES_DEPENDENCIES
    ${WEBCORE_DIR}/bindings/scripts/Hasher.pm
    ${WEBCORE_DIR}/bindings/scripts/StaticString.pm
)
set(SUPPLEMENTAL_DEPENDENCY_FILE ${WebCore_DERIVED_SOURCES_DIR}/supplemental_dependency.tmp)
set(ISO_SUBSPACES_HEADER_FILE ${WebCore_DERIVED_SOURCES_DIR}/DOMIsoSubspaces.h)
set(CLIENT_ISO_SUBSPACES_HEADER_FILE ${WebCore_DERIVED_SOURCES_DIR}/DOMClientIsoSubspaces.h)
set(CONSTRUCTORS_HEADER_FILE ${WebCore_DERIVED_SOURCES_DIR}/DOMConstructors.h)
set(WINDOW_CONSTRUCTORS_FILE ${WebCore_DERIVED_SOURCES_DIR}/LocalDOMWindowConstructors.idl)
set(WORKERGLOBALSCOPE_CONSTRUCTORS_FILE ${WebCore_DERIVED_SOURCES_DIR}/WorkerGlobalScopeConstructors.idl)
set(SHADOWREALMGLOBALSCOPE_CONSTRUCTORS_FILE ${WebCore_DERIVED_SOURCES_DIR}/ShadowRealmGlobalScopeConstructors.idl)
set(DEDICATEDWORKERGLOBALSCOPE_CONSTRUCTORS_FILE ${WebCore_DERIVED_SOURCES_DIR}/DedicatedWorkerGlobalScopeConstructors.idl)
set(SERVICEWORKERGLOBALSCOPE_CONSTRUCTORS_FILE ${WebCore_DERIVED_SOURCES_DIR}/ServiceWorkerGlobalScopeConstructors.idl)
set(SHAREDWORKERGLOBALSCOPE_CONSTRUCTORS_FILE ${WebCore_DERIVED_SOURCES_DIR}/SharedWorkerGlobalScopeConstructors.idl)
set(WORKLETGLOBALSCOPE_CONSTRUCTORS_FILE ${WebCore_DERIVED_SOURCES_DIR}/WorkletGlobalScopeConstructors.idl)
set(PAINTWORKLETGLOBALSCOPE_CONSTRUCTORS_FILE ${WebCore_DERIVED_SOURCES_DIR}/PaintWorkletGlobalScopeConstructors.idl)
set(AUDIOWORKLETGLOBALSCOPE_CONSTRUCTORS_FILE ${WebCore_DERIVED_SOURCES_DIR}/AudioWorkletGlobalScopeConstructors.idl)

set(WebCore_INTERFACE_LIBRARIES WebCore)
set(WebCore_INTERFACE_INCLUDE_DIRECTORIES ${WebCore_PRIVATE_FRAMEWORK_HEADERS_DIR})

set(WebCoreTestSupport_INTERFACE_LIBRARIES WebCoreTestSupport)
set(WebCoreTestSupport_INTERFACE_INCLUDE_DIRECTORIES
    ${WebCore_PRIVATE_FRAMEWORK_HEADERS_DIR}/WebCoreTestSupport
)

WEBKIT_FRAMEWORK_DECLARE(WebCore)
WEBKIT_LIBRARY_DECLARE(WebCoreTestSupport)
WEBKIT_INCLUDE_CONFIG_FILES_IF_EXISTS()

list(APPEND WebCoreTestSupport_LIBRARIES ${WebCore_LIBRARIES})
list(APPEND WebCoreTestSupport_PRIVATE_LIBRARIES ${WebCore_PRIVATE_LIBRARIES})
list(APPEND WebCoreTestSupport_DEPENDENCIES WebCore)

MAKE_HASH_TOOLS(${WEBCORE_DIR}/platform/ColorData)
list(APPEND WebCore_SOURCES ${WebCore_DERIVED_SOURCES_DIR}/ColorData.cpp)

# Generate DOMJITAbstractHeapRepository.h
add_custom_command(
    OUTPUT ${WebCore_DERIVED_SOURCES_DIR}/DOMJITAbstractHeapRepository.h
    MAIN_DEPENDENCY domjit/DOMJITAbstractHeapRepository.yaml
    DEPENDS ${WEBCORE_DIR}/domjit/generate-abstract-heap.rb
    COMMAND ${RUBY_EXECUTABLE} ${WEBCORE_DIR}/domjit/generate-abstract-heap.rb ${WEBCORE_DIR}/domjit/DOMJITAbstractHeapRepository.yaml ${WebCore_DERIVED_SOURCES_DIR}/DOMJITAbstractHeapRepository.h
    VERBATIM)
list(APPEND WebCore_SOURCES ${WebCore_DERIVED_SOURCES_DIR}/DOMJITAbstractHeapRepository.h)

# Generate XMLViewerCSS.h
add_custom_command(
    OUTPUT ${WebCore_DERIVED_SOURCES_DIR}/XMLViewerCSS.h ${WebCore_DERIVED_SOURCES_DIR}/XMLViewer.min.css
    MAIN_DEPENDENCY xml/XMLViewer.css
    DEPENDS ${JavaScriptCore_SCRIPTS_DIR}/xxd.pl ${JavaScriptCore_SCRIPTS_DIR}/cssmin.py
    COMMAND ${PYTHON_EXECUTABLE} ${JavaScriptCore_SCRIPTS_DIR}/cssmin.py < ${WEBCORE_DIR}/xml/XMLViewer.css > ${WebCore_DERIVED_SOURCES_DIR}/XMLViewer.min.css
    COMMAND ${PERL_EXECUTABLE} ${JavaScriptCore_SCRIPTS_DIR}/xxd.pl XMLViewer_css ${WebCore_DERIVED_SOURCES_DIR}/XMLViewer.min.css ${WebCore_DERIVED_SOURCES_DIR}/XMLViewerCSS.h
    VERBATIM)
list(APPEND WebCore_SOURCES ${WebCore_DERIVED_SOURCES_DIR}/XMLViewerCSS.h)

# Generate XMLViewerJS.h
add_custom_command(
    OUTPUT ${WebCore_DERIVED_SOURCES_DIR}/XMLViewerJS.h ${WebCore_DERIVED_SOURCES_DIR}/XMLViewer.min.js
    MAIN_DEPENDENCY xml/XMLViewer.js
    DEPENDS ${JavaScriptCore_SCRIPTS_DIR}/xxd.pl ${JavaScriptCore_SCRIPTS_DIR}/jsmin.py
    COMMAND ${PYTHON_EXECUTABLE} ${JavaScriptCore_SCRIPTS_DIR}/jsmin.py < ${WEBCORE_DIR}/xml/XMLViewer.js > ${WebCore_DERIVED_SOURCES_DIR}/XMLViewer.min.js
    COMMAND ${PERL_EXECUTABLE} ${JavaScriptCore_SCRIPTS_DIR}/xxd.pl XMLViewer_js ${WebCore_DERIVED_SOURCES_DIR}/XMLViewer.min.js ${WebCore_DERIVED_SOURCES_DIR}/XMLViewerJS.h
    VERBATIM)
list(APPEND WebCore_SOURCES ${WebCore_DERIVED_SOURCES_DIR}/XMLViewerJS.h)

# Generate HTML entity table
add_custom_command(
    OUTPUT ${WebCore_DERIVED_SOURCES_DIR}/HTMLEntityTable.cpp
    MAIN_DEPENDENCY ${WEBCORE_DIR}/html/parser/HTMLEntityNames.in
    DEPENDS ${WEBCORE_DIR}/html/parser/create-html-entity-table
    COMMAND ${PYTHON_EXECUTABLE} ${WEBCORE_DIR}/html/parser/create-html-entity-table -o ${WebCore_DERIVED_SOURCES_DIR}/HTMLEntityTable.cpp ${WEBCORE_DIR}/html/parser/HTMLEntityNames.in
    VERBATIM)
list(APPEND WebCore_SOURCES ${WebCore_DERIVED_SOURCES_DIR}/HTMLEntityTable.cpp)

# Generate HTTP header names
add_custom_command(
    OUTPUT ${WebCore_DERIVED_SOURCES_DIR}/HTTPHeaderNames.cpp ${WebCore_DERIVED_SOURCES_DIR}/HTTPHeaderNames.gperf ${WebCore_DERIVED_SOURCES_DIR}/HTTPHeaderNames.h ${WebCore_DERIVED_SOURCES_DIR}/HTTPHeaderNames.serialization.in
    MAIN_DEPENDENCY ${WEBCORE_DIR}/platform/network/HTTPHeaderNames.in
    DEPENDS ${WEBCORE_DIR}/platform/network/create-http-header-name-table
    WORKING_DIRECTORY ${WebCore_DERIVED_SOURCES_DIR}
    COMMAND ${PYTHON_EXECUTABLE} ${WEBCORE_DIR}/platform/network/create-http-header-name-table ${WEBCORE_DIR}/platform/network/HTTPHeaderNames.in "${GPERF_EXECUTABLE}"
    VERBATIM)
list(APPEND WebCore_SOURCES ${WebCore_DERIVED_SOURCES_DIR}/HTTPHeaderNames.cpp)

# Generate CSS property names
add_custom_command(
    OUTPUT ${WebCore_DERIVED_SOURCES_DIR}/CSSProperties.json ${WebCore_DERIVED_SOURCES_DIR}/CSSPropertyNames.h ${WebCore_DERIVED_SOURCES_DIR}/CSSPropertyNames.cpp ${WebCore_DERIVED_SOURCES_DIR}/CSSPropertyNames.gperf ${WebCore_DERIVED_SOURCES_DIR}/CSSPropertyParsing.h ${WebCore_DERIVED_SOURCES_DIR}/CSSPropertyParsing.cpp ${WebCore_DERIVED_SOURCES_DIR}/StyleBuilderGenerated.cpp ${WebCore_DERIVED_SOURCES_DIR}/StylePropertyShorthandFunctions.h ${WebCore_DERIVED_SOURCES_DIR}/StylePropertyShorthandFunctions.cpp ${WebCore_DERIVED_SOURCES_DIR}/CSSStyleDeclaration+PropertyNames.idl
    MAIN_DEPENDENCY ${WEBCORE_DIR}/css/process-css-properties.py
    DEPENDS ${WebCore_CSS_PROPERTY_NAMES}
    WORKING_DIRECTORY ${WebCore_DERIVED_SOURCES_DIR}
    COMMAND ${PERL_EXECUTABLE} -ne "print" ${WebCore_CSS_PROPERTY_NAMES} > ${WebCore_DERIVED_SOURCES_DIR}/CSSProperties.json
    COMMAND ${PYTHON_EXECUTABLE} ${WEBCORE_DIR}/css/process-css-properties.py --defines "${FEATURE_DEFINES_WITH_SPACE_SEPARATOR}" --gperf-executable "${GPERF_EXECUTABLE}"
    VERBATIM)
list(APPEND WebCore_SOURCES ${WebCore_DERIVED_SOURCES_DIR}/CSSPropertyNames.cpp)
list(APPEND WebCore_SOURCES ${WebCore_DERIVED_SOURCES_DIR}/CSSPropertyParsing.cpp)
list(APPEND WebCore_SOURCES ${WebCore_DERIVED_SOURCES_DIR}/StyleBuilderGenerated.cpp)
list(APPEND WebCore_SOURCES ${WebCore_DERIVED_SOURCES_DIR}/StylePropertyShorthandFunctions.cpp)
list(APPEND WebCore_IDL_FILES ${WebCore_DERIVED_SOURCES_DIR}/CSSStyleDeclaration+PropertyNames.idl)

# Generate CSS value keywords
add_custom_command(
    OUTPUT ${WebCore_DERIVED_SOURCES_DIR}/CSSValueKeywords.in ${WebCore_DERIVED_SOURCES_DIR}/CSSValueKeywords.h ${WebCore_DERIVED_SOURCES_DIR}/CSSValueKeywords.cpp ${WebCore_DERIVED_SOURCES_DIR}/CSSValueKeywords.gperf
    MAIN_DEPENDENCY ${WEBCORE_DIR}/css/process-css-values.py
    DEPENDS ${WebCore_CSS_VALUE_KEYWORDS}
    WORKING_DIRECTORY ${WebCore_DERIVED_SOURCES_DIR}
    COMMAND ${PERL_EXECUTABLE} -ne "print" ${WebCore_CSS_VALUE_KEYWORDS} > ${WebCore_DERIVED_SOURCES_DIR}/CSSValueKeywords.in
    COMMAND ${PYTHON_EXECUTABLE} ${WEBCORE_DIR}/css/process-css-values.py --defines "${FEATURE_DEFINES_WITH_SPACE_SEPARATOR} ${CSS_VALUE_PLATFORM_DEFINES}" --gperf-executable "${GPERF_EXECUTABLE}"
    VERBATIM)
list(APPEND WebCore_SOURCES ${WebCore_DERIVED_SOURCES_DIR}/CSSValueKeywords.cpp)
ADD_SOURCE_WEBCORE_DERIVED_DEPENDENCIES(${WEBCORE_DIR}/css/parser/CSSParser.cpp CSSValueKeywords.h)
ADD_SOURCE_WEBCORE_DERIVED_DEPENDENCIES(${WEBCORE_DIR}/css/CSSPrimitiveValueMappings.h CSSValueKeywords.h)

# Generate CSS Selector pseudo type name to value maps.
add_custom_command(
    OUTPUT ${WebCore_DERIVED_SOURCES_DIR}/SelectorPseudoClassAndCompatibilityElementMap.gperf ${WebCore_DERIVED_SOURCES_DIR}/SelectorPseudoClassAndCompatibilityElementMap.cpp
    MAIN_DEPENDENCY ${WEBCORE_DIR}/css/SelectorPseudoClassAndCompatibilityElementMap.in
    DEPENDS ${WEBCORE_DIR}/css/makeSelectorPseudoClassAndCompatibilityElementMap.py
    WORKING_DIRECTORY ${WebCore_DERIVED_SOURCES_DIR}
    COMMAND ${PYTHON_EXECUTABLE} ${WEBCORE_DIR}/css/makeSelectorPseudoClassAndCompatibilityElementMap.py ${WEBCORE_DIR}/css/SelectorPseudoClassAndCompatibilityElementMap.in "${GPERF_EXECUTABLE}" "${FEATURE_DEFINES_WITH_SPACE_SEPARATOR}"
    VERBATIM)
list(APPEND WebCore_SOURCES ${WebCore_DERIVED_SOURCES_DIR}/SelectorPseudoClassAndCompatibilityElementMap.cpp)
add_custom_command(
    OUTPUT ${WebCore_DERIVED_SOURCES_DIR}/SelectorPseudoElementTypeMap.gperf ${WebCore_DERIVED_SOURCES_DIR}/SelectorPseudoElementTypeMap.cpp
    MAIN_DEPENDENCY ${WEBCORE_DIR}/css/SelectorPseudoElementTypeMap.in
    DEPENDS ${WEBCORE_DIR}/css/makeSelectorPseudoElementsMap.py
    WORKING_DIRECTORY ${WebCore_DERIVED_SOURCES_DIR}
    COMMAND ${PYTHON_EXECUTABLE} ${WEBCORE_DIR}/css/makeSelectorPseudoElementsMap.py ${WEBCORE_DIR}/css/SelectorPseudoElementTypeMap.in "${GPERF_EXECUTABLE}" "${FEATURE_DEFINES_WITH_SPACE_SEPARATOR}"
    VERBATIM)
list(APPEND WebCore_SOURCES ${WebCore_DERIVED_SOURCES_DIR}/SelectorPseudoElementTypeMap.cpp)

# Generate user agent styles
add_custom_command(
    OUTPUT ${WebCore_DERIVED_SOURCES_DIR}/UserAgentStyleSheetsData.cpp ${WebCore_DERIVED_SOURCES_DIR}/UserAgentStyleSheets.h
    MAIN_DEPENDENCY ${WEBCORE_DIR}/css/make-css-file-arrays.pl
    DEPENDS ${WebCore_USER_AGENT_STYLE_SHEETS} ${WEBCORE_DIR}/bindings/scripts/preprocessor.pm
    COMMAND ${PERL_EXECUTABLE} ${WEBCORE_DIR}/css/make-css-file-arrays.pl --defines "${FEATURE_DEFINES_WITH_SPACE_SEPARATOR}" --preprocessor "${CODE_GENERATOR_PREPROCESSOR}" ${WebCore_DERIVED_SOURCES_DIR}/UserAgentStyleSheets.h ${WebCore_DERIVED_SOURCES_DIR}/UserAgentStyleSheetsData.cpp ${WebCore_USER_AGENT_STYLE_SHEETS}
    VERBATIM)
list(APPEND WebCore_SOURCES ${WebCore_DERIVED_SOURCES_DIR}/UserAgentStyleSheetsData.cpp)
ADD_SOURCE_WEBCORE_DERIVED_DEPENDENCIES(${WEBCORE_DIR}/style/StyleResolver.cpp UserAgentStyleSheetsData.cpp UserAgentStyleSheets.h)
ADD_SOURCE_WEBCORE_DERIVED_DEPENDENCIES(${WEBCORE_DIR}/style/UserAgentStyle.cpp UserAgentStyleSheetsData.cpp UserAgentStyleSheets.h)

if (WebCore_USER_AGENT_SCRIPTS)
    # Necessary variables:
    # WebCore_USER_AGENT_SCRIPTS containing the JavaScript sources list
    # WebCore_USER_AGENT_SCRIPTS_DEPENDENCIES containing the source file that will load the scripts to add the proper
    #   dependency and having them built at the right moment

    MAKE_JS_FILE_ARRAYS(
        ${WebCore_DERIVED_SOURCES_DIR}/UserAgentScriptsData.cpp
        ${WebCore_DERIVED_SOURCES_DIR}/UserAgentScripts.h
        WebCore
        WebCore_USER_AGENT_SCRIPTS
        WebCore_USER_AGENT_SCRIPTS_DEPENDENCIES
    )
    list(APPEND WebCore_SOURCES ${WebCore_DERIVED_SOURCES_DIR}/UserAgentScriptsData.cpp)
endif ()

# Generate plug-in resources
add_custom_command(
    OUTPUT ${WebCore_DERIVED_SOURCES_DIR}/PlugInsResourcesData.cpp ${WebCore_DERIVED_SOURCES_DIR}/PlugInsResources.h
    MAIN_DEPENDENCY ${WEBCORE_DIR}/css/make-css-file-arrays.pl
    DEPENDS ${WebCore_PLUG_INS_RESOURCES} ${WEBCORE_DIR}/bindings/scripts/preprocessor.pm
    COMMAND ${PERL_EXECUTABLE} ${WEBCORE_DIR}/css/make-css-file-arrays.pl --defines "${FEATURE_DEFINES_WITH_SPACE_SEPARATOR}" --preprocessor "${CODE_GENERATOR_PREPROCESSOR}" ${WebCore_DERIVED_SOURCES_DIR}/PlugInsResources.h ${WebCore_DERIVED_SOURCES_DIR}/PlugInsResourcesData.cpp ${WebCore_PLUG_INS_RESOURCES}
    VERBATIM)
list(APPEND WebCore_SOURCES ${WebCore_DERIVED_SOURCES_DIR}/PlugInsResourcesData.cpp)
ADD_SOURCE_WEBCORE_DERIVED_DEPENDENCIES(${WEBCORE_DIR}/dom/Document.cpp PlugInsResourcesData.cpp PlugInsResources.h)

set(FEATURE_DEFINES_JAVASCRIPT "LANGUAGE_JAVASCRIPT ${FEATURE_DEFINES_WITH_SPACE_SEPARATOR}")

set(SETTINGS_TEMPLATES
    ${WEBCORE_DIR}/Scripts/SettingsTemplates/InternalSettingsGenerated.cpp.erb
    ${WEBCORE_DIR}/Scripts/SettingsTemplates/InternalSettingsGenerated.idl.erb
    ${WEBCORE_DIR}/Scripts/SettingsTemplates/InternalSettingsGenerated.h.erb
    ${WEBCORE_DIR}/Scripts/SettingsTemplates/Settings.cpp.erb
    ${WEBCORE_DIR}/Scripts/SettingsTemplates/Settings.h.erb)
set(WTF_WEB_PREFERENCES ${WTF_SCRIPTS_DIR}/Preferences/UnifiedWebPreferences.yaml)
set_source_files_properties(${WTF_WEB_PREFERENCES} PROPERTIES GENERATED TRUE)
add_custom_command(
    OUTPUT ${WebCore_DERIVED_SOURCES_DIR}/Settings.h
       ${WebCore_DERIVED_SOURCES_DIR}/Settings.cpp
       ${WebCore_DERIVED_SOURCES_DIR}/InternalSettingsGenerated.h
       ${WebCore_DERIVED_SOURCES_DIR}/InternalSettingsGenerated.cpp
       ${WebCore_DERIVED_SOURCES_DIR}/InternalSettingsGenerated.idl
    MAIN_DEPENDENCY ${WEBCORE_DIR}/page/Settings.yaml
    DEPENDS ${WEBCORE_DIR}/Scripts/GenerateSettings.rb ${SETTINGS_TEMPLATES} WTF_CopyPreferences ${WTF_WEB_PREFERENCES}
    COMMAND ${RUBY_EXECUTABLE} ${WEBCORE_DIR}/Scripts/GenerateSettings.rb --outputDir ${WebCore_DERIVED_SOURCES_DIR} --template "$<JOIN:${SETTINGS_TEMPLATES},;--template;>" ${WTF_WEB_PREFERENCES} ${WEBCORE_DIR}/page/Settings.yaml
    COMMAND_EXPAND_LISTS
    VERBATIM)
list(APPEND WebCore_SOURCES ${WebCore_DERIVED_SOURCES_DIR}/Settings.h)
list(APPEND WebCore_SOURCES ${WebCore_DERIVED_SOURCES_DIR}/Settings.cpp)
list(APPEND WebCoreTestSupport_SOURCES ${WebCore_DERIVED_SOURCES_DIR}/InternalSettingsGenerated.cpp)
list(APPEND WebCoreTestSupport_IDL_FILES ${WebCore_DERIVED_SOURCES_DIR}/InternalSettingsGenerated.idl)

GENERATE_BINDINGS(WebCoreBindings
    OUTPUT_SOURCE WebCore_SOURCES
    INPUT_FILES ${WebCore_IDL_FILES}
    PP_INPUT_FILES ${WebCore_IDL_FILES} ${WebCoreTestSupport_IDL_FILES}
    BASE_DIR ${WEBCORE_DIR}
    FEATURES ${FEATURE_DEFINES_JAVASCRIPT}
    DESTINATION ${WebCore_DERIVED_SOURCES_DIR}
    GENERATOR JS
    SUPPLEMENTAL_DEPFILE ${SUPPLEMENTAL_DEPENDENCY_FILE}
    PP_EXTRA_OUTPUT
    ${ISO_SUBSPACES_HEADER_FILE} ${CLIENT_ISO_SUBSPACES_HEADER_FILE} ${CONSTRUCTORS_HEADER_FILE} ${WINDOW_CONSTRUCTORS_FILE} ${WORKERGLOBALSCOPE_CONSTRUCTORS_FILE} ${SHADOWREALMGLOBALSCOPE_CONSTRUCTORS_FILE} ${DEDICATEDWORKERGLOBALSCOPE_CONSTRUCTORS_FILE}
    PP_EXTRA_ARGS
        --isoSubspacesHeaderFile ${ISO_SUBSPACES_HEADER_FILE}
        --clientISOSubspacesHeaderFile ${CLIENT_ISO_SUBSPACES_HEADER_FILE}
        --constructorsHeaderFile ${CONSTRUCTORS_HEADER_FILE}
        --windowConstructorsFile ${WINDOW_CONSTRUCTORS_FILE}
        --workerGlobalScopeConstructorsFile ${WORKERGLOBALSCOPE_CONSTRUCTORS_FILE}
        --shadowRealmGlobalScopeConstructorsFile ${SHADOWREALMGLOBALSCOPE_CONSTRUCTORS_FILE}
        --dedicatedWorkerGlobalScopeConstructorsFile ${DEDICATEDWORKERGLOBALSCOPE_CONSTRUCTORS_FILE}
        --serviceWorkerGlobalScopeConstructorsFile ${SERVICEWORKERGLOBALSCOPE_CONSTRUCTORS_FILE}
        --sharedWorkerGlobalScopeConstructorsFile ${SHAREDWORKERGLOBALSCOPE_CONSTRUCTORS_FILE}
        --workletGlobalScopeConstructorsFile ${WORKLETGLOBALSCOPE_CONSTRUCTORS_FILE}
        --paintWorkletGlobalScopeConstructorsFile ${PAINTWORKLETGLOBALSCOPE_CONSTRUCTORS_FILE}
        --audioWorkletGlobalScopeConstructorsFile ${AUDIOWORKLETGLOBALSCOPE_CONSTRUCTORS_FILE})
list(APPEND WebCore_DEPENDENCIES WebCoreBindings)

if (ENABLE_WEBINSPECTORUI)
    list(APPEND WebCore_DEPENDENCIES WebInspectorUI)
endif ()

GENERATE_BINDINGS(WebCoreTestSupportBindings
    OUTPUT_SOURCE WebCoreTestSupport_SOURCES
    INPUT_FILES ${WebCoreTestSupport_IDL_FILES}
    BASE_DIR ${WEBCORE_DIR}
    INCLUDED_FILES ${WebCore_IDL_FILES}
    FEATURES ${FEATURE_DEFINES_JAVASCRIPT}
    DESTINATION ${WebCore_DERIVED_SOURCES_DIR}
    GENERATOR JS)

# WebCoreTestSupportBindings needs to have a direct or indirect
# dependency to WebCoreBindings for CMake Visual Studio generator to
# eliminate duplicated custom commands. Otherwise,
# GenerateSettings.rb will be triggered in both projects.
add_dependencies(WebCoreTestSupportBindings WebCoreBindings)

# WebCore JS Builtins

set(WebCore_BUILTINS_SOURCES
    ${WEBCORE_DIR}/Modules/compression/CompressionStream.js
    ${WEBCORE_DIR}/Modules/compression/DecompressionStream.js
    ${WEBCORE_DIR}/Modules/streams/ByteLengthQueuingStrategy.js
    ${WEBCORE_DIR}/Modules/streams/CountQueuingStrategy.js
    ${WEBCORE_DIR}/Modules/streams/ReadableByteStreamController.js
    ${WEBCORE_DIR}/Modules/streams/ReadableByteStreamInternals.js
    ${WEBCORE_DIR}/Modules/streams/ReadableStreamBYOBReader.js
    ${WEBCORE_DIR}/Modules/streams/ReadableStreamBYOBRequest.js
    ${WEBCORE_DIR}/Modules/streams/ReadableStreamDefaultController.js
    ${WEBCORE_DIR}/Modules/streams/ReadableStreamInternals.js
    ${WEBCORE_DIR}/Modules/streams/ReadableStreamDefaultReader.js
    ${WEBCORE_DIR}/Modules/streams/StreamInternals.js
    ${WEBCORE_DIR}/Modules/streams/TransformStreamDefaultController.js
    ${WEBCORE_DIR}/Modules/streams/TransformStreamInternals.js
    ${WEBCORE_DIR}/Modules/streams/WritableStreamDefaultController.js
    ${WEBCORE_DIR}/Modules/streams/WritableStreamDefaultWriter.js
    ${WEBCORE_DIR}/Modules/streams/WritableStreamInternals.js
    ${WEBCORE_DIR}/dom/TextDecoderStream.js
    ${WEBCORE_DIR}/dom/TextEncoderStream.js
    ${WEBCORE_DIR}/bindings/js/JSDOMBindingInternals.js
    ${WEBCORE_DIR}/inspector/CommandLineAPIModuleSource.js
)

set(BUILTINS_GENERATOR_SCRIPTS
    ${JavaScriptCore_SCRIPTS_DIR}/wkbuiltins.py
    ${JavaScriptCore_SCRIPTS_DIR}/builtins_generator.py
    ${JavaScriptCore_SCRIPTS_DIR}/builtins_model.py
    ${JavaScriptCore_SCRIPTS_DIR}/builtins_templates.py
    ${JavaScriptCore_SCRIPTS_DIR}/builtins_generate_combined_header.py
    ${JavaScriptCore_SCRIPTS_DIR}/builtins_generate_combined_implementation.py
    ${JavaScriptCore_SCRIPTS_DIR}/builtins_generate_separate_header.py
    ${JavaScriptCore_SCRIPTS_DIR}/builtins_generate_separate_implementation.py
    ${JavaScriptCore_SCRIPTS_DIR}/builtins_generate_wrapper_header.py
    ${JavaScriptCore_SCRIPTS_DIR}/builtins_generate_wrapper_implementation.py
    ${JavaScriptCore_SCRIPTS_DIR}/builtins_generate_internals_wrapper_header.py
    ${JavaScriptCore_SCRIPTS_DIR}/builtins_generate_internals_wrapper_implementation.py
    ${JavaScriptCore_SCRIPTS_DIR}/generate-js-builtins.py
    ${JavaScriptCore_SCRIPTS_DIR}/lazywriter.py
)

foreach (_builtinSource ${WebCore_BUILTINS_SOURCES})
    get_filename_component(_objectName ${_builtinSource} NAME_WE)
    add_custom_command(
        OUTPUT ${WebCore_DERIVED_SOURCES_DIR}/${_objectName}Builtins.cpp
               ${WebCore_DERIVED_SOURCES_DIR}/${_objectName}Builtins.h
        MAIN_DEPENDENCY ${_builtinSource}
        DEPENDS ${BUILTINS_GENERATOR_SCRIPTS}
        COMMAND ${PYTHON_EXECUTABLE} ${JavaScriptCore_SCRIPTS_DIR}/generate-js-builtins.py --framework WebCore --output-directory ${WebCore_DERIVED_SOURCES_DIR} ${_builtinSource}
        VERBATIM)
    list(APPEND WebCore_DERIVED_BUILTIN_HEADERS ${WebCore_DERIVED_SOURCES_DIR}/${_objectName}Builtins.h)
endforeach ()

add_custom_command(
    OUTPUT ${WebCore_DERIVED_SOURCES_DIR}/WebCoreJSBuiltins.cpp
           ${WebCore_DERIVED_SOURCES_DIR}/WebCoreJSBuiltinInternals.cpp
           ${WebCore_DERIVED_SOURCES_DIR}/WebCoreJSBuiltins.h
           ${WebCore_DERIVED_SOURCES_DIR}/WebCoreJSBuiltinInternals.h
    DEPENDS ${BUILTINS_GENERATOR_SCRIPTS} ${WebCore_DERIVED_BUILTIN_HEADERS} ${WebCore_BUILTINS_SOURCES}
    COMMAND ${PYTHON_EXECUTABLE} ${JavaScriptCore_SCRIPTS_DIR}/generate-js-builtins.py --wrappers-only --framework WebCore --output-directory ${WebCore_DERIVED_SOURCES_DIR} ${WebCore_BUILTINS_SOURCES}
    VERBATIM)
list(APPEND WebCore_SOURCES
    ${WebCore_DERIVED_SOURCES_DIR}/WebCoreJSBuiltins.cpp
    ${WebCore_DERIVED_SOURCES_DIR}/WebCoreJSBuiltinInternals.cpp)

ADD_SOURCE_WEBCORE_DERIVED_DEPENDENCIES(${WEBCORE_DIR}/html/parser/HTMLTreeBuilder.cpp MathMLNames.cpp)


GENERATE_DOM_NAMES(HTML ${WEBCORE_DIR}/html/HTMLAttributeNames.in ${WEBCORE_DIR}/html/HTMLTagNames.in)
list(APPEND WebCore_SOURCES ${WebCore_DERIVED_SOURCES_DIR}/HTMLNames.cpp ${WebCore_DERIVED_SOURCES_DIR}/HTMLElementFactory.cpp ${WebCore_DERIVED_SOURCES_DIR}/JSHTMLElementWrapperFactory.cpp)


GENERATE_EVENT_FACTORY(${WEBCORE_DIR}/dom/EventNames.in Event)
list(APPEND WebCore_SOURCES ${WebCore_DERIVED_SOURCES_DIR}/EventInterfaces.h)
list(APPEND WebCore_SOURCES ${WebCore_DERIVED_SOURCES_DIR}/EventFactory.cpp)


GENERATE_EVENT_FACTORY(${WEBCORE_DIR}/dom/EventTargetFactory.in EventTarget)
list(APPEND WebCore_SOURCES ${WebCore_DERIVED_SOURCES_DIR}/EventTargetInterfaces.h)
list(APPEND WebCore_SOURCES ${WebCore_DERIVED_SOURCES_DIR}/EventTargetFactory.cpp)


GENERATE_FONT_NAMES(${WEBCORE_DIR}/css/WebKitFontFamilyNames.in)
list(APPEND WebCore_SOURCES ${WebCore_DERIVED_SOURCES_DIR}/WebKitFontFamilyNames.cpp)


GENERATE_DOM_NAMES(MathML ${WEBCORE_DIR}/mathml/mathattrs.in ${WEBCORE_DIR}/mathml/mathtags.in)
list(APPEND WebCore_SOURCES ${WebCore_DERIVED_SOURCES_DIR}/MathMLNames.cpp)
if (ENABLE_MATHML)
    list(APPEND WebCore_SOURCES ${WebCore_DERIVED_SOURCES_DIR}/MathMLElementFactory.cpp)
endif ()

GENERATE_DOM_NAMES(SVG ${WEBCORE_DIR}/svg/svgattrs.in ${WEBCORE_DIR}/svg/svgtags.in)
list(APPEND WebCore_SOURCES ${WebCore_DERIVED_SOURCES_DIR}/SVGNames.cpp)

list(APPEND WebCore_SOURCES ${WebCore_DERIVED_SOURCES_DIR}/SVGElementFactory.cpp ${WebCore_DERIVED_SOURCES_DIR}/JSSVGElementWrapperFactory.cpp)

GENERATE_DOM_NAMES(XLink ${WEBCORE_DIR}/svg/xlinkattrs.in)
list(APPEND WebCore_SOURCES ${WebCore_DERIVED_SOURCES_DIR}/XLinkNames.cpp)


GENERATE_DOM_NAMES(XMLNS ${WEBCORE_DIR}/xml/xmlnsattrs.in)
list(APPEND WebCore_SOURCES ${WebCore_DERIVED_SOURCES_DIR}/XMLNSNames.cpp)

GENERATE_DOM_NAMES(XML ${WEBCORE_DIR}/xml/xmlattrs.in)
list(APPEND WebCore_SOURCES ${WebCore_DERIVED_SOURCES_DIR}/XMLNames.cpp)

GENERATE_DOM_NAME_ENUM(TagName)
list(APPEND WebCore_SOURCES ${WebCore_DERIVED_SOURCES_DIR}/TagName.cpp)

GENERATE_DOM_NAME_ENUM(NodeName)
list(APPEND WebCore_SOURCES ${WebCore_DERIVED_SOURCES_DIR}/NodeName.cpp)

GENERATE_DOM_NAME_ENUM(Namespace)
list(APPEND WebCore_SOURCES ${WebCore_DERIVED_SOURCES_DIR}/Namespace.cpp)

WEBKIT_COMPUTE_SOURCES(WebCore)

# FIXME figure out why we need this here; while all other platforms work fine
IF (HAIKU)
    # Can't use INCLUDE_DIRECTORIES, because some header file names conflicts between Haiku and WebKit
    foreach(inc ${WebCore_LOCAL_INCLUDE_DIRECTORIES})
        ADD_DEFINITIONS(-iquote ${inc})
    endforeach(inc)

    INCLUDE_DIRECTORIES(${WebCore_INCLUDE_DIRECTORIES} ${WebCoreTestSupport_INCLUDE_DIRECTORIES})
ENDIF (HAIKU)

include_directories(SYSTEM ${WebCore_SYSTEM_INCLUDE_DIRECTORIES})
# end of FIXME

target_precompile_headers(WebCore PRIVATE WebCorePrefix.h)

list(APPEND WebCore_PRIVATE_FRAMEWORK_HEADERS
    Modules/WebGPU/InternalAPI/WebGPU.serialization.in

    Modules/indexeddb/IndexedDB.serialization.in

    page/ActivityState.serialization.in
    page/DragActions.serialization.in
    page/LayoutMilestones.serialization.in
    page/MediaProducer.serialization.in

    platform/PlatformEvent.serialization.in
    platform/PlatformScreen.serialization.in
    platform/PlatformWheelEvent.serialization.in
    platform/ScrollTypes.serialization.in

    platform/audio/PlatformMediaSession.serialization.in

    platform/graphics/InbandTextTrackPrivate.serialization.in

    platform/mediastream/MDNSRegisterError.serialization.in

    platform/network/ProtectionSpaceBase.serialization.in

    platform/network/soup/SoupNetworkProxySettings.serialization.in
)

WEBKIT_COPY_FILES(WebCore_CopyPrivateHeaders
    DESTINATION ${WebCore_PRIVATE_FRAMEWORK_HEADERS_DIR}/WebCore
    FILES ${WebCore_PRIVATE_FRAMEWORK_HEADERS}
    FLATTENED
)
list(APPEND WebCore_INTERFACE_DEPENDENCIES WebCore_CopyPrivateHeaders)
list(APPEND WebCoreTestSupport_INTERFACE_DEPENDENCIES WebCore_CopyPrivateHeaders)
# WebCore_CopyPrivateHeaders needs to have a direct or indirect
# dependency of WebCore target for CMake Visual Studio generator to
# eliminate duplicated custom commands. Otherwise, CSSPropertyNames.h
# will be generated in both projects.
if (NOT INTERNAL_BUILD)
    add_dependencies(WebCore_CopyPrivateHeaders WebCore)
endif ()

WEBKIT_FRAMEWORK(WebCore)

if (APPLE)
    set_target_properties(WebCore PROPERTIES LINK_FLAGS "-weak-lxslt -sub_library libobjc -umbrella WebKit -allowable_client WebCoreTestSupport -allowable_client WebKit2 -allowable_client WebKitLegacy")
endif ()

# The -ftree-sra optimization (implicit with -O2) causes crashes when
# allocating large chunks of memory using bmalloc on Intel 32bit.
# See https://bugs.webkit.org/show_bug.cgi?id=146440
string(TOLOWER ${CMAKE_HOST_SYSTEM_PROCESSOR} LOWERCASE_CMAKE_HOST_SYSTEM_PROCESSOR)
if (CMAKE_COMPILER_IS_GNUCXX AND "${LOWERCASE_CMAKE_HOST_SYSTEM_PROCESSOR}" MATCHES "(i[3-6]86|x86)$")
    WEBKIT_ADD_TARGET_CXX_FLAGS(WebCore -fno-tree-sra)
endif ()

target_precompile_headers(WebCoreTestSupport PRIVATE testing/js/WebCoreTestSupportPrefix.h)

WEBKIT_COPY_FILES(Copy_WebCoreTestSupportPrivateHeaders
    DESTINATION ${WebCore_PRIVATE_FRAMEWORK_HEADERS_DIR}/WebCoreTestSupport
    FILES ${WebCoreTestSupport_PRIVATE_HEADERS}
    FLATTENED
)
list(APPEND WebCoreTestSupport_INTERFACE_DEPENDENCIES Copy_WebCoreTestSupportPrivateHeaders)

list(APPEND WebCoreTestSupport_INCLUDE_DIRECTORIES ${WebCore_INCLUDE_DIRECTORIES})
list(APPEND WebCoreTestSupport_PRIVATE_INCLUDE_DIRECTORIES ${WebCore_PRIVATE_INCLUDE_DIRECTORIES})
list(APPEND WebCoreTestSupport_SYSTEM_INCLUDE_DIRECTORIES ${WebCore_SYSTEM_INCLUDE_DIRECTORIES})

WEBKIT_LIBRARY(WebCoreTestSupport)

if (${WebCore_LIBRARY_TYPE} MATCHES "SHARED")
    set_target_properties(WebCore PROPERTIES VERSION ${PROJECT_VERSION} SOVERSION ${PROJECT_VERSION_MAJOR})
    install(TARGETS WebCore DESTINATION "${LIB_INSTALL_DIR}")
endif ()<|MERGE_RESOLUTION|>--- conflicted
+++ resolved
@@ -97,13 +97,6 @@
     "${WEBCORE_DIR}/css/typedom/numeric"
     "${WEBCORE_DIR}/css/typedom/transform"
     "${WEBCORE_DIR}/cssjit"
-<<<<<<< HEAD
-    "${WEBCORE_DIR}/display"
-    "${WEBCORE_DIR}/display/compositing"
-    "${WEBCORE_DIR}/display/css"
-=======
-    "${WEBCORE_DIR}/dom"
->>>>>>> 25a4ff15
     "${WEBCORE_DIR}/dom/messageports"
     "${WEBCORE_DIR}/domjit"
     "${WEBCORE_DIR}/editing"
