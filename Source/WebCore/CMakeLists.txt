--- conflicted
+++ resolved
@@ -137,11 +137,7 @@
     "${WEBCORE_DIR}/page"
     "${WEBCORE_DIR}/page/csp"
     "${WEBCORE_DIR}/page/scrolling"
-<<<<<<< HEAD
-=======
     "${WEBCORE_DIR}/page/text-extraction"
-    "${WEBCORE_DIR}/platform"
->>>>>>> c1edda02
     "${WEBCORE_DIR}/platform/animation"
     "${WEBCORE_DIR}/platform/audio"
     "${WEBCORE_DIR}/platform/calc"
