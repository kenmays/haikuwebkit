--- conflicted
+++ resolved
@@ -43,13 +43,10 @@
 typedef struct HBITMAP__* HBITMAP;
 #elif USE(CAIRO)
 #include "RefPtrCairo.h"
-<<<<<<< HEAD
+#elif USE(SKIA)
+#include <skia/core/SkImage.h>
 #elif PLATFORM(HAIKU)
 class BBitmap;
-=======
-#elif USE(SKIA)
-#include <skia/core/SkImage.h>
->>>>>>> ec04baed
 #endif
 
 namespace WebCore {
@@ -68,15 +65,12 @@
 typedef HBITMAP DragImageRef;
 #elif USE(CAIRO)
 typedef RefPtr<cairo_surface_t> DragImageRef;
-<<<<<<< HEAD
+#elif USE(SKIA)
+typedef sk_sp<SkImage> DragImageRef;
 #elif PLATFORM(HAIKU)
 typedef BBitmap* DragImageRef;
-=======
-#elif USE(SKIA)
-typedef sk_sp<SkImage> DragImageRef;
 #else
 typedef void* DragImageRef;
->>>>>>> ec04baed
 #endif
 
 #if PLATFORM(COCOA)
