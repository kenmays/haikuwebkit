/*
 * Copyright (C) 2012-2020 Apple Inc. All rights reserved.
 *
 * Redistribution and use in source and binary forms, with or without
 * modification, are permitted provided that the following conditions
 * are met:
 * 1. Redistributions of source code must retain the above copyright
 *    notice, this list of conditions and the following disclaimer.
 * 2. Redistributions in binary form must reproduce the above copyright
 *    notice, this list of conditions and the following disclaimer in the
 *    documentation and/or other materials provided with the distribution.
 *
 * THIS SOFTWARE IS PROVIDED BY APPLE INC. AND ITS CONTRIBUTORS ``AS IS''
 * AND ANY EXPRESS OR IMPLIED WARRANTIES, INCLUDING, BUT NOT LIMITED TO,
 * THE IMPLIED WARRANTIES OF MERCHANTABILITY AND FITNESS FOR A PARTICULAR
 * PURPOSE ARE DISCLAIMED. IN NO EVENT SHALL APPLE INC. OR ITS CONTRIBUTORS
 * BE LIABLE FOR ANY DIRECT, INDIRECT, INCIDENTAL, SPECIAL, EXEMPLARY, OR
 * CONSEQUENTIAL DAMAGES (INCLUDING, BUT NOT LIMITED TO, PROCUREMENT OF
 * SUBSTITUTE GOODS OR SERVICES; LOSS OF USE, DATA, OR PROFITS; OR BUSINESS
 * INTERRUPTION) HOWEVER CAUSED AND ON ANY THEORY OF LIABILITY, WHETHER IN
 * CONTRACT, STRICT LIABILITY, OR TORT (INCLUDING NEGLIGENCE OR OTHERWISE)
 * ARISING IN ANY WAY OUT OF THE USE OF THIS SOFTWARE, EVEN IF ADVISED OF
 * THE POSSIBILITY OF SUCH DAMAGE.
 */

#pragma once

#include "CredentialStorage.h"
#include "FrameIdentifier.h"
#include "PageIdentifier.h"
#include "RegistrableDomain.h"
#include "ShouldRelaxThirdPartyCookieBlocking.h"
#include <optional>
#include <pal/SessionID.h>
#include <wtf/CompletionHandler.h>
#include <wtf/Function.h>
#include <wtf/HashMap.h>
#include <wtf/RobinHoodHashMap.h>
#include <wtf/Vector.h>
#include <wtf/WallTime.h>
#include <wtf/WeakPtr.h>
#include <wtf/text/WTFString.h>

#if PLATFORM(HAIKU)
#include <UrlContext.h>
#endif

#if PLATFORM(COCOA)
#include <pal/spi/cf/CFNetworkSPI.h>
#include <wtf/RetainPtr.h>
#endif

#if USE(SOUP)
#include <wtf/Function.h>
#include <wtf/glib/GRefPtr.h>
typedef struct _SoupCookieJar SoupCookieJar;
#endif

#if USE(CURL)
#include "CookieJarDB.h"
#include <wtf/UniqueRef.h>
#endif

#ifdef __OBJC__
#include <objc/objc.h>
#endif

#if PLATFORM(COCOA)
#include "CookieStorageObserver.h"
OBJC_CLASS NSArray;
OBJC_CLASS NSHTTPCookie;
OBJC_CLASS NSMutableSet;
#endif

namespace WebCore {

class CurlProxySettings;
class NetworkingContext;
class ResourceRequest;

struct ClientOrigin;
struct Cookie;
struct CookieRequestHeaderFieldProxy;
struct CookieStoreGetOptions;
struct SameSiteInfo;

enum class HTTPCookieAcceptPolicy : uint8_t;
enum class IncludeSecureCookies : bool;
enum class IncludeHttpOnlyCookies : bool;
enum class ThirdPartyCookieBlockingMode : uint8_t { All, AllExceptBetweenAppBoundDomains, AllExceptManagedDomains, AllOnSitesWithoutUserInteraction, OnlyAccordingToPerDomainPolicy };
enum class SameSiteStrictEnforcementEnabled : bool { No, Yes };
enum class FirstPartyWebsiteDataRemovalMode : uint8_t { AllButCookies, None, AllButCookiesLiveOnTestingTimeout, AllButCookiesReproTestingTimeout };
enum class ApplyTrackingPrevention : bool { No, Yes };
enum class ScriptWrittenCookiesOnly : bool { No, Yes };

#if HAVE(COOKIE_CHANGE_LISTENER_API)
class CookieChangeObserver {
public:
    virtual ~CookieChangeObserver() { }
    virtual void cookiesAdded(const String& host, const Vector<WebCore::Cookie>&) = 0;
    virtual void cookiesDeleted(const String& host, const Vector<WebCore::Cookie>&) = 0;
    virtual void allCookiesDeleted() = 0;
};
#endif

class NetworkStorageSession : public CanMakeWeakPtr<NetworkStorageSession> {
    WTF_MAKE_NONCOPYABLE(NetworkStorageSession); WTF_MAKE_FAST_ALLOCATED;
public:
    using TopFrameDomain = WebCore::RegistrableDomain;
    using SubResourceDomain = WebCore::RegistrableDomain;

    WEBCORE_EXPORT static void permitProcessToUseCookieAPI(bool);
    WEBCORE_EXPORT static bool processMayUseCookieAPI();

    PAL::SessionID sessionID() const { return m_sessionID; }
    CredentialStorage& credentialStorage() { return m_credentialStorage; }

#ifdef __OBJC__
    WEBCORE_EXPORT NSHTTPCookieStorage *nsCookieStorage() const;
#endif

#if PLATFORM(COCOA)
    WEBCORE_EXPORT ~NetworkStorageSession();
#endif

#if PLATFORM(COCOA)
    enum class ShouldDisableCFURLCache : bool { No, Yes };
    WEBCORE_EXPORT static RetainPtr<CFURLStorageSessionRef> createCFStorageSessionForIdentifier(CFStringRef identifier, ShouldDisableCFURLCache = ShouldDisableCFURLCache::No);
    enum class IsInMemoryCookieStore : bool { No, Yes };
    WEBCORE_EXPORT NetworkStorageSession(PAL::SessionID, RetainPtr<CFURLStorageSessionRef>&&, RetainPtr<CFHTTPCookieStorageRef>&&, IsInMemoryCookieStore = IsInMemoryCookieStore::No);
    WEBCORE_EXPORT explicit NetworkStorageSession(PAL::SessionID);

    // May be null, in which case a Foundation default should be used.
    CFURLStorageSessionRef platformSession() { return m_platformSession.get(); }
    WEBCORE_EXPORT RetainPtr<CFHTTPCookieStorageRef> cookieStorage() const;
#elif USE(SOUP)
    WEBCORE_EXPORT explicit NetworkStorageSession(PAL::SessionID);
    ~NetworkStorageSession();

    SoupCookieJar* cookieStorage() const { return m_cookieStorage.get(); }
    void setCookieStorage(GRefPtr<SoupCookieJar>&&);
    void setCookieAcceptPolicy(HTTPCookieAcceptPolicy);
    void setCookieObserverHandler(Function<void ()>&&);
    void getCredentialFromPersistentStorage(const ProtectionSpace&, GCancellable*, Function<void (Credential&&)>&& completionHandler);
    void saveCredentialToPersistentStorage(const ProtectionSpace&, const Credential&);
<<<<<<< HEAD
#elif USE(HAIKU) && !USE(CURL)
    WEBCORE_EXPORT NetworkStorageSession(PAL::SessionID);
    ~NetworkStorageSession();

    BPrivate::Network::BUrlContext& platformSession() const;
    void setPlatformSession(BPrivate::Network::BUrlContext*);
=======
    WEBCORE_EXPORT void replaceCookies(const Vector<Cookie>&);
>>>>>>> 5e2daf28
#elif USE(CURL)
    WEBCORE_EXPORT NetworkStorageSession(PAL::SessionID, const String& alternativeServicesDirectory = nullString());
    WEBCORE_EXPORT ~NetworkStorageSession();

    CookieJarDB& cookieDatabase() const;
    WEBCORE_EXPORT void setCookieDatabase(UniqueRef<CookieJarDB>&&);
    WEBCORE_EXPORT void setCookiesFromHTTPResponse(const URL& firstParty, const URL&, const String&) const;
    WEBCORE_EXPORT void setCookieAcceptPolicy(CookieAcceptPolicy) const;
    WEBCORE_EXPORT void setProxySettings(const CurlProxySettings&);

    WEBCORE_EXPORT void clearAlternativeServices();
#else
    WEBCORE_EXPORT NetworkStorageSession(PAL::SessionID, NetworkingContext*);
    ~NetworkStorageSession();

    NetworkingContext* context() const;
#endif

    WEBCORE_EXPORT HTTPCookieAcceptPolicy cookieAcceptPolicy() const;
    WEBCORE_EXPORT void setCookie(const Cookie&);
    WEBCORE_EXPORT void setCookies(const Vector<Cookie>&, const URL&, const URL& mainDocumentURL);
    WEBCORE_EXPORT void setCookiesFromDOM(const URL& firstParty, const SameSiteInfo&, const URL&, std::optional<FrameIdentifier>, std::optional<PageIdentifier>, ApplyTrackingPrevention, const String&, ShouldRelaxThirdPartyCookieBlocking) const;
    WEBCORE_EXPORT bool setCookieFromDOM(const URL& firstParty, const SameSiteInfo&, const URL&, std::optional<FrameIdentifier>, std::optional<PageIdentifier>, ApplyTrackingPrevention, ShouldRelaxThirdPartyCookieBlocking, Cookie&&) const;
    WEBCORE_EXPORT void deleteCookie(const Cookie&, CompletionHandler<void()>&&);
    WEBCORE_EXPORT void deleteCookie(const URL&, const String&, CompletionHandler<void()>&&) const;
    WEBCORE_EXPORT void deleteAllCookies(CompletionHandler<void()>&&);
    WEBCORE_EXPORT void deleteAllCookiesModifiedSince(WallTime, CompletionHandler<void()>&&);
    WEBCORE_EXPORT void deleteCookies(const ClientOrigin&, CompletionHandler<void()>&&);
    WEBCORE_EXPORT void deleteCookiesForHostnames(const Vector<String>& cookieHostNames, CompletionHandler<void()>&&);
    WEBCORE_EXPORT void deleteCookiesForHostnames(const Vector<String>& cookieHostNames, IncludeHttpOnlyCookies, ScriptWrittenCookiesOnly, CompletionHandler<void()>&&);
    WEBCORE_EXPORT Vector<Cookie> getAllCookies();
    WEBCORE_EXPORT Vector<Cookie> getCookies(const URL&);
    WEBCORE_EXPORT void hasCookies(const RegistrableDomain&, CompletionHandler<void(bool)>&&) const;
    WEBCORE_EXPORT bool getRawCookies(const URL& firstParty, const SameSiteInfo&, const URL&, std::optional<FrameIdentifier>, std::optional<PageIdentifier>, ApplyTrackingPrevention, ShouldRelaxThirdPartyCookieBlocking, Vector<Cookie>&) const;
    WEBCORE_EXPORT void getHostnamesWithCookies(HashSet<String>& hostnames);
    WEBCORE_EXPORT std::pair<String, bool> cookiesForDOM(const URL& firstParty, const SameSiteInfo&, const URL&, std::optional<FrameIdentifier>, std::optional<PageIdentifier>, IncludeSecureCookies, ApplyTrackingPrevention, ShouldRelaxThirdPartyCookieBlocking) const;
    WEBCORE_EXPORT std::optional<Vector<Cookie>> cookiesForDOMAsVector(const URL& firstParty, const SameSiteInfo&, const URL&, std::optional<FrameIdentifier>, std::optional<PageIdentifier>, IncludeSecureCookies, ApplyTrackingPrevention, ShouldRelaxThirdPartyCookieBlocking, CookieStoreGetOptions&&) const;
    WEBCORE_EXPORT std::pair<String, bool> cookieRequestHeaderFieldValue(const URL& firstParty, const SameSiteInfo&, const URL&, std::optional<FrameIdentifier>, std::optional<PageIdentifier>, IncludeSecureCookies, ApplyTrackingPrevention, ShouldRelaxThirdPartyCookieBlocking) const;
    WEBCORE_EXPORT std::pair<String, bool> cookieRequestHeaderFieldValue(const CookieRequestHeaderFieldProxy&) const;

    WEBCORE_EXPORT Vector<Cookie> domCookiesForHost(const String& host);

#if HAVE(COOKIE_CHANGE_LISTENER_API)
    WEBCORE_EXPORT void startListeningForCookieChangeNotifications(CookieChangeObserver&, const String& host);
    WEBCORE_EXPORT void stopListeningForCookieChangeNotifications(CookieChangeObserver&, const HashSet<String>& hosts);
#endif

#if ENABLE(TRACKING_PREVENTION)
    WEBCORE_EXPORT void setTrackingPreventionEnabled(bool);
    WEBCORE_EXPORT bool trackingPreventionEnabled() const;
    WEBCORE_EXPORT void setTrackingPreventionDebugLoggingEnabled(bool);
    WEBCORE_EXPORT bool trackingPreventionDebugLoggingEnabled() const;
    WEBCORE_EXPORT bool shouldBlockCookies(const ResourceRequest&, std::optional<FrameIdentifier>, std::optional<PageIdentifier>, ShouldRelaxThirdPartyCookieBlocking) const;
    WEBCORE_EXPORT bool shouldBlockCookies(const URL& firstPartyForCookies, const URL& resource, std::optional<FrameIdentifier>, std::optional<PageIdentifier>, ShouldRelaxThirdPartyCookieBlocking) const;
    WEBCORE_EXPORT bool shouldBlockThirdPartyCookies(const RegistrableDomain&) const;
    WEBCORE_EXPORT bool shouldBlockThirdPartyCookiesButKeepFirstPartyCookiesFor(const RegistrableDomain&) const;
    WEBCORE_EXPORT void setAllCookiesToSameSiteStrict(const RegistrableDomain&, CompletionHandler<void()>&&);
#if PLATFORM(COCOA)
    WEBCORE_EXPORT static NSHTTPCookie *capExpiryOfPersistentCookie(NSHTTPCookie *, Seconds cap);
#endif
    WEBCORE_EXPORT bool hasHadUserInteractionAsFirstParty(const RegistrableDomain&) const;
    WEBCORE_EXPORT void setPrevalentDomainsToBlockAndDeleteCookiesFor(const Vector<RegistrableDomain>&);
    WEBCORE_EXPORT void setPrevalentDomainsToBlockButKeepCookiesFor(const Vector<RegistrableDomain>&);
    WEBCORE_EXPORT void setDomainsWithUserInteractionAsFirstParty(const Vector<RegistrableDomain>&);
    WEBCORE_EXPORT void setDomainsWithCrossPageStorageAccess(const HashMap<TopFrameDomain, SubResourceDomain>&);
    WEBCORE_EXPORT void grantCrossPageStorageAccess(const TopFrameDomain&, const SubResourceDomain&);
    WEBCORE_EXPORT void setAgeCapForClientSideCookies(std::optional<Seconds>);
    WEBCORE_EXPORT bool hasStorageAccess(const RegistrableDomain& resourceDomain, const RegistrableDomain& firstPartyDomain, std::optional<FrameIdentifier>, PageIdentifier) const;
    WEBCORE_EXPORT Vector<String> getAllStorageAccessEntries() const;
    WEBCORE_EXPORT void grantStorageAccess(const RegistrableDomain& resourceDomain, const RegistrableDomain& firstPartyDomain, std::optional<FrameIdentifier>, PageIdentifier);
    WEBCORE_EXPORT void removeStorageAccessForFrame(FrameIdentifier, PageIdentifier);
    WEBCORE_EXPORT void clearPageSpecificDataForResourceLoadStatistics(PageIdentifier);
    WEBCORE_EXPORT void removeAllStorageAccess();
    WEBCORE_EXPORT void setCacheMaxAgeCapForPrevalentResources(Seconds);
    WEBCORE_EXPORT void resetCacheMaxAgeCapForPrevalentResources();
    WEBCORE_EXPORT std::optional<Seconds> maxAgeCacheCap(const ResourceRequest&);
    WEBCORE_EXPORT void didCommitCrossSiteLoadWithDataTransferFromPrevalentResource(const RegistrableDomain& toDomain, PageIdentifier);
    WEBCORE_EXPORT void resetCrossSiteLoadsWithLinkDecorationForTesting();
    WEBCORE_EXPORT void setThirdPartyCookieBlockingMode(ThirdPartyCookieBlockingMode);

    WEBCORE_EXPORT const static HashMap<RegistrableDomain, HashSet<RegistrableDomain>>& storageAccessQuirks();
    WEBCORE_EXPORT static bool canRequestStorageAccessForLoginOrCompatibilityPurposesWithoutPriorUserInteraction(const SubResourceDomain&, const TopFrameDomain&);
    WEBCORE_EXPORT static std::optional<HashSet<RegistrableDomain>> subResourceDomainsInNeedOfStorageAccessForFirstParty(const RegistrableDomain&);
    WEBCORE_EXPORT static bool loginDomainMatchesRequestingDomain(const TopFrameDomain&, const SubResourceDomain&);
    WEBCORE_EXPORT static std::optional<RegistrableDomain> findAdditionalLoginDomain(const TopFrameDomain&, const SubResourceDomain&);

#endif
    
#if ENABLE(APP_BOUND_DOMAINS)
    WEBCORE_EXPORT void setAppBoundDomains(HashSet<RegistrableDomain>&&);
    WEBCORE_EXPORT void resetAppBoundDomains();
#endif

#if ENABLE(MANAGED_DOMAINS)
    WEBCORE_EXPORT void setManagedDomains(HashSet<RegistrableDomain>&&);
    WEBCORE_EXPORT void resetManagedDomains();
#endif

private:
#if PLATFORM(COCOA)
    enum IncludeHTTPOnlyOrNot { DoNotIncludeHTTPOnly, IncludeHTTPOnly };
    std::pair<String, bool> cookiesForSession(const URL& firstParty, const SameSiteInfo&, const URL&, std::optional<FrameIdentifier>, std::optional<PageIdentifier>, IncludeHTTPOnlyOrNot, IncludeSecureCookies, ApplyTrackingPrevention, ShouldRelaxThirdPartyCookieBlocking) const;
    std::optional<Vector<Cookie>> cookiesForSessionAsVector(const URL& firstParty, const SameSiteInfo&, const URL&, std::optional<FrameIdentifier>, std::optional<PageIdentifier>, IncludeHTTPOnlyOrNot, IncludeSecureCookies, ApplyTrackingPrevention, ShouldRelaxThirdPartyCookieBlocking, CookieStoreGetOptions&&) const;
    RetainPtr<NSArray> httpCookies(CFHTTPCookieStorageRef) const;
    RetainPtr<NSArray> httpCookiesForURL(CFHTTPCookieStorageRef, NSURL *firstParty, const std::optional<SameSiteInfo>&, NSURL *) const;
    RetainPtr<NSArray> cookiesForURL(const URL& firstParty, const SameSiteInfo&, const URL&, std::optional<FrameIdentifier>, std::optional<PageIdentifier>, ApplyTrackingPrevention, ShouldRelaxThirdPartyCookieBlocking) const;
    void setHTTPCookiesForURL(CFHTTPCookieStorageRef, NSArray *cookies, NSURL *, NSURL *mainDocumentURL, const SameSiteInfo&) const;
    void deleteHTTPCookie(CFHTTPCookieStorageRef, NSHTTPCookie *, CompletionHandler<void()>&&) const;
    void deleteCookiesMatching(const Function<bool(NSHTTPCookie *)>& matches, CompletionHandler<void()>&&);
#endif

#if HAVE(COOKIE_CHANGE_LISTENER_API)
    void registerCookieChangeListenersIfNecessary();
    void unregisterCookieChangeListenersIfNecessary();
#endif

    PAL::SessionID m_sessionID;

#if PLATFORM(COCOA)
    RetainPtr<CFURLStorageSessionRef> m_platformSession;
    RetainPtr<CFHTTPCookieStorageRef> m_platformCookieStorage;
    const bool m_isInMemoryCookieStore { false };
#elif USE(SOUP)
    static void cookiesDidChange(NetworkStorageSession*);

    HTTPCookieAcceptPolicy m_cookieAcceptPolicy;
    GRefPtr<SoupCookieJar> m_cookieStorage;
    Function<void ()> m_cookieObserverHandler;
#elif USE(HAIKU) && !USE(CURL)
    BPrivate::Network::BUrlContext* m_context;
#elif USE(CURL)
    mutable UniqueRef<CookieJarDB> m_cookieDatabase;
#else
    RefPtr<NetworkingContext> m_context;
#endif

#if HAVE(COOKIE_CHANGE_LISTENER_API)
    bool m_didRegisterCookieListeners { false };
    RetainPtr<NSMutableSet> m_subscribedDomainsForCookieChanges;
    MemoryCompactRobinHoodHashMap<String, HashSet<CookieChangeObserver*>> m_cookieChangeObservers;
#endif

    CredentialStorage m_credentialStorage;

#if ENABLE(TRACKING_PREVENTION)
    bool m_isTrackingPreventionEnabled = false;
    bool m_isTrackingPreventionDebugLoggingEnabled = false;
    std::optional<Seconds> clientSideCookieCap(const TopFrameDomain&, std::optional<PageIdentifier>) const;
    bool shouldExemptDomainPairFromThirdPartyCookieBlocking(const TopFrameDomain&, const SubResourceDomain&) const;
    HashSet<RegistrableDomain> m_registrableDomainsToBlockAndDeleteCookiesFor;
    HashSet<RegistrableDomain> m_registrableDomainsToBlockButKeepCookiesFor;
    HashSet<RegistrableDomain> m_registrableDomainsWithUserInteractionAsFirstParty;
    HashMap<PageIdentifier, HashMap<FrameIdentifier, RegistrableDomain>> m_framesGrantedStorageAccess;
    HashMap<PageIdentifier, HashMap<RegistrableDomain, RegistrableDomain>> m_pagesGrantedStorageAccess;
    HashMap<TopFrameDomain, HashSet<SubResourceDomain>> m_pairsGrantedCrossPageStorageAccess;
    std::optional<Seconds> m_cacheMaxAgeCapForPrevalentResources;
    std::optional<Seconds> m_ageCapForClientSideCookies;
    std::optional<Seconds> m_ageCapForClientSideCookiesShort;
#if ENABLE(JS_COOKIE_CHECKING)
    std::optional<Seconds> m_ageCapForClientSideCookiesForLinkDecorationTargetPage;
#endif
    HashMap<WebCore::PageIdentifier, RegistrableDomain> m_navigatedToWithLinkDecorationByPrevalentResource;
    bool m_navigationWithLinkDecorationTestMode = false;
    ThirdPartyCookieBlockingMode m_thirdPartyCookieBlockingMode { ThirdPartyCookieBlockingMode::All };
    HashSet<RegistrableDomain> m_appBoundDomains;
    HashSet<RegistrableDomain> m_managedDomains;
#endif

#if PLATFORM(COCOA)
public:
    CookieStorageObserver& cookieStorageObserver() const;

private:
    mutable std::unique_ptr<CookieStorageObserver> m_cookieStorageObserver;
#endif
    static bool m_processMayUseCookieAPI;
};

#if PLATFORM(COCOA)
WEBCORE_EXPORT RetainPtr<CFURLStorageSessionRef> createPrivateStorageSession(CFStringRef identifier, std::optional<HTTPCookieAcceptPolicy> = std::nullopt, NetworkStorageSession::ShouldDisableCFURLCache = NetworkStorageSession::ShouldDisableCFURLCache::No);
#endif

}<|MERGE_RESOLUTION|>--- conflicted
+++ resolved
@@ -143,16 +143,13 @@
     void setCookieObserverHandler(Function<void ()>&&);
     void getCredentialFromPersistentStorage(const ProtectionSpace&, GCancellable*, Function<void (Credential&&)>&& completionHandler);
     void saveCredentialToPersistentStorage(const ProtectionSpace&, const Credential&);
-<<<<<<< HEAD
+    WEBCORE_EXPORT void replaceCookies(const Vector<Cookie>&);
 #elif USE(HAIKU) && !USE(CURL)
     WEBCORE_EXPORT NetworkStorageSession(PAL::SessionID);
     ~NetworkStorageSession();
 
     BPrivate::Network::BUrlContext& platformSession() const;
     void setPlatformSession(BPrivate::Network::BUrlContext*);
-=======
-    WEBCORE_EXPORT void replaceCookies(const Vector<Cookie>&);
->>>>>>> 5e2daf28
 #elif USE(CURL)
     WEBCORE_EXPORT NetworkStorageSession(PAL::SessionID, const String& alternativeServicesDirectory = nullString());
     WEBCORE_EXPORT ~NetworkStorageSession();
