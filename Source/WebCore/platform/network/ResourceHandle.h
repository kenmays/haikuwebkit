--- conflicted
+++ resolved
@@ -122,18 +122,10 @@
     void unschedule(WTF::SchedulePair&);
 #endif
 
-<<<<<<< HEAD
 #if PLATFORM(HAIKU) && !USE(CURL)
     bool didReceiveInvalidCertificate(BCertificate& certificate, const char* message);
 #endif
 
-#if OS(WINDOWS) && USE(CURL)
-    WEBCORE_EXPORT static void setHostAllowsAnyHTTPSCertificate(const String&);
-    static void setClientCertificateInfo(const String&, const String&, const String&);
-#endif
-
-=======
->>>>>>> 27da2d8e
     bool shouldContentSniff() const;
     static bool shouldContentSniffURL(const URL&);
 
@@ -141,22 +133,10 @@
 
     WEBCORE_EXPORT static void forceContentSniffing();
 
-<<<<<<< HEAD
 #if USE(CURL) || USE(HAIKU)
     ResourceHandleInternal* getInternal() { return d.get(); }
 #endif
 
-#if USE(CURL)
-    bool cancelledOrClientless();
-    CurlResourceHandleDelegate* delegate();
-
-    void continueAfterDidReceiveResponse();
-    void willSendRequest();
-    void continueAfterWillSendRequest(ResourceRequest&&);
-#endif
-
-=======
->>>>>>> 27da2d8e
     bool hasAuthenticationChallenge() const;
     void clearAuthentication();
     WEBCORE_EXPORT virtual void cancel();
