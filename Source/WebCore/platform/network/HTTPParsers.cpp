/*
 * Copyright (C) 2006 Alexey Proskuryakov (ap@webkit.org)
 * Copyright (C) 2006-2017 Apple Inc. All rights reserved.
 * Copyright (C) 2009 Torch Mobile Inc. http://www.torchmobile.com/
 * Copyright (C) 2009 Google Inc. All rights reserved.
 * Copyright (C) 2011 Apple Inc. All Rights Reserved.
 *
 * Redistribution and use in source and binary forms, with or without
 * modification, are permitted provided that the following conditions
 * are met:
 *
 * 1.  Redistributions of source code must retain the above copyright
 *     notice, this list of conditions and the following disclaimer. 
 * 2.  Redistributions in binary form must reproduce the above copyright
 *     notice, this list of conditions and the following disclaimer in the
 *     documentation and/or other materials provided with the distribution. 
 * 3.  Neither the name of Apple Inc. ("Apple") nor the names of
 *     its contributors may be used to endorse or promote products derived
 *     from this software without specific prior written permission. 
 *
 * THIS SOFTWARE IS PROVIDED BY APPLE AND ITS CONTRIBUTORS "AS IS" AND ANY
 * EXPRESS OR IMPLIED WARRANTIES, INCLUDING, BUT NOT LIMITED TO, THE IMPLIED
 * WARRANTIES OF MERCHANTABILITY AND FITNESS FOR A PARTICULAR PURPOSE ARE
 * DISCLAIMED. IN NO EVENT SHALL APPLE OR ITS CONTRIBUTORS BE LIABLE FOR ANY
 * DIRECT, INDIRECT, INCIDENTAL, SPECIAL, EXEMPLARY, OR CONSEQUENTIAL DAMAGES
 * (INCLUDING, BUT NOT LIMITED TO, PROCUREMENT OF SUBSTITUTE GOODS OR SERVICES;
 * LOSS OF USE, DATA, OR PROFITS; OR BUSINESS INTERRUPTION) HOWEVER CAUSED AND
 * ON ANY THEORY OF LIABILITY, WHETHER IN CONTRACT, STRICT LIABILITY, OR TORT
 * (INCLUDING NEGLIGENCE OR OTHERWISE) ARISING IN ANY WAY OUT OF THE USE OF
 * THIS SOFTWARE, EVEN IF ADVISED OF THE POSSIBILITY OF SUCH DAMAGE.
 */

#include "config.h"
#include "HTTPParsers.h"

#include "HTTPHeaderField.h"
#include "HTTPHeaderNames.h"
#include "ParsedContentType.h"
#include <wtf/DateMath.h>
#include <wtf/NeverDestroyed.h>
#include <wtf/text/StringBuilder.h>
#include <wtf/text/StringToIntegerConversion.h>
#include <wtf/unicode/CharacterNames.h>

namespace WebCore {

// True if characters which satisfy the predicate are present, incrementing
// "pos" to the next character which does not satisfy the predicate.
// Note: might return pos == str.length().
static inline bool skipWhile(const String& str, unsigned& pos, const Function<bool(const UChar)>& predicate)
{
    const unsigned start = pos;
    const unsigned len = str.length();
    while (pos < len && predicate(str[pos]))
        ++pos;
    return pos != start;
}

// true if there is more to parse, after incrementing pos past whitespace.
// Note: Might return pos == str.length()
static inline bool skipWhiteSpace(const String& str, unsigned& pos)
{
    skipWhile(str, pos, RFC7230::isWhitespace);
    return pos < str.length();
}

// Returns true if the function can match the whole token (case insensitive)
// incrementing pos on match, otherwise leaving pos unchanged.
// Note: Might return pos == str.length()
static inline bool skipToken(const String& str, unsigned& pos, const char* token)
{
    unsigned len = str.length();
    unsigned current = pos;

    while (current < len && *token) {
        if (toASCIILower(str[current]) != *token++)
            return false;
        ++current;
    }

    if (*token)
        return false;

    pos = current;
    return true;
}

// True if the expected equals sign is seen and there is more to follow.
static inline bool skipEquals(const String& str, unsigned &pos)
{
    return skipWhiteSpace(str, pos) && str[pos++] == '=' && skipWhiteSpace(str, pos);
}

// True if a value present, incrementing pos to next space or semicolon, if any.
// Note: might return pos == str.length().
static inline bool skipValue(const String& str, unsigned& pos)
{
    unsigned start = pos;
    unsigned len = str.length();
    while (pos < len) {
        if (str[pos] == ' ' || str[pos] == '\t' || str[pos] == ';')
            break;
        ++pos;
    }
    return pos != start;
}

// See RFC 7230, Section 3.1.2.
bool isValidReasonPhrase(const String& value)
{
    for (unsigned i = 0; i < value.length(); ++i) {
        UChar c = value[i];
        if (c == 0x7F || !isLatin1(c) || (c < 0x20 && c != '\t'))
            return false;
    }
    return true;
}

// See https://fetch.spec.whatwg.org/#concept-header
bool isValidHTTPHeaderValue(const String& value)
{
    UChar c = value[0];
    if (c == ' ' || c == '\t')
        return false;
    c = value[value.length() - 1];
    if (c == ' ' || c == '\t')
        return false;
    for (unsigned i = 0; i < value.length(); ++i) {
        c = value[i];
        if (c == 0x00 || c == 0x0A || c == 0x0D)
            return false;
    }
    return true;
}

// See RFC 7231, Section 5.3.2.
bool isValidAcceptHeaderValue(const String& value)
{
    for (unsigned i = 0; i < value.length(); ++i) {
        UChar c = value[i];

        // First check for alphanumeric for performance reasons then allowlist four delimiter characters.
        if (isASCIIAlphanumeric(c) || c == ',' || c == '/' || c == ';' || c == '=')
            continue;

        ASSERT(isLatin1(c));
        if (c == 0x7F || (c < 0x20 && c != '\t'))
            return false;

        if (RFC7230::isDelimiter(c))
            return false;
    }
    
    return true;
}

static bool containsCORSUnsafeRequestHeaderBytes(const String& value)
{
    for (unsigned i = 0; i < value.length(); ++i) {
        UChar c = value[i];
        // https://fetch.spec.whatwg.org/#cors-unsafe-request-header-byte
        if ((c < 0x20 && c != '\t') || (c == '"' || c == '(' || c == ')' || c == ':' || c == '<' || c == '>' || c == '?'
            || c == '@' || c == '[' || c == '\\' || c == ']' || c == 0x7B || c == '{' || c == '}' || c == 0x7F))
            return true;
    }

    return false;
}

// See RFC 7231, Section 5.3.5 and 3.1.3.2.
bool isValidLanguageHeaderValue(const String& value)
{
    for (unsigned i = 0; i < value.length(); ++i) {
        UChar c = value[i];
        if (isASCIIAlphanumeric(c) || c == ' ' || c == '*' || c == ',' || c == '-' || c == '.' || c == ';' || c == '=')
            continue;
        return false;
    }
    
    // FIXME: Validate further by splitting into language tags and optional quality
    // values (q=) and then check each language tag.
    // Language tags https://tools.ietf.org/html/rfc7231#section-3.1.3.1
    // Language tag syntax https://tools.ietf.org/html/bcp47#section-2.1
    return true;
}

// See RFC 7230, Section 3.2.6.
bool isValidHTTPToken(StringView value)
{
    if (value.isEmpty())
        return false;
    for (UChar c : value.codeUnits()) {
        if (!RFC7230::isTokenCharacter(c))
            return false;
    }
    return true;
}

bool isValidHTTPToken(const String& value)
{
    return isValidHTTPToken(StringView(value));
}

#if USE(GLIB)
// True if the character at the given position satisifies a predicate, incrementing "pos" by one.
// Note: Might return pos == str.length()
static inline bool skipCharacter(const String& value, unsigned& pos, Function<bool(const UChar)>&& predicate)
{
    if (pos < value.length() && predicate(value[pos])) {
        ++pos;
        return true;
    }
    return false;
}

// True if the "expected" character is at the given position, incrementing "pos" by one.
// Note: Might return pos == str.length()
static inline bool skipCharacter(const String& value, unsigned& pos, const UChar expected)
{
    return skipCharacter(value, pos, [expected](const UChar c) {
        return c == expected;
    });
}

// True if a quoted pair is present, incrementing "pos" to the position after the quoted pair.
// Note: Might return pos == str.length()
// See RFC 7230, Section 3.2.6.
static constexpr auto QuotedPairStartCharacter = '\\';
static bool skipQuotedPair(const String& value, unsigned& pos)
{
    // quoted-pair = "\" ( HTAB / SP / VCHAR / obs-text )
    return skipCharacter(value, pos, QuotedPairStartCharacter)
        && skipCharacter(value, pos, RFC7230::isQuotedPairSecondOctet);
}

// True if a comment is present, incrementing "pos" to the position after the comment.
// Note: Might return pos == str.length()
// See RFC 7230, Section 3.2.6.
static constexpr auto CommentStartCharacter = '(';
static constexpr auto CommentEndCharacter = ')';
static bool skipComment(const String& value, unsigned& pos)
{
    // comment = "(" *( ctext / quoted-pair / comment ) ")"
    // ctext   = HTAB / SP / %x21-27 / %x2A-5B / %x5D-7E / obs-text
    if (!skipCharacter(value, pos, CommentStartCharacter))
        return false;

    const unsigned end = value.length();
    while (pos < end && value[pos] != CommentEndCharacter) {
        switch (value[pos]) {
        case CommentStartCharacter:
            if (!skipComment(value, pos))
                return false;
            break;
        case QuotedPairStartCharacter:
            if (!skipQuotedPair(value, pos))
                return false;
            break;
        default:
            if (!skipWhile(value, pos, RFC7230::isCommentText))
                return false;
        }
    }
    return skipCharacter(value, pos, CommentEndCharacter);
}

// True if an HTTP header token is present, incrementing "pos" to the position after it.
// Note: Might return pos == str.length()
// See RFC 7230, Section 3.2.6.
static bool skipHTTPToken(const String& value, unsigned& pos)
{
    return skipWhile(value, pos, RFC7230::isTokenCharacter);
}

// True if a product specifier (as in an User-Agent header) is present, incrementing "pos" to the position after it.
// Note: Might return pos == str.length()
// See RFC 7231, Section 5.5.3.
static bool skipUserAgentProduct(const String& value, unsigned& pos)
{
    // product         = token ["/" product-version]
    // product-version = token
    if (!skipHTTPToken(value, pos))
        return false;
    if (skipCharacter(value, pos, '/'))
        return skipHTTPToken(value, pos);
    return true;
}

// See RFC 7231, Section 5.5.3
bool isValidUserAgentHeaderValue(const String& value)
{
    // User-Agent = product *( RWS ( product / comment ) )
    unsigned pos = 0;
    if (!skipUserAgentProduct(value, pos))
        return false;

    while (pos < value.length()) {
        if (!skipWhiteSpace(value, pos))
            return false;
        if (value[pos] == CommentStartCharacter) {
            if (!skipComment(value, pos))
                return false;
        } else {
            if (!skipUserAgentProduct(value, pos))
                return false;
        }
    }

    return pos == value.length();
}
#endif

static const size_t maxInputSampleSize = 128;
template<typename CharType>
static String trimInputSample(CharType* p, size_t length)
{
    String s = String(p, std::min<size_t>(length, maxInputSampleSize));
    if (length > maxInputSampleSize)
        s.append(horizontalEllipsis);
    return s;
}

std::optional<WallTime> parseHTTPDate(const String& value)
{
    double dateInMillisecondsSinceEpoch = parseDateFromNullTerminatedCharacters(value.utf8().data());
    if (!std::isfinite(dateInMillisecondsSinceEpoch))
        return std::nullopt;
    // This assumes system_clock epoch equals Unix epoch which is true for all implementations but unspecified.
    // FIXME: The parsing function should be switched to WallTime too.
    return WallTime::fromRawSeconds(dateInMillisecondsSinceEpoch / 1000.0);
}

// FIXME: This function doesn't comply with RFC 6266.
// For example, this function doesn't handle the interaction between " and ;
// that arises from quoted-string, nor does this function properly unquote
// attribute values. Further this function appears to process parameter names
// in a case-sensitive manner. (There are likely other bugs as well.)
String filenameFromHTTPContentDisposition(StringView value)
{
    for (auto keyValuePair : value.split(';')) {
        size_t valueStartPos = keyValuePair.find('=');
        if (valueStartPos == notFound)
            continue;

        auto key = keyValuePair.left(valueStartPos).stripWhiteSpace();

        if (key.isEmpty() || key != "filename")
            continue;
<<<<<<< HEAD

        String value = keyValuePair.substring(valueStartPos + 1).stripWhiteSpace();

        // Remove quotes if there are any
        if (value[0] == '"') {
            if (value[value.length() - 1] == '"')
                value = value.substring(1, value.length() - 2);
            else
                return String();
        }
=======
        
        auto value = keyValuePair.substring(valueStartPos + 1).stripWhiteSpace();

        // Remove quotes if there are any
        if (value.length() > 1 && value[0] == '\"')
            value = value.substring(1, value.length() - 2);
>>>>>>> 17e33b4a

        return value.toString();
    }

    return String();
}

String extractMIMETypeFromMediaType(const String& mediaType)
{
    unsigned position = 0;
    unsigned length = mediaType.length();

    for (; position < length; ++position) {
        UChar c = mediaType[position];
        if (c != '\t' && c != ' ')
            break;
    }

    if (position == length)
        return mediaType;

    unsigned typeStart = position;

    unsigned typeEnd = position;
    for (; position < length; ++position) {
        UChar c = mediaType[position];

        // While RFC 2616 does not allow it, other browsers allow multiple values in the HTTP media
        // type header field, Content-Type. In such cases, the media type string passed here may contain
        // the multiple values separated by commas. For now, this code ignores text after the first comma,
        // which prevents it from simply failing to parse such types altogether. Later for better
        // compatibility we could consider using the first or last valid MIME type instead.
        // See https://bugs.webkit.org/show_bug.cgi?id=25352 for more discussion.
        if (c == ',')
            break;

        if (c == '\t' || c == ' ' || c == ';')
            break;

        typeEnd = position + 1;
    }

    return mediaType.substring(typeStart, typeEnd - typeStart);
}

String extractCharsetFromMediaType(const String& mediaType)
{
    unsigned charsetPos = 0, charsetLen = 0;
    size_t pos = 0;
    unsigned length = mediaType.length();

    while (pos < length) {
        pos = mediaType.findIgnoringASCIICase("charset", pos);
        if (pos == notFound || pos == 0) {
            charsetLen = 0;
            break;
        }

        // is what we found a beginning of a word?
        if (mediaType[pos-1] > ' ' && mediaType[pos-1] != ';') {
            pos += 7;
            continue;
        }

        pos += 7;

        // skip whitespace
        while (pos != length && mediaType[pos] <= ' ')
            ++pos;

        if (mediaType[pos++] != '=') // this "charset" substring wasn't a parameter name, but there may be others
            continue;

        while (pos != length && (mediaType[pos] <= ' ' || mediaType[pos] == '"' || mediaType[pos] == '\''))
            ++pos;

        // we don't handle spaces within quoted parameter values, because charset names cannot have any
        unsigned endpos = pos;
        while (pos != length && mediaType[endpos] > ' ' && mediaType[endpos] != '"' && mediaType[endpos] != '\'' && mediaType[endpos] != ';')
            ++endpos;

        charsetPos = pos;
        charsetLen = endpos - pos;
        break;
    }
    return mediaType.substring(charsetPos, charsetLen);
}

XSSProtectionDisposition parseXSSProtectionHeader(const String& header, String& failureReason, unsigned& failurePosition, String& reportURL)
{
    static NeverDestroyed<String> failureReasonInvalidToggle(MAKE_STATIC_STRING_IMPL("expected 0 or 1"));
    static NeverDestroyed<String> failureReasonInvalidSeparator(MAKE_STATIC_STRING_IMPL("expected semicolon"));
    static NeverDestroyed<String> failureReasonInvalidEquals(MAKE_STATIC_STRING_IMPL("expected equals sign"));
    static NeverDestroyed<String> failureReasonInvalidMode(MAKE_STATIC_STRING_IMPL("invalid mode directive"));
    static NeverDestroyed<String> failureReasonInvalidReport(MAKE_STATIC_STRING_IMPL("invalid report directive"));
    static NeverDestroyed<String> failureReasonDuplicateMode(MAKE_STATIC_STRING_IMPL("duplicate mode directive"));
    static NeverDestroyed<String> failureReasonDuplicateReport(MAKE_STATIC_STRING_IMPL("duplicate report directive"));
    static NeverDestroyed<String> failureReasonInvalidDirective(MAKE_STATIC_STRING_IMPL("unrecognized directive"));

    unsigned pos = 0;

    if (!skipWhiteSpace(header, pos))
        return XSSProtectionDisposition::Enabled;

    if (header[pos] == '0')
        return XSSProtectionDisposition::Disabled;

    if (header[pos++] != '1') {
        failureReason = failureReasonInvalidToggle;
        return XSSProtectionDisposition::Invalid;
    }

    XSSProtectionDisposition result = XSSProtectionDisposition::Enabled;
    bool modeDirectiveSeen = false;
    bool reportDirectiveSeen = false;

    while (1) {
        // At end of previous directive: consume whitespace, semicolon, and whitespace.
        if (!skipWhiteSpace(header, pos))
            return result;

        if (header[pos++] != ';') {
            failureReason = failureReasonInvalidSeparator;
            failurePosition = pos;
            return XSSProtectionDisposition::Invalid;
        }

        if (!skipWhiteSpace(header, pos))
            return result;

        // At start of next directive.
        if (skipToken(header, pos, "mode")) {
            if (modeDirectiveSeen) {
                failureReason = failureReasonDuplicateMode;
                failurePosition = pos;
                return XSSProtectionDisposition::Invalid;
            }
            modeDirectiveSeen = true;
            if (!skipEquals(header, pos)) {
                failureReason = failureReasonInvalidEquals;
                failurePosition = pos;
                return XSSProtectionDisposition::Invalid;
            }
            if (!skipToken(header, pos, "block")) {
                failureReason = failureReasonInvalidMode;
                failurePosition = pos;
                return XSSProtectionDisposition::Invalid;
            }
            result = XSSProtectionDisposition::BlockEnabled;
        } else if (skipToken(header, pos, "report")) {
            if (reportDirectiveSeen) {
                failureReason = failureReasonDuplicateReport;
                failurePosition = pos;
                return XSSProtectionDisposition::Invalid;
            }
            reportDirectiveSeen = true;
            if (!skipEquals(header, pos)) {
                failureReason = failureReasonInvalidEquals;
                failurePosition = pos;
                return XSSProtectionDisposition::Invalid;
            }
            size_t startPos = pos;
            if (!skipValue(header, pos)) {
                failureReason = failureReasonInvalidReport;
                failurePosition = pos;
                return XSSProtectionDisposition::Invalid;
            }
            reportURL = header.substring(startPos, pos - startPos);
            failurePosition = startPos; // If later semantic check deems unacceptable.
        } else {
            failureReason = failureReasonInvalidDirective;
            failurePosition = pos;
            return XSSProtectionDisposition::Invalid;
        }
    }
}

ContentTypeOptionsDisposition parseContentTypeOptionsHeader(StringView header)
{
    StringView leftToken = header.left(header.find(','));
    if (equalLettersIgnoringASCIICase(stripLeadingAndTrailingHTTPSpaces(leftToken), "nosniff"))
        return ContentTypeOptionsDisposition::Nosniff;
    return ContentTypeOptionsDisposition::None;
}

// For example: "HTTP/1.1 200 OK" => "OK".
// Note that HTTP/2 does not include a reason phrase, so we return the empty atom.
AtomString extractReasonPhraseFromHTTPStatusLine(const String& statusLine)
{
    StringView view = statusLine;
    size_t spacePos = view.find(' ');

    // Remove status code from the status line.
    spacePos = view.find(' ', spacePos + 1);
    if (spacePos == notFound)
        return emptyAtom();

    return view.substring(spacePos + 1).toAtomString();
}

XFrameOptionsDisposition parseXFrameOptionsHeader(StringView header)
{
    XFrameOptionsDisposition result = XFrameOptionsDisposition::None;

    if (header.isEmpty())
        return result;

    for (auto currentHeader : header.split(',')) {
        currentHeader = currentHeader.stripWhiteSpace();
        XFrameOptionsDisposition currentValue = XFrameOptionsDisposition::None;
        if (equalLettersIgnoringASCIICase(currentHeader, "deny"))
            currentValue = XFrameOptionsDisposition::Deny;
        else if (equalLettersIgnoringASCIICase(currentHeader, "sameorigin"))
            currentValue = XFrameOptionsDisposition::SameOrigin;
        else if (equalLettersIgnoringASCIICase(currentHeader, "allowall"))
            currentValue = XFrameOptionsDisposition::AllowAll;
        else
            currentValue = XFrameOptionsDisposition::Invalid;

        if (result == XFrameOptionsDisposition::None)
            result = currentValue;
        else if (result != currentValue)
            return XFrameOptionsDisposition::Conflict;
    }
    return result;
}

// https://fetch.spec.whatwg.org/#concept-header-list-get-structured-header
// FIXME: For now, this assumes the type is "item".
std::optional<std::pair<StringView, HashMap<String, String>>> parseStructuredFieldValue(StringView header)
{
    header = stripLeadingAndTrailingHTTPSpaces(header);
    if (header.isEmpty())
        return std::nullopt;

    // Parse a token (https://datatracker.ietf.org/doc/html/rfc8941#section-4.2.6).
    if (!isASCIIAlpha(header[0]) && header[0] != '*')
        return std::nullopt;
    size_t index = 1;
    while (index < header.length()) {
        UChar c = header[index];
        if (!RFC7230::isTokenCharacter(c) && c != ':' && c != '/')
            break;
        ++index;
    }
    StringView bareItem = header.substring(0, index);

    // Parse parameters (https://datatracker.ietf.org/doc/html/rfc8941#section-4.2.3.2).
    HashMap<String, String> parameters;
    while (index < header.length()) {
        if (header[index] != ';')
            break;
        ++index; // Consume ';'.
        while (index < header.length() && header[index] == ' ')
            ++index;
        if (index == header.length())
            return std::nullopt;
        // Parse a key (https://datatracker.ietf.org/doc/html/rfc8941#section-4.2.3.3)
        if (!isASCIILower(header[index]))
            return std::nullopt;
        size_t keyStart = index++;
        while (index < header.length()) {
            UChar c = header[index];
            if (!isASCIILower(c) && !isASCIIDigit(c) && c != '_' && c != '-' && c != '.' && c != '*')
                break;
            ++index;
        }
        String key = header.substring(keyStart, index - keyStart).toString();
        String value = "true";
        if (index < header.length() && header[index] == '=') {
            ++index; // Consume '='.
            if (isASCIIAlpha(header[index]) || header[index] == '*') {
                // https://datatracker.ietf.org/doc/html/rfc8941#section-4.2.6
                size_t valueStart = index++;
                while (index < header.length()) {
                    UChar c = header[index];
                    if (!RFC7230::isTokenCharacter(c) && c != ':' && c != '/')
                        break;
                    ++index;
                }
                value = header.substring(valueStart, index - valueStart).toString();
            } else if (header[index] == '"') {
                // https://datatracker.ietf.org/doc/html/rfc8941#section-4.2.5
                StringBuilder valueBuilder;
                ++index; // Skip DQUOTE.
                while (index < header.length()) {
                    if (header[index] == '\\') {
                        ++index;
                        if (index == header.length())
                            return std::nullopt;
                        if (header[index] != '\\' && header[index] != '"')
                            return std::nullopt;
                        valueBuilder.append(header[index]);
                    } else if (header[index] == '\"') {
                        value = valueBuilder.toString();
                        break;
                    } else if (header[index] <= 0x1F || (header[index] >= 0x7F && header[index] <= 0xFF)) // Not in VCHAR or SP.
                        return std::nullopt;
                    else
                        valueBuilder.append(header[index]);
                    ++index;
                }
                if (index == header.length())
                    return std::nullopt;
                ++index; // Skip DQUOTE.
            } else
                return std::nullopt;
        }
        parameters.set(WTFMove(key), WTFMove(value));
    }
    if (index != header.length())
        return std::nullopt;
    return std::make_pair(bareItem, parameters);
}

bool parseRange(const String& range, long long& rangeOffset, long long& rangeEnd, long long& rangeSuffixLength)
{
    // The format of "Range" header is defined in RFC 2616 Section 14.35.1.
    // http://www.w3.org/Protocols/rfc2616/rfc2616-sec14.html#sec14.35.1
    // We don't support multiple range requests.

    rangeOffset = rangeEnd = rangeSuffixLength = -1;

    // The "bytes" unit identifier should be present.
    static const unsigned bytesLength = 6;
    if (!startsWithLettersIgnoringASCIICase(range, "bytes="))
        return false;
    // FIXME: The rest of this should use StringView.
    String byteRange = range.substring(bytesLength);

    // The '-' character needs to be present.
    int index = byteRange.find('-');
    if (index == -1)
        return false;

    // If the '-' character is at the beginning, the suffix length, which specifies the last N bytes, is provided.
    // Example:
    //     -500
    if (!index) {
        if (auto value = parseInteger<long long>(StringView { byteRange }.substring(index + 1)))
            rangeSuffixLength = *value;
        return true;
    }

    // Otherwise, the first-byte-position and the last-byte-position are provied.
    // Examples:
    //     0-499
    //     500-
    auto firstBytePos = parseInteger<long long>(StringView { byteRange }.left(index));
    if (!firstBytePos)
        return false;

    auto lastBytePosStr = stripLeadingAndTrailingHTTPSpaces(StringView { byteRange }.substring(index + 1));
    long long lastBytePos = -1;
    if (!lastBytePosStr.isEmpty()) {
        auto value = parseInteger<long long>(lastBytePosStr);
        if (!value)
            return false;
        lastBytePos = *value;
    }

    if (*firstBytePos < 0 || !(lastBytePos == -1 || lastBytePos >= *firstBytePos))
        return false;

    rangeOffset = *firstBytePos;
    rangeEnd = lastBytePos;
    return true;
}

template<typename CharacterType>
static inline bool isValidHeaderNameCharacter(CharacterType character)
{
    // https://tools.ietf.org/html/rfc7230#section-3.2
    // A header name should only contain one or more of
    // alphanumeric or ! # $ % & ' * + - . ^ _ ` | ~
    if (isASCIIAlphanumeric(character))
        return true;
    switch (character) {
    case '!':
    case '#':
    case '$':
    case '%':
    case '&':
    case '\'':
    case '*':
    case '+':
    case '-':
    case '.':
    case '^':
    case '_':
    case '`':
    case '|':
    case '~':
        return true;
    default:
        return false;
    }
}

size_t parseHTTPHeader(const uint8_t* start, size_t length, String& failureReason, StringView& nameStr, String& valueStr, bool strict)
{
    auto p = start;
    auto end = start + length;

    Vector<uint8_t> name;
    Vector<uint8_t> value;

    bool foundFirstNameChar = false;
    const uint8_t* namePtr = nullptr;
    size_t nameSize = 0;

    nameStr = StringView();
    valueStr = String();

    for (; p < end; p++) {
        switch (*p) {
        case '\r':
            if (name.isEmpty()) {
                if (p + 1 < end && *(p + 1) == '\n')
                    return (p + 2) - start;
                failureReason = makeString("CR doesn't follow LF in header name at ", trimInputSample(p, end - p));
                return 0;
            }
            failureReason = makeString("Unexpected CR in header name at ", trimInputSample(name.data(), name.size()));
            return 0;
        case '\n':
            failureReason = makeString("Unexpected LF in header name at ", trimInputSample(name.data(), name.size()));
            return 0;
        case ':':
            break;
        default:
            if (!isValidHeaderNameCharacter(*p)) {
                if (name.size() < 1)
                    failureReason = "Unexpected start character in header name";
                else
                    failureReason = makeString("Unexpected character in header name at ", trimInputSample(name.data(), name.size()));
                return 0;
            }
            name.append(*p);
            if (!foundFirstNameChar) {
                namePtr = p;
                foundFirstNameChar = true;
            }
            continue;
        }
        if (*p == ':') {
            ++p;
            break;
        }
    }

    nameSize = name.size();
    nameStr = StringView(namePtr, nameSize);

    for (; p < end && *p == 0x20; p++) { }

    for (; p < end; p++) {
        switch (*p) {
        case '\r':
            break;
        case '\n':
            if (strict) {
                failureReason = makeString("Unexpected LF in header value at ", trimInputSample(value.data(), value.size()));
                return 0;
            }
            break;
        default:
            value.append(*p);
        }
        if (*p == '\r' || (!strict && *p == '\n')) {
            ++p;
            break;
        }
    }
    if (p >= end || (strict && *p != '\n')) {
        failureReason = makeString("CR doesn't follow LF after header value at ", trimInputSample(p, end - p));
        return 0;
    }
    valueStr = String::fromUTF8(value.data(), value.size());
    if (valueStr.isNull()) {
        failureReason = "Invalid UTF-8 sequence in header value"_s;
        return 0;
    }
    return p - start;
}

size_t parseHTTPRequestBody(const uint8_t* data, size_t length, Vector<uint8_t>& body)
{
    body.clear();
    body.append(data, length);

    return length;
}

// Implements <https://fetch.spec.whatwg.org/#forbidden-header-name>.
bool isForbiddenHeaderName(const String& name)
{
    HTTPHeaderName headerName;
    if (findHTTPHeaderName(name, headerName)) {
        switch (headerName) {
        case HTTPHeaderName::AcceptCharset:
        case HTTPHeaderName::AcceptEncoding:
        case HTTPHeaderName::AccessControlRequestHeaders:
        case HTTPHeaderName::AccessControlRequestMethod:
        case HTTPHeaderName::Connection:
        case HTTPHeaderName::ContentLength:
        case HTTPHeaderName::Cookie:
        case HTTPHeaderName::Cookie2:
        case HTTPHeaderName::Date:
        case HTTPHeaderName::DNT:
        case HTTPHeaderName::Expect:
        case HTTPHeaderName::Host:
        case HTTPHeaderName::KeepAlive:
        case HTTPHeaderName::Origin:
        case HTTPHeaderName::Referer:
        case HTTPHeaderName::TE:
        case HTTPHeaderName::Trailer:
        case HTTPHeaderName::TransferEncoding:
        case HTTPHeaderName::Upgrade:
        case HTTPHeaderName::Via:
            return true;
        default:
            break;
        }
    }
    return startsWithLettersIgnoringASCIICase(name, "sec-") || startsWithLettersIgnoringASCIICase(name, "proxy-");
}

// Implements <https://fetch.spec.whatwg.org/#no-cors-safelisted-request-header-name>.
bool isNoCORSSafelistedRequestHeaderName(const String& name)
{
    HTTPHeaderName headerName;
    if (findHTTPHeaderName(name, headerName)) {
        switch (headerName) {
        case HTTPHeaderName::Accept:
        case HTTPHeaderName::AcceptLanguage:
        case HTTPHeaderName::ContentLanguage:
        case HTTPHeaderName::ContentType:
            return true;
        default:
            break;
        }
    }
    return false;
}

// Implements <https://fetch.spec.whatwg.org/#privileged-no-cors-request-header-name>.
bool isPriviledgedNoCORSRequestHeaderName(const String& name)
{
    return equalLettersIgnoringASCIICase(name, "range");
}

// Implements <https://fetch.spec.whatwg.org/#forbidden-response-header-name>.
bool isForbiddenResponseHeaderName(const String& name)
{
    return equalLettersIgnoringASCIICase(name, "set-cookie") || equalLettersIgnoringASCIICase(name, "set-cookie2");
}

// Implements <https://fetch.spec.whatwg.org/#forbidden-method>.
bool isForbiddenMethod(const String& name)
{
    return equalLettersIgnoringASCIICase(name, "connect") || equalLettersIgnoringASCIICase(name, "trace") || equalLettersIgnoringASCIICase(name, "track");
}

bool isSimpleHeader(const String& name, const String& value)
{
    HTTPHeaderName headerName;
    if (!findHTTPHeaderName(name, headerName))
        return false;
    return isCrossOriginSafeRequestHeader(headerName, value);
}

bool isCrossOriginSafeHeader(HTTPHeaderName name, const HTTPHeaderSet& accessControlExposeHeaderSet)
{
    switch (name) {
    case HTTPHeaderName::CacheControl:
    case HTTPHeaderName::ContentLanguage:
    case HTTPHeaderName::ContentLength:
    case HTTPHeaderName::ContentType:
    case HTTPHeaderName::Expires:
    case HTTPHeaderName::LastModified:
    case HTTPHeaderName::Pragma:
    case HTTPHeaderName::Accept:
        return true;
    case HTTPHeaderName::SetCookie:
    case HTTPHeaderName::SetCookie2:
        return false;
    default:
        break;
    }
    return accessControlExposeHeaderSet.contains(httpHeaderNameString(name).toStringWithoutCopying());
}

bool isCrossOriginSafeHeader(const String& name, const HTTPHeaderSet& accessControlExposeHeaderSet)
{
#if ASSERT_ENABLED
    HTTPHeaderName headerName;
    ASSERT(!findHTTPHeaderName(name, headerName));
#endif
    return accessControlExposeHeaderSet.contains(name);
}

// Implements https://fetch.spec.whatwg.org/#cors-safelisted-request-header
bool isCrossOriginSafeRequestHeader(HTTPHeaderName name, const String& value)
{
    switch (name) {
    case HTTPHeaderName::Accept:
        if (!isValidAcceptHeaderValue(value))
            return false;
        break;
    case HTTPHeaderName::AcceptLanguage:
    case HTTPHeaderName::ContentLanguage:
        if (!isValidLanguageHeaderValue(value))
            return false;
        break;
    case HTTPHeaderName::ContentType: {
        // Preflight is required for MIME types that can not be sent via form submission.
        if (containsCORSUnsafeRequestHeaderBytes(value))
            return false;
        auto parsedContentType = ParsedContentType::create(value);
        if (!parsedContentType)
            return false;
        String mimeType = parsedContentType->mimeType();
        if (!(equalLettersIgnoringASCIICase(mimeType, "application/x-www-form-urlencoded") || equalLettersIgnoringASCIICase(mimeType, "multipart/form-data") || equalLettersIgnoringASCIICase(mimeType, "text/plain")))
            return false;
        break;
    }
    default:
        // FIXME: Should we also make safe other headers (DPR, Downlink, Save-Data...)? That would require validating their values.
        return false;
    }
    return value.length() <= 128;
}

// Implements <https://fetch.spec.whatwg.org/#concept-method-normalize>.
String normalizeHTTPMethod(const String& method)
{
    const ASCIILiteral methods[] = { "DELETE"_s, "GET"_s, "HEAD"_s, "OPTIONS"_s, "POST"_s, "PUT"_s };
    for (auto value : methods) {
        if (equalIgnoringASCIICase(method, value.characters())) {
            // Don't bother allocating a new string if it's already all uppercase.
            if (method == value)
                break;
            return value;
        }
    }
    return method;
}

// Defined by https://tools.ietf.org/html/rfc7231#section-4.2.1
bool isSafeMethod(const String& method)
{
    const ASCIILiteral safeMethods[] = { "GET"_s, "HEAD"_s, "OPTIONS"_s, "TRACE"_s };
    for (auto value : safeMethods) {
        if (equalIgnoringASCIICase(method, value.characters()))
            return true;
    }
    return false;
}

CrossOriginResourcePolicy parseCrossOriginResourcePolicyHeader(StringView header)
{
    auto strippedHeader = stripLeadingAndTrailingHTTPSpaces(header);

    if (strippedHeader.isEmpty())
        return CrossOriginResourcePolicy::None;

    if (strippedHeader == "same-origin")
        return CrossOriginResourcePolicy::SameOrigin;

    if (strippedHeader == "same-site")
        return CrossOriginResourcePolicy::SameSite;

    if (strippedHeader == "cross-origin")
        return CrossOriginResourcePolicy::CrossOrigin;

    return CrossOriginResourcePolicy::Invalid;
}

}<|MERGE_RESOLUTION|>--- conflicted
+++ resolved
@@ -346,25 +346,12 @@
 
         if (key.isEmpty() || key != "filename")
             continue;
-<<<<<<< HEAD
-
-        String value = keyValuePair.substring(valueStartPos + 1).stripWhiteSpace();
-
-        // Remove quotes if there are any
-        if (value[0] == '"') {
-            if (value[value.length() - 1] == '"')
-                value = value.substring(1, value.length() - 2);
-            else
-                return String();
-        }
-=======
         
         auto value = keyValuePair.substring(valueStartPos + 1).stripWhiteSpace();
 
         // Remove quotes if there are any
         if (value.length() > 1 && value[0] == '\"')
             value = value.substring(1, value.length() - 2);
->>>>>>> 17e33b4a
 
         return value.toString();
     }
