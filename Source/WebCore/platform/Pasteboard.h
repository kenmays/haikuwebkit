--- conflicted
+++ resolved
@@ -252,19 +252,13 @@
     WEBCORE_EXPORT virtual void setDragImage(DragImage, const IntPoint& hotSpot);
 #endif
 
-<<<<<<< HEAD
 #if PLATFORM(WIN) || PLATFORM(HAIKU)
-    RefPtr<DocumentFragment> documentFragment(Frame&, const SimpleRange&, bool allowPlainText, bool& chosePlainText); // FIXME: Layering violation.
-#if PLATFORM(WIN)
-    void writeImage(Element&, const URL&, const String& title); // FIXME: Layering violation.
-#endif
-    void writeSelection(const SimpleRange&, bool canSmartCopyOrDelete, Frame&, ShouldSerializeSelectedTextForDataTransfer = DefaultSelectedTextType); // FIXME: Layering violation.
-=======
-#if PLATFORM(WIN)
     RefPtr<DocumentFragment> documentFragment(LocalFrame&, const SimpleRange&, bool allowPlainText, bool& chosePlainText); // FIXME: Layering violation.
+#endif
+
+#if PLATFORM(WIN)
     void writeImage(Element&, const URL&, const String& title); // FIXME: Layering violation.
     void writeSelection(const SimpleRange&, bool canSmartCopyOrDelete, LocalFrame&, ShouldSerializeSelectedTextForDataTransfer = DefaultSelectedTextType); // FIXME: Layering violation.
->>>>>>> 27da2d8e
 #endif
 
 #if PLATFORM(GTK)
