/*
 * Copyright (C) 2011-2013 Google Inc. All rights reserved.
 *
 * Redistribution and use in source and binary forms, with or without
 * modification, are permitted provided that the following conditions are
 * met:
 *
 *     * Redistributions of source code must retain the above copyright
 * notice, this list of conditions and the following disclaimer.
 *     * Redistributions in binary form must reproduce the above
 * copyright notice, this list of conditions and the following disclaimer
 * in the documentation and/or other materials provided with the
 * distribution.
 *     * Neither the name of Google Inc. nor the names of its
 * contributors may be used to endorse or promote products derived from
 * this software without specific prior written permission.
 *
 * THIS SOFTWARE IS PROVIDED BY THE COPYRIGHT HOLDERS AND CONTRIBUTORS
 * "AS IS" AND ANY EXPRESS OR IMPLIED WARRANTIES, INCLUDING, BUT NOT
 * LIMITED TO, THE IMPLIED WARRANTIES OF MERCHANTABILITY AND FITNESS FOR
 * A PARTICULAR PURPOSE ARE DISCLAIMED. IN NO EVENT SHALL THE COPYRIGHT
 * OWNER OR CONTRIBUTORS BE LIABLE FOR ANY DIRECT, INDIRECT, INCIDENTAL,
 * SPECIAL, EXEMPLARY, OR CONSEQUENTIAL DAMAGES (INCLUDING, BUT NOT
 * LIMITED TO, PROCUREMENT OF SUBSTITUTE GOODS OR SERVICES; LOSS OF USE,
 * DATA, OR PROFITS; OR BUSINESS INTERRUPTION) HOWEVER CAUSED AND ON ANY
 * THEORY OF LIABILITY, WHETHER IN CONTRACT, STRICT LIABILITY, OR TORT
 * (INCLUDING NEGLIGENCE OR OTHERWISE) ARISING IN ANY WAY OUT OF THE USE
 * OF THIS SOFTWARE, EVEN IF ADVISED OF THE POSSIBILITY OF SUCH DAMAGE.
 */

#include "config.h"
#include "LocaleICU.h"

#include "LocalizedStrings.h"
#include <limits>
#include <unicode/udatpg.h>
#include <unicode/uloc.h>
#include <wtf/DateMath.h>
#include <wtf/text/StringBuffer.h>
#include <wtf/text/StringBuilder.h>
#include <wtf/unicode/icu/ICUHelpers.h>


namespace WebCore {
using namespace icu;

std::unique_ptr<Locale> Locale::create(const AtomString& locale)
{
    return makeUnique<LocaleICU>(locale.string().utf8().data());
}

LocaleICU::LocaleICU(const char* locale)
    : m_locale(locale)
{
}

LocaleICU::~LocaleICU()
{
#if !UCONFIG_NO_FORMATTING
    unum_close(m_numberFormat);
#endif
#if ENABLE(DATE_AND_TIME_INPUT_TYPES)
    udat_close(m_shortDateFormat);
    udat_close(m_mediumTimeFormat);
    udat_close(m_shortTimeFormat);
#endif
}

#if !UCONFIG_NO_FORMATTING
String LocaleICU::decimalSymbol(UNumberFormatSymbol symbol)
{
    UErrorCode status = U_ZERO_ERROR;
    int32_t bufferLength = unum_getSymbol(m_numberFormat, symbol, 0, 0, &status);
    ASSERT(U_SUCCESS(status) || needsToGrowToProduceBuffer(status));
    if (U_FAILURE(status) && !needsToGrowToProduceBuffer(status))
        return String();
    StringBuffer<UChar> buffer(bufferLength);
    status = U_ZERO_ERROR;
    unum_getSymbol(m_numberFormat, symbol, buffer.characters(), bufferLength, &status);
    if (U_FAILURE(status))
        return String();
    return String::adopt(WTFMove(buffer));
}

String LocaleICU::decimalTextAttribute(UNumberFormatTextAttribute tag)
{
    UErrorCode status = U_ZERO_ERROR;
    int32_t bufferLength = unum_getTextAttribute(m_numberFormat, tag, 0, 0, &status);
    ASSERT(U_SUCCESS(status) || needsToGrowToProduceBuffer(status));
    if (U_FAILURE(status) && !needsToGrowToProduceBuffer(status))
        return String();
    StringBuffer<UChar> buffer(bufferLength);
    status = U_ZERO_ERROR;
    unum_getTextAttribute(m_numberFormat, tag, buffer.characters(), bufferLength, &status);
    ASSERT(U_SUCCESS(status));
    if (U_FAILURE(status))
        return String();
    return String::adopt(WTFMove(buffer));
}
#endif

void LocaleICU::initializeLocaleData()
{
#if !UCONFIG_NO_FORMATTING
    if (m_didCreateDecimalFormat)
        return;
    m_didCreateDecimalFormat = true;
    UErrorCode status = U_ZERO_ERROR;
    m_numberFormat = unum_open(UNUM_DECIMAL, 0, 0, m_locale.data(), 0, &status);
    if (!U_SUCCESS(status))
        return;

    Vector<String, DecimalSymbolsSize> symbols;
    symbols.append(decimalSymbol(UNUM_ZERO_DIGIT_SYMBOL));
    symbols.append(decimalSymbol(UNUM_ONE_DIGIT_SYMBOL));
    symbols.append(decimalSymbol(UNUM_TWO_DIGIT_SYMBOL));
    symbols.append(decimalSymbol(UNUM_THREE_DIGIT_SYMBOL));
    symbols.append(decimalSymbol(UNUM_FOUR_DIGIT_SYMBOL));
    symbols.append(decimalSymbol(UNUM_FIVE_DIGIT_SYMBOL));
    symbols.append(decimalSymbol(UNUM_SIX_DIGIT_SYMBOL));
    symbols.append(decimalSymbol(UNUM_SEVEN_DIGIT_SYMBOL));
    symbols.append(decimalSymbol(UNUM_EIGHT_DIGIT_SYMBOL));
    symbols.append(decimalSymbol(UNUM_NINE_DIGIT_SYMBOL));
    symbols.append(decimalSymbol(UNUM_DECIMAL_SEPARATOR_SYMBOL));
    symbols.append(decimalSymbol(UNUM_GROUPING_SEPARATOR_SYMBOL));
    ASSERT(symbols.size() == DecimalSymbolsSize);
    setLocaleData(symbols, decimalTextAttribute(UNUM_POSITIVE_PREFIX), decimalTextAttribute(UNUM_POSITIVE_SUFFIX), decimalTextAttribute(UNUM_NEGATIVE_PREFIX), decimalTextAttribute(UNUM_NEGATIVE_SUFFIX));
#endif
}

#if ENABLE(DATE_AND_TIME_INPUT_TYPES)
bool LocaleICU::initializeShortDateFormat()
{
    if (m_didCreateShortDateFormat)
        return m_shortDateFormat;
    m_shortDateFormat = openDateFormat(UDAT_NONE, UDAT_SHORT);
    m_didCreateShortDateFormat = true;
    return m_shortDateFormat;
}

UDateFormat* LocaleICU::openDateFormat(UDateFormatStyle timeStyle, UDateFormatStyle dateStyle) const
{
    const UChar gmtTimezone[3] = {'G', 'M', 'T'};
    UErrorCode status = U_ZERO_ERROR;
    return udat_open(timeStyle, dateStyle, m_locale.data(), gmtTimezone, std::size(gmtTimezone), 0, -1, &status);
}

static String getDateFormatPattern(const UDateFormat* dateFormat)
{
    if (!dateFormat)
        return emptyString();

    UErrorCode status = U_ZERO_ERROR;
    int32_t length = udat_toPattern(dateFormat, true, 0, 0, &status);
    if (!needsToGrowToProduceBuffer(status) || !length)
        return emptyString();
    StringBuffer<UChar> buffer(length);
    status = U_ZERO_ERROR;
<<<<<<< HEAD
    udat_toPattern(dateFormat, true, buffer.data(), length, &status);
=======
    udat_toPattern(dateFormat, TRUE, buffer.characters(), length, &status);
>>>>>>> b9f37668
    if (U_FAILURE(status))
        return emptyString();
    return String::adopt(WTFMove(buffer));
}

std::unique_ptr<Vector<String>> LocaleICU::createLabelVector(const UDateFormat* dateFormat, UDateFormatSymbolType type, int32_t startIndex, int32_t size)
{
    if (!dateFormat)
        return makeUnique<Vector<String>>();
    if (udat_countSymbols(dateFormat, type) != startIndex + size)
        return makeUnique<Vector<String>>();

    auto labels = makeUnique<Vector<String>>();
    labels->reserveInitialCapacity(size);
    for (int32_t i = 0; i < size; ++i) {
        UErrorCode status = U_ZERO_ERROR;
        int32_t length = udat_getSymbols(dateFormat, type, startIndex + i, 0, 0, &status);
        if (!needsToGrowToProduceBuffer(status))
            return makeUnique<Vector<String>>();
        StringBuffer<UChar> buffer(length);
        status = U_ZERO_ERROR;
        udat_getSymbols(dateFormat, type, startIndex + i, buffer.characters(), length, &status);
        if (U_FAILURE(status))
            return makeUnique<Vector<String>>();
        labels->uncheckedAppend(String::adopt(WTFMove(buffer)));
    }
    return labels;
}

static std::unique_ptr<Vector<String>> createFallbackMonthLabels()
{
    auto labels = makeUnique<Vector<String>>();
    labels->reserveInitialCapacity(std::size(WTF::monthFullName));
    for (auto monthName : WTF::monthFullName)
        labels->uncheckedAppend(monthName);
    return labels;
}

const Vector<String>& LocaleICU::monthLabels()
{
    if (m_monthLabels)
        return *m_monthLabels;
    if (initializeShortDateFormat()) {
        m_monthLabels = createLabelVector(m_shortDateFormat, UDAT_MONTHS, UCAL_JANUARY, 12);
        if (m_monthLabels)
            return *m_monthLabels;
    }
    m_monthLabels = createFallbackMonthLabels();
    return *m_monthLabels;
}

static std::unique_ptr<Vector<String>> createFallbackAMPMLabels()
{
    return makeUnique<Vector<String>>(Vector<String>::from("AM"_str, "PM"_str));
}

void LocaleICU::initializeDateTimeFormat()
{
    if (m_didCreateTimeFormat)
        return;

    // We assume ICU medium time pattern and short time pattern are compatible
    // with LDML, because ICU specific pattern character "V" doesn't appear
    // in both medium and short time pattern.
    m_mediumTimeFormat = openDateFormat(UDAT_MEDIUM, UDAT_NONE);
    m_timeFormatWithSeconds = getDateFormatPattern(m_mediumTimeFormat);

    m_shortTimeFormat = openDateFormat(UDAT_SHORT, UDAT_NONE);
    m_timeFormatWithoutSeconds = getDateFormatPattern(m_shortTimeFormat);

    UDateFormat* dateTimeFormatWithSeconds = openDateFormat(UDAT_MEDIUM, UDAT_SHORT);
    m_dateTimeFormatWithSeconds = getDateFormatPattern(dateTimeFormatWithSeconds);
    udat_close(dateTimeFormatWithSeconds);

    UDateFormat* dateTimeFormatWithoutSeconds = openDateFormat(UDAT_SHORT, UDAT_SHORT);
    m_dateTimeFormatWithoutSeconds = getDateFormatPattern(dateTimeFormatWithoutSeconds);
    udat_close(dateTimeFormatWithoutSeconds);

    auto timeAMPMLabels = createLabelVector(m_mediumTimeFormat, UDAT_AM_PMS, UCAL_AM, 2);
    if (!timeAMPMLabels)
        timeAMPMLabels = createFallbackAMPMLabels();
    m_timeAMPMLabels = *timeAMPMLabels;

    m_didCreateTimeFormat = true;
}

String LocaleICU::dateFormat()
{
    if (!m_dateFormat.isNull())
        return m_dateFormat;
    if (!initializeShortDateFormat())
        return "yyyy-MM-dd"_s;
    m_dateFormat = getDateFormatPattern(m_shortDateFormat);
    return m_dateFormat;
}

static String getFormatForSkeleton(const char* locale, const UChar* skeleton, int32_t skeletonLength)
{
    String format = "yyyy-MM"_s;
    UErrorCode status = U_ZERO_ERROR;
    UDateTimePatternGenerator* patternGenerator = udatpg_open(locale, &status);
    if (!patternGenerator)
        return format;
    status = U_ZERO_ERROR;
    int32_t length = udatpg_getBestPattern(patternGenerator, skeleton, skeletonLength, 0, 0, &status);
    if (needsToGrowToProduceBuffer(status) && length) {
        StringBuffer<UChar> buffer(length);
        status = U_ZERO_ERROR;
        udatpg_getBestPattern(patternGenerator, skeleton, skeletonLength, buffer.characters(), length, &status);
        if (U_SUCCESS(status))
            format = String::adopt(WTFMove(buffer));
    }
    udatpg_close(patternGenerator);
    return format;
}

String LocaleICU::monthFormat()
{
    if (!m_monthFormat.isNull())
        return m_monthFormat;
    // Gets a format for "MMMM" because Windows API always provides formats for
    // "MMMM" in some locales.
    const UChar skeleton[] = { 'y', 'y', 'y', 'y', 'M', 'M', 'M', 'M' };
    m_monthFormat = getFormatForSkeleton(m_locale.data(), skeleton, std::size(skeleton));
    return m_monthFormat;
}

String LocaleICU::shortMonthFormat()
{
    if (!m_shortMonthFormat.isNull())
        return m_shortMonthFormat;
    const UChar skeleton[] = { 'y', 'y', 'y', 'y', 'M', 'M', 'M' };
    m_shortMonthFormat = getFormatForSkeleton(m_locale.data(), skeleton, std::size(skeleton));
    return m_shortMonthFormat;
}

String LocaleICU::timeFormat()
{
    initializeDateTimeFormat();
    return m_timeFormatWithSeconds;
}

String LocaleICU::shortTimeFormat()
{
    initializeDateTimeFormat();
    return m_timeFormatWithoutSeconds;
}

String LocaleICU::dateTimeFormatWithSeconds()
{
    initializeDateTimeFormat();
    return m_dateTimeFormatWithSeconds;
}

String LocaleICU::dateTimeFormatWithoutSeconds()
{
    initializeDateTimeFormat();
    return m_dateTimeFormatWithoutSeconds;
}

const Vector<String>& LocaleICU::shortMonthLabels()
{
    if (!m_shortMonthLabels.isEmpty())
        return m_shortMonthLabels;
    if (initializeShortDateFormat()) {
        if (auto labels = createLabelVector(m_shortDateFormat, UDAT_SHORT_MONTHS, UCAL_JANUARY, 12)) {
            m_shortMonthLabels = *labels;
            return m_shortMonthLabels;
        }
    }
    m_shortMonthLabels.reserveCapacity(std::size(WTF::monthName));
    for (unsigned i = 0; i < std::size(WTF::monthName); ++i)
        m_shortMonthLabels.append(WTF::monthName[i]);
    return m_shortMonthLabels;
}

const Vector<String>& LocaleICU::standAloneMonthLabels()
{
    if (!m_standAloneMonthLabels.isEmpty())
        return m_standAloneMonthLabels;
    if (initializeShortDateFormat()) {
        if (auto labels = createLabelVector(m_shortDateFormat, UDAT_STANDALONE_MONTHS, UCAL_JANUARY, 12)) {
            m_standAloneMonthLabels = *labels;
            return m_standAloneMonthLabels;
        }
    }
    m_standAloneMonthLabels = monthLabels();
    return m_standAloneMonthLabels;
}

const Vector<String>& LocaleICU::shortStandAloneMonthLabels()
{
    if (!m_shortStandAloneMonthLabels.isEmpty())
        return m_shortStandAloneMonthLabels;
    if (initializeShortDateFormat()) {
        if (auto labels = createLabelVector(m_shortDateFormat, UDAT_STANDALONE_SHORT_MONTHS, UCAL_JANUARY, 12)) {
            m_shortStandAloneMonthLabels = *labels;
            return m_shortStandAloneMonthLabels;
        }
    }
    m_shortStandAloneMonthLabels = shortMonthLabels();
    return m_shortStandAloneMonthLabels;
}

const Vector<String>& LocaleICU::timeAMPMLabels()
{
    initializeDateTimeFormat();
    return m_timeAMPMLabels;
}

#endif

} // namespace WebCore
<|MERGE_RESOLUTION|>--- conflicted
+++ resolved
@@ -156,11 +156,7 @@
         return emptyString();
     StringBuffer<UChar> buffer(length);
     status = U_ZERO_ERROR;
-<<<<<<< HEAD
-    udat_toPattern(dateFormat, true, buffer.data(), length, &status);
-=======
-    udat_toPattern(dateFormat, TRUE, buffer.characters(), length, &status);
->>>>>>> b9f37668
+    udat_toPattern(dateFormat, true, buffer.characters(), length, &status);
     if (U_FAILURE(status))
         return emptyString();
     return String::adopt(WTFMove(buffer));
