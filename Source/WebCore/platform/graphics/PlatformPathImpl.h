/*
 * Copyright (C) 2023 Apple Inc.  All rights reserved.
 *
 * Redistribution and use in source and binary forms, with or without
 * modification, are permitted provided that the following conditions
 * are met:
 * 1. Redistributions of source code must retain the above copyright
 *    notice, this list of conditions and the following disclaimer.
 * 2. Redistributions in binary form must reproduce the above copyright
 *    notice, this list of conditions and the following disclaimer in the
 *    documentation and/or other materials provided with the distribution.
 *
 * THIS SOFTWARE IS PROVIDED BY APPLE INC. ``AS IS'' AND ANY
 * EXPRESS OR IMPLIED WARRANTIES, INCLUDING, BUT NOT LIMITED TO, THE
 * IMPLIED WARRANTIES OF MERCHANTABILITY AND FITNESS FOR A PARTICULAR
 * PURPOSE ARE DISCLAIMED.  IN NO EVENT SHALL APPLE INC. OR
 * CONTRIBUTORS BE LIABLE FOR ANY DIRECT, INDIRECT, INCIDENTAL, SPECIAL,
 * EXEMPLARY, OR CONSEQUENTIAL DAMAGES (INCLUDING, BUT NOT LIMITED TO,
 * PROCUREMENT OF SUBSTITUTE GOODS OR SERVICES; LOSS OF USE, DATA, OR
 * PROFITS; OR BUSINESS INTERRUPTION) HOWEVER CAUSED AND ON ANY THEORY
 * OF LIABILITY, WHETHER IN CONTRACT, STRICT LIABILITY, OR TORT
 * (INCLUDING NEGLIGENCE OR OTHERWISE) ARISING IN ANY WAY OUT OF THE USE
 * OF THIS SOFTWARE, EVEN IF ADVISED OF THE POSSIBILITY OF SUCH DAMAGE.
 */

#pragma once

#if USE(CG)
#include "PathCG.h"
#elif USE(CAIRO)
#include "PathCairo.h"
<<<<<<< HEAD
#elif USE(HAIKU)
#include "PathHaiku.h"
=======
#elif USE(SKIA)
#include "PathSkia.h"
>>>>>>> ec04baed
#endif<|MERGE_RESOLUTION|>--- conflicted
+++ resolved
@@ -29,11 +29,8 @@
 #include "PathCG.h"
 #elif USE(CAIRO)
 #include "PathCairo.h"
-<<<<<<< HEAD
 #elif USE(HAIKU)
 #include "PathHaiku.h"
-=======
 #elif USE(SKIA)
 #include "PathSkia.h"
->>>>>>> ec04baed
 #endif