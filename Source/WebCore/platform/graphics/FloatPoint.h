--- conflicted
+++ resolved
@@ -43,18 +43,10 @@
 #endif
 #endif // PLATFORM(MAC)
 
-<<<<<<< HEAD
 #if PLATFORM(HAIKU)
 class BPoint;
 #endif
 
-#if PLATFORM(WIN)
-struct D2D_POINT_2F;
-typedef D2D_POINT_2F D2D1_POINT_2F;
-#endif
-
-=======
->>>>>>> 24343ad4
 namespace WTF {
 class TextStream;
 }
@@ -199,19 +191,11 @@
     WEBCORE_EXPORT operator NSPoint() const;
 #endif
 
-<<<<<<< HEAD
 #if PLATFORM(HAIKU)
     FloatPoint(const BPoint&);
     operator BPoint() const;
 #endif
 
-#if PLATFORM(WIN)
-    WEBCORE_EXPORT FloatPoint(const D2D1_POINT_2F&);
-    WEBCORE_EXPORT operator D2D1_POINT_2F() const;
-#endif
-
-=======
->>>>>>> 24343ad4
     WEBCORE_EXPORT FloatPoint matrixTransform(const TransformationMatrix&) const;
     WEBCORE_EXPORT FloatPoint matrixTransform(const AffineTransform&) const;
 
