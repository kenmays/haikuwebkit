/*
 * Copyright (C) 2003-2016 Apple Inc.  All rights reserved.
 * Copyright (C) 2005 Nokia.  All rights reserved.
 *
 * Redistribution and use in source and binary forms, with or without
 * modification, are permitted provided that the following conditions
 * are met:
 * 1. Redistributions of source code must retain the above copyright
 *    notice, this list of conditions and the following disclaimer.
 * 2. Redistributions in binary form must reproduce the above copyright
 *    notice, this list of conditions and the following disclaimer in the
 *    documentation and/or other materials provided with the distribution.
 *
 * THIS SOFTWARE IS PROVIDED BY APPLE INC. ``AS IS'' AND ANY
 * EXPRESS OR IMPLIED WARRANTIES, INCLUDING, BUT NOT LIMITED TO, THE
 * IMPLIED WARRANTIES OF MERCHANTABILITY AND FITNESS FOR A PARTICULAR
 * PURPOSE ARE DISCLAIMED.  IN NO EVENT SHALL APPLE INC. OR
 * CONTRIBUTORS BE LIABLE FOR ANY DIRECT, INDIRECT, INCIDENTAL, SPECIAL,
 * EXEMPLARY, OR CONSEQUENTIAL DAMAGES (INCLUDING, BUT NOT LIMITED TO,
 * PROCUREMENT OF SUBSTITUTE GOODS OR SERVICES; LOSS OF USE, DATA, OR
 * PROFITS; OR BUSINESS INTERRUPTION) HOWEVER CAUSED AND ON ANY THEORY
 * OF LIABILITY, WHETHER IN CONTRACT, STRICT LIABILITY, OR TORT
 * (INCLUDING NEGLIGENCE OR OTHERWISE) ARISING IN ANY WAY OUT OF THE USE
 * OF THIS SOFTWARE, EVEN IF ADVISED OF THE POSSIBILITY OF SUCH DAMAGE.
 */

#pragma once

#include "FloatPoint.h"
#include "LengthBox.h"

#if USE(CG)
typedef struct CGRect CGRect;
#endif

#if PLATFORM(MAC)
#ifdef NSGEOMETRY_TYPES_SAME_AS_CGGEOMETRY_TYPES
typedef struct CGRect NSRect;
#else
typedef struct _NSRect NSRect;
#endif
#endif // PLATFORM(MAC)

#if PLATFORM(HAIKU)
class BRect;
#endif

#if USE(CAIRO)
typedef struct _cairo_rectangle cairo_rectangle_t;
#endif

#if USE(SKIA)
struct SkRect;
#endif

#if PLATFORM(WIN)
typedef struct tagRECT RECT;
#endif

namespace WTF {
class TextStream;
}

namespace WebCore {

class IntRect;
class IntPoint;

class FloatRect {
public:
    enum ContainsMode {
        InsideOrOnStroke,
        InsideButNotOnStroke
    };

    constexpr FloatRect() = default;
    constexpr FloatRect(const FloatPoint& location, const FloatSize& size)
        : m_location(location), m_size(size) { }
    constexpr FloatRect(float x, float y, float width, float height)
        : m_location(FloatPoint(x, y)), m_size(FloatSize(width, height)) { }
    constexpr FloatRect(const FloatPoint& topLeft, const FloatPoint& bottomRight)
        : m_location(topLeft), m_size(FloatSize(bottomRight.x() - topLeft.x(), bottomRight.y() - topLeft.y())) { }
    WEBCORE_EXPORT FloatRect(const IntRect&);

    static FloatRect narrowPrecision(double x, double y, double width, double height);

    constexpr FloatPoint location() const { return m_location; }
    constexpr FloatSize size() const { return m_size; }

    void setLocation(const FloatPoint& location) { m_location = location; }
    void setSize(const FloatSize& size) { m_size = size; }

    constexpr float x() const { return m_location.x(); }
    constexpr float y() const { return m_location.y(); }
    constexpr float maxX() const { return x() + width(); }
    constexpr float maxY() const { return y() + height(); }
    constexpr float width() const { return m_size.width(); }
    constexpr float height() const { return m_size.height(); }

    constexpr float area() const { return m_size.area(); }

    void setX(float x) { m_location.setX(x); }
    void setY(float y) { m_location.setY(y); }
    void setWidth(float width) { m_size.setWidth(width); }
    void setHeight(float height) { m_size.setHeight(height); }

    constexpr bool isEmpty() const { return m_size.isEmpty(); }
    constexpr bool isZero() const { return m_size.isZero(); }
    bool isExpressibleAsIntRect() const;

    constexpr FloatPoint center() const { return location() + size() / 2; }

    void move(const FloatSize& delta) { m_location += delta; } 
    void moveBy(const FloatPoint& delta) { m_location.move(delta.x(), delta.y()); }
    void move(float dx, float dy) { m_location.move(dx, dy); }

    void expand(const FloatSize& size) { m_size += size; }
    void expand(const FloatBoxExtent& box)
    {
        m_location.move(-box.left(), -box.top());
        m_size.expand(box.left() + box.right(), box.top() + box.bottom());
    }
    void expand(float dw, float dh) { m_size.expand(dw, dh); }
    void contract(const FloatSize& size) { m_size -= size; }
    void contract(const FloatBoxExtent& box)
    {
        m_location.move(box.left(), box.top());
        m_size.expand(-(box.left() + box.right()), -(box.top() + box.bottom()));
    }
    void contract(float dw, float dh) { m_size.expand(-dw, -dh); }

    void shiftXEdgeTo(float edge)
    {
        float delta = edge - x();
        setX(edge);
        setWidth(std::max(0.0f, width() - delta));
    }

    void shiftMaxXEdgeTo(float edge)
    {
        float delta = edge - maxX();
        setWidth(std::max(0.0f, width() + delta));
    }

    void shiftYEdgeTo(float edge)
    {
        float delta = edge - y();
        setY(edge);
        setHeight(std::max(0.0f, height() - delta));
    }

    void shiftMaxYEdgeTo(float edge)
    {
        float delta = edge - maxY();
        setHeight(std::max(0.0f, height() + delta));
    }

    void shiftXEdgeBy(float delta)
    {
        move(delta, 0);
        setWidth(std::max(0.0f, width() - delta));
    }

    void shiftMaxXEdgeBy(float delta)
    {
        shiftMaxXEdgeTo(maxX() + delta);
    }

    void shiftYEdgeBy(float delta)
    {
        move(0, delta);
        setHeight(std::max(0.0f, height() - delta));
    }

    void shiftMaxYEdgeBy(float delta)
    {
        shiftMaxYEdgeTo(maxY() + delta);
    }

    constexpr FloatPoint minXMinYCorner() const { return m_location; } // typically topLeft
    constexpr FloatPoint maxXMinYCorner() const { return FloatPoint(m_location.x() + m_size.width(), m_location.y()); } // typically topRight
    constexpr FloatPoint minXMaxYCorner() const { return FloatPoint(m_location.x(), m_location.y() + m_size.height()); } // typically bottomLeft
    constexpr FloatPoint maxXMaxYCorner() const { return FloatPoint(m_location.x() + m_size.width(), m_location.y() + m_size.height()); } // typically bottomRight

    WEBCORE_EXPORT bool intersects(const FloatRect&) const;
    WEBCORE_EXPORT bool inclusivelyIntersects(const FloatRect&) const;
    WEBCORE_EXPORT bool contains(const FloatRect&) const;
    WEBCORE_EXPORT bool contains(const FloatPoint&, ContainsMode = InsideOrOnStroke) const;

    WEBCORE_EXPORT void intersect(const FloatRect&);
    bool edgeInclusiveIntersect(const FloatRect&);
    WEBCORE_EXPORT void unite(const FloatRect&);
    void uniteEvenIfEmpty(const FloatRect&);
    void uniteIfNonZero(const FloatRect&);
    WEBCORE_EXPORT void extend(const FloatPoint&);

    // Note, this doesn't match what IntRect::contains(IntPoint&) does; the int version
    // is really checking for containment of 1x1 rect, but that doesn't make sense with floats.
    constexpr bool contains(float px, float py) const
        { return px >= x() && px <= maxX() && py >= y() && py <= maxY(); }

    constexpr bool overlapsYRange(float y1, float y2) const { return !isEmpty() && y2 >= y1 && y2 >= y() && y1 <= maxY(); }
    constexpr bool overlapsXRange(float x1, float x2) const { return !isEmpty() && x2 >= x1 && x2 >= x() && x1 <= maxX(); }

    void inflateX(float dx) {
        m_location.setX(m_location.x() - dx);
        m_size.setWidth(m_size.width() + dx + dx);
    }
    void inflateY(float dy) {
        m_location.setY(m_location.y() - dy);
        m_size.setHeight(m_size.height() + dy + dy);
    }
    void inflate(float d) { inflateX(d); inflateY(d); }
    void inflate(FloatSize size) { inflateX(size.width()); inflateY(size.height()); }
    void inflate(float dx, float dy, float dmaxX, float dmaxY);

    void scale(float s) { scale(s, s); }
    WEBCORE_EXPORT void scale(float sx, float sy);
    void scale(FloatSize size) { scale(size.width(), size.height()); }

    constexpr FloatRect transposedRect() const { return FloatRect(m_location.transposedPoint(), m_size.transposedSize()); }

#if USE(CG)
    WEBCORE_EXPORT FloatRect(const CGRect&);
    WEBCORE_EXPORT operator CGRect() const;
#endif

#if PLATFORM(MAC) && !defined(NSGEOMETRY_TYPES_SAME_AS_CGGEOMETRY_TYPES)
    WEBCORE_EXPORT FloatRect(const NSRect&);
    WEBCORE_EXPORT operator NSRect() const;
#endif

<<<<<<< HEAD
#if PLATFORM(HAIKU)
    FloatRect(const BRect&);
    operator BRect() const;
=======
#if USE(SKIA)
    FloatRect(const SkRect&);
    operator SkRect() const;
>>>>>>> ec04baed
#endif

#if USE(CAIRO)
    FloatRect(const cairo_rectangle_t&);
    operator cairo_rectangle_t() const;
#endif

#if PLATFORM(WIN)
    WEBCORE_EXPORT FloatRect(const RECT&);
#endif

    static constexpr FloatRect infiniteRect();
    constexpr bool isInfinite() const;

    static constexpr FloatRect smallestRect();
    constexpr bool isSmallest() const;

    static constexpr FloatRect nanRect();
    constexpr bool isNaN() const;

    WEBCORE_EXPORT String toJSONString() const;
    WEBCORE_EXPORT Ref<JSON::Object> toJSONObject() const;

    friend bool operator==(const FloatRect&, const FloatRect&) = default;

    struct MarkableTraits {
        constexpr static bool isEmptyValue(const FloatRect& rect)
        {
            return rect.isNaN();
        }

        constexpr static FloatRect emptyValue()
        {
            return FloatRect::nanRect();
        }
    };

private:
    FloatPoint m_location;
    FloatSize m_size;

    void setLocationAndSizeFromEdges(float left, float top, float right, float bottom)
    {
        m_location.set(left, top);
        m_size.setWidth(right - left);
        m_size.setHeight(bottom - top);
    }
};

inline FloatRect intersection(const FloatRect& a, const FloatRect& b)
{
    FloatRect c = a;
    c.intersect(b);
    return c;
}

inline FloatRect unionRect(const FloatRect& a, const FloatRect& b)
{
    FloatRect c = a;
    c.unite(b);
    return c;
}

inline FloatRect& operator+=(FloatRect& a, const FloatRect& b)
{
    a.move(b.x(), b.y());
    a.setWidth(a.width() + b.width());
    a.setHeight(a.height() + b.height());
    return a;
}

constexpr FloatRect operator+(const FloatRect& a, const FloatRect& b)
{
    return FloatRect {
        a.x() + b.x(),
        a.y() + b.y(),
        a.width() + b.width(),
        a.height() + b.height(),
    };
}

inline bool areEssentiallyEqual(const FloatRect& a, const FloatRect& b)
{
    return areEssentiallyEqual(a.location(), b.location()) && areEssentiallyEqual(a.size(), b.size());
}

constexpr FloatRect FloatRect::infiniteRect()
{
    return {
        -std::numeric_limits<float>::max() / 2,
        -std::numeric_limits<float>::max() / 2,
        std::numeric_limits<float>::max(),
        std::numeric_limits<float>::max()
    };
}

constexpr bool FloatRect::isInfinite() const
{
    return *this == infiniteRect();
}

constexpr FloatRect FloatRect::smallestRect()
{
    return {
        std::numeric_limits<float>::max() / 2,
        std::numeric_limits<float>::max() / 2,
        -std::numeric_limits<float>::max(),
        -std::numeric_limits<float>::max()
    };
}

constexpr bool FloatRect::isSmallest() const
{
    return *this == smallestRect();
}

constexpr FloatRect FloatRect::nanRect()
{
    return {
        std::numeric_limits<float>::quiet_NaN(),
        std::numeric_limits<float>::quiet_NaN(),
        std::numeric_limits<float>::quiet_NaN(),
        std::numeric_limits<float>::quiet_NaN()
    };
}

constexpr bool FloatRect::isNaN() const
{
    return isNaNConstExpr(x());
}

inline void FloatRect::inflate(float deltaX, float deltaY, float deltaMaxX, float deltaMaxY)
{
    setX(x() - deltaX);
    setY(y() - deltaY);
    setWidth(width() + deltaX + deltaMaxX);
    setHeight(height() + deltaY + deltaMaxY);
}

FloatRect normalizeRect(const FloatRect&);
WEBCORE_EXPORT FloatRect encloseRectToDevicePixels(const FloatRect&, float deviceScaleFactor);
WEBCORE_EXPORT IntRect enclosingIntRect(const FloatRect&);
WEBCORE_EXPORT IntRect enclosingIntRectPreservingEmptyRects(const FloatRect&);
WEBCORE_EXPORT IntRect roundedIntRect(const FloatRect&);

WEBCORE_EXPORT WTF::TextStream& operator<<(WTF::TextStream&, const FloatRect&);

#ifdef __OBJC__
WEBCORE_EXPORT id makeNSArrayElement(const FloatRect&);
#endif

}

namespace WTF {

template<typename Type> struct LogArgument;
template <>
struct LogArgument<WebCore::FloatRect> {
    static String toString(const WebCore::FloatRect& rect)
    {
        return rect.toJSONString();
    }
};

} // namespace WTF<|MERGE_RESOLUTION|>--- conflicted
+++ resolved
@@ -230,15 +230,14 @@
     WEBCORE_EXPORT operator NSRect() const;
 #endif
 
-<<<<<<< HEAD
 #if PLATFORM(HAIKU)
     FloatRect(const BRect&);
     operator BRect() const;
-=======
+#endif
+
 #if USE(SKIA)
     FloatRect(const SkRect&);
     operator SkRect() const;
->>>>>>> ec04baed
 #endif
 
 #if USE(CAIRO)
