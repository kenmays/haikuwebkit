--- conflicted
+++ resolved
@@ -160,10 +160,6 @@
         m_adjustedSpaceWidth = spaceWidth;
     }
 
-<<<<<<< HEAD
-#if USE(CG) || USE(DIRECT2D) || USE(CAIRO) || USE(HAIKU)
-=======
->>>>>>> 614d703a
     float syntheticBoldOffset() const { return m_syntheticBoldOffset; }
 
     Glyph spaceGlyph() const { return m_spaceGlyph; }
@@ -340,10 +336,6 @@
     float m_spaceWidth { 0 };
     float m_adjustedSpaceWidth { 0 };
 
-<<<<<<< HEAD
-#if USE(CG) || USE(DIRECT2D) || USE(CAIRO) || USE(HAIKU)
-=======
->>>>>>> 614d703a
     float m_syntheticBoldOffset { 0 };
 
     unsigned m_treatAsFixedPitch : 1;
