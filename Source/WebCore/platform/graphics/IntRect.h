/*
 * Copyright (C) 2003, 2006, 2009 Apple Inc. All rights reserved.
 *
 * Redistribution and use in source and binary forms, with or without
 * modification, are permitted provided that the following conditions
 * are met:
 * 1. Redistributions of source code must retain the above copyright
 *    notice, this list of conditions and the following disclaimer.
 * 2. Redistributions in binary form must reproduce the above copyright
 *    notice, this list of conditions and the following disclaimer in the
 *    documentation and/or other materials provided with the distribution.
 *
 * THIS SOFTWARE IS PROVIDED BY APPLE INC. AND ITS CONTRIBUTORS ``AS IS''
 * AND ANY EXPRESS OR IMPLIED WARRANTIES, INCLUDING, BUT NOT LIMITED TO,
 * THE IMPLIED WARRANTIES OF MERCHANTABILITY AND FITNESS FOR A PARTICULAR
 * PURPOSE ARE DISCLAIMED. IN NO EVENT SHALL APPLE INC. OR ITS CONTRIBUTORS
 * BE LIABLE FOR ANY DIRECT, INDIRECT, INCIDENTAL, SPECIAL, EXEMPLARY, OR
 * CONSEQUENTIAL DAMAGES (INCLUDING, BUT NOT LIMITED TO, PROCUREMENT OF
 * SUBSTITUTE GOODS OR SERVICES; LOSS OF USE, DATA, OR PROFITS; OR BUSINESS
 * INTERRUPTION) HOWEVER CAUSED AND ON ANY THEORY OF LIABILITY, WHETHER IN
 * CONTRACT, STRICT LIABILITY, OR TORT (INCLUDING NEGLIGENCE OR OTHERWISE)
 * ARISING IN ANY WAY OUT OF THE USE OF THIS SOFTWARE, EVEN IF ADVISED OF
 * THE POSSIBILITY OF SUCH DAMAGE.
 */

#pragma once

#include "IntPoint.h"
#include "LayoutUnit.h"

#if USE(CG)
typedef struct CGRect CGRect;
#endif

#if PLATFORM(MAC)
#ifdef NSGEOMETRY_TYPES_SAME_AS_CGGEOMETRY_TYPES
typedef struct CGRect NSRect;
#else
typedef struct _NSRect NSRect;
#endif
#endif

#if PLATFORM(IOS_FAMILY)
#ifndef NSRect
#define NSRect CGRect
#endif
#endif

#if PLATFORM(WIN)
typedef struct tagRECT RECT;
#elif PLATFORM(HAIKU)
class BRect;
#endif

#if USE(CAIRO)
typedef struct _cairo_rectangle_int cairo_rectangle_int_t;
#endif

namespace WTF {
class TextStream;
}

namespace WebCore {

class FloatRect;
class LayoutRect;

class IntRect {
    WTF_MAKE_FAST_ALLOCATED;
public:
    IntRect() { }
    IntRect(const IntPoint& location, const IntSize& size)
        : m_location(location), m_size(size) { }
    IntRect(int x, int y, int width, int height)
        : m_location(IntPoint(x, y)), m_size(IntSize(width, height)) { }

    WEBCORE_EXPORT explicit IntRect(const FloatRect&); // don't do this implicitly since it's lossy
    WEBCORE_EXPORT explicit IntRect(const LayoutRect&); // don't do this implicitly since it's lossy
        
    IntPoint location() const { return m_location; }
    IntSize size() const { return m_size; }

    void setLocation(const IntPoint& location) { m_location = location; }
    void setSize(const IntSize& size) { m_size = size; }

    int x() const { return m_location.x(); }
    int y() const { return m_location.y(); }
    int maxX() const { return x() + width(); }
    int maxY() const { return y() + height(); }
    int width() const { return m_size.width(); }
    int height() const { return m_size.height(); }

    template <typename T = CrashOnOverflow>
    Checked<unsigned, T> area() const { return m_size.area<T>(); }

    void setX(int x) { m_location.setX(x); }
    void setY(int y) { m_location.setY(y); }
    void setWidth(int width) { m_size.setWidth(width); }
    void setHeight(int height) { m_size.setHeight(height); }

    bool isEmpty() const { return m_size.isEmpty(); }
    bool isZero() const { return m_size.isZero(); }

    // NOTE: The result is rounded to integer values, and thus may be not the exact
    // center point.
    IntPoint center() const { return IntPoint(x() + width() / 2, y() + height() / 2); }

    void move(const IntSize& size) { m_location += size; } 
    void moveBy(const IntPoint& offset) { m_location.move(offset.x(), offset.y()); }
    void move(int dx, int dy) { m_location.move(dx, dy); } 

    void expand(const IntSize& size) { m_size += size; }
    void expand(int dw, int dh) { m_size.expand(dw, dh); }
    void contract(const IntSize& size) { m_size -= size; }
    void contract(int dw, int dh) { m_size.expand(-dw, -dh); }

    void shiftXEdgeTo(int edge)
    {
        int delta = edge - x();
        setX(edge);
        setWidth(std::max(0, width() - delta));
    }

    void shiftMaxXEdgeTo(int edge)
    {
        int delta = edge - maxX();
        setWidth(std::max(0, width() + delta));
    }

    void shiftYEdgeTo(int edge)
    {
        int delta = edge - y();
        setY(edge);
        setHeight(std::max(0, height() - delta));
    }

    void shiftMaxYEdgeTo(int edge)
    {
        int delta = edge - maxY();
        setHeight(std::max(0, height() + delta));
    }

    void shiftXEdgeBy(int delta)
    {
        move(delta, 0);
        setWidth(std::max(0, width() - delta));
    }

    void shiftYEdgeBy(int delta)
    {
        move(0, delta);
        setHeight(std::max(0, height() - delta));
    }

    IntPoint minXMinYCorner() const { return m_location; } // typically topLeft
    IntPoint maxXMinYCorner() const { return IntPoint(m_location.x() + m_size.width(), m_location.y()); } // typically topRight
    IntPoint minXMaxYCorner() const { return IntPoint(m_location.x(), m_location.y() + m_size.height()); } // typically bottomLeft
    IntPoint maxXMaxYCorner() const { return IntPoint(m_location.x() + m_size.width(), m_location.y() + m_size.height()); } // typically bottomRight
    
    WEBCORE_EXPORT bool intersects(const IntRect&) const;
    WEBCORE_EXPORT bool contains(const IntRect&) const;

    // This checks to see if the rect contains x,y in the traditional sense.
    // Equivalent to checking if the rect contains a 1x1 rect below and to the right of (px,py).
    bool contains(int px, int py) const
        { return px >= x() && px < maxX() && py >= y() && py < maxY(); }
    bool contains(const IntPoint& point) const { return contains(point.x(), point.y()); }

    WEBCORE_EXPORT void intersect(const IntRect&);
    WEBCORE_EXPORT void unite(const IntRect&);
    void uniteIfNonZero(const IntRect&);

    void inflateX(int dx)
    {
        m_location.setX(m_location.x() - dx);
        m_size.setWidth(m_size.width() + dx + dx);
    }
    void inflateY(int dy)
    {
        m_location.setY(m_location.y() - dy);
        m_size.setHeight(m_size.height() + dy + dy);
    }
    void inflate(int d) { inflateX(d); inflateY(d); }
    void inflate(IntSize size) { inflateX(size.width()); inflateY(size.height()); }
    WEBCORE_EXPORT void scale(float s);

    IntSize differenceToPoint(const IntPoint&) const;
    int distanceSquaredToPoint(const IntPoint& p) const { return differenceToPoint(p).diagonalLengthSquared(); }

    IntRect transposedRect() const { return IntRect(m_location.transposedPoint(), m_size.transposedSize()); }

    // Return false if x + width or y + height overflows.
    bool isValid() const;

#if PLATFORM(WIN)
<<<<<<< HEAD
    IntRect(const RECT&);
    operator RECT() const;
#elif PLATFORM(HAIKU)
    explicit IntRect(const BRect&);
    operator BRect() const;
=======
    WEBCORE_EXPORT IntRect(const RECT&);
    WEBCORE_EXPORT operator RECT() const;
>>>>>>> 74139ded
#endif

#if USE(CAIRO)
    IntRect(const cairo_rectangle_int_t&);
    operator cairo_rectangle_int_t() const;
#endif

#if USE(CG)
    WEBCORE_EXPORT operator CGRect() const;
#endif

#if PLATFORM(MAC) && !defined(NSGEOMETRY_TYPES_SAME_AS_CGGEOMETRY_TYPES)
    WEBCORE_EXPORT operator NSRect() const;
#endif

private:
    IntPoint m_location;
    IntSize m_size;
};

inline IntRect intersection(const IntRect& a, const IntRect& b)
{
    IntRect c = a;
    c.intersect(b);
    return c;
}

inline IntRect unionRect(const IntRect& a, const IntRect& b)
{
    IntRect c = a;
    c.unite(b);
    return c;
}

inline bool operator==(const IntRect& a, const IntRect& b)
{
    return a.location() == b.location() && a.size() == b.size();
}

inline bool operator!=(const IntRect& a, const IntRect& b)
{
    return a.location() != b.location() || a.size() != b.size();
}

inline IntRect& operator-=(IntRect& r, const IntPoint& offset)
{
    r.move(-offset.x(), -offset.y());
    return r;
}

inline IntRect operator-(const IntRect& r, const IntPoint& offset)
{
    IntRect t = r;
    return t -= offset;
}

#if USE(CG)
WEBCORE_EXPORT IntRect enclosingIntRect(const CGRect&);
#endif

#if PLATFORM(MAC) && !defined(NSGEOMETRY_TYPES_SAME_AS_CGGEOMETRY_TYPES)
WEBCORE_EXPORT IntRect enclosingIntRect(const NSRect&);
#endif

WEBCORE_EXPORT WTF::TextStream& operator<<(WTF::TextStream&, const IntRect&);

#ifdef __OBJC__
WEBCORE_EXPORT id makeNSArrayElement(const IntRect&);
#endif

} // namespace WebCore<|MERGE_RESOLUTION|>--- conflicted
+++ resolved
@@ -193,16 +193,11 @@
     bool isValid() const;
 
 #if PLATFORM(WIN)
-<<<<<<< HEAD
-    IntRect(const RECT&);
-    operator RECT() const;
+    WEBCORE_EXPORT IntRect(const RECT&);
+    WEBCORE_EXPORT operator RECT() const;
 #elif PLATFORM(HAIKU)
     explicit IntRect(const BRect&);
     operator BRect() const;
-=======
-    WEBCORE_EXPORT IntRect(const RECT&);
-    WEBCORE_EXPORT operator RECT() const;
->>>>>>> 74139ded
 #endif
 
 #if USE(CAIRO)
