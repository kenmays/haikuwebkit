--- conflicted
+++ resolved
@@ -58,21 +58,11 @@
 #elif USE(CAIRO)
 #include "RefPtrCairo.h"
 
-<<<<<<< HEAD
 #elif PLATFORM(HAIKU)
 
 class BShape;
 typedef BShape PlatformPath;
 
-#elif USE(WINGDI)
-
-namespace WebCore {
-class PlatformPath;
-}
-typedef WebCore::PlatformPath PlatformPath;
-
-=======
->>>>>>> 0dc639bf
 #else
 
 typedef void PlatformPath;
