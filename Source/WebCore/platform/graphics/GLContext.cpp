--- conflicted
+++ resolved
@@ -37,17 +37,10 @@
 #include "GLContextEGL.h"
 #endif
 
-<<<<<<< HEAD
-#if USE(GLX)
-#include "GLContextGLX.h"
-#endif
-
 #if USE(HAIKU)
 #include "OpenGLShims.h"
 #endif
 
-=======
->>>>>>> 27da2d8e
 namespace WebCore {
 
 class ThreadGlobalGLContext {
