--- conflicted
+++ resolved
@@ -42,45 +42,6 @@
 #include <wtf/Noncopyable.h>
 #include <wtf/OptionSet.h>
 
-<<<<<<< HEAD
-#if USE(CG)
-typedef struct CGContext PlatformGraphicsContext;
-#elif USE(CAIRO)
-namespace WebCore {
-class GraphicsContextCairo;
-}
-typedef WebCore::GraphicsContextCairo PlatformGraphicsContext;
-#elif PLATFORM(HAIKU)
-class BView;
-typedef BView PlatformGraphicsContext;
-struct pattern;
-#else
-typedef void PlatformGraphicsContext;
-#endif
-
-#if PLATFORM(WIN)
-#include "DIBPixelData.h"
-typedef struct HDC__* HDC;
-#if !USE(CG)
-// UInt8 is defined in CoreFoundation/CFBase.h
-typedef unsigned char UInt8;
-#endif
-#endif
-
-// X11 headers define a bunch of macros with common terms, interfering with WebCore and WTF enum values.
-// As a workaround, we explicitly undef them here.
-#if defined(None)
-#undef None
-#endif
-#if defined(Below)
-#undef Below
-#endif
-#if defined(Success)
-#undef Success
-#endif
-
-=======
->>>>>>> 17e33b4a
 namespace WebCore {
 
 class AffineTransform;
