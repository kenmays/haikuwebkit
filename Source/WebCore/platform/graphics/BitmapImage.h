--- conflicted
+++ resolved
@@ -34,25 +34,6 @@
 #include "ImageSource.h"
 #include "IntSize.h"
 
-<<<<<<< HEAD
-#if USE(CG) || USE(APPKIT)
-#include <wtf/RetainPtr.h>
-#endif
-
-#if USE(APPKIT)
-OBJC_CLASS NSImage;
-#endif
-
-#if PLATFORM(WIN)
-typedef struct HBITMAP__ *HBITMAP;
-#endif
-
-#if PLATFORM(HAIKU)
-class BBitmap;
-#endif
-
-=======
->>>>>>> c1edda02
 namespace WebCore {
 
 class Timer;
