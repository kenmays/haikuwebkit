/*
 * Copyright (C) 2015-2022 Apple Inc. All rights reserved.
 *
 * Redistribution and use in source and binary forms, with or without
 * modification, are permitted provided that the following conditions
 * are met:
 * 1. Redistributions of source code must retain the above copyright
 *    notice, this list of conditions and the following disclaimer.
 * 2. Redistributions in binary form must reproduce the above copyright
 *    notice, this list of conditions and the following disclaimer in the
 *    documentation and/or other materials provided with the distribution.
 *
 * THIS SOFTWARE IS PROVIDED BY APPLE COMPUTER, INC. ``AS IS'' AND ANY
 * EXPRESS OR IMPLIED WARRANTIES, INCLUDING, BUT NOT LIMITED TO, THE
 * IMPLIED WARRANTIES OF MERCHANTABILITY AND FITNESS FOR A PARTICULAR
 * PURPOSE ARE DISCLAIMED.  IN NO EVENT SHALL APPLE COMPUTER, INC. OR
 * CONTRIBUTORS BE LIABLE FOR ANY DIRECT, INDIRECT, INCIDENTAL, SPECIAL,
 * EXEMPLARY, OR CONSEQUENTIAL DAMAGES (INCLUDING, BUT NOT LIMITED TO,
 * PROCUREMENT OF SUBSTITUTE GOODS OR SERVICES; LOSS OF USE, DATA, OR
 * PROFITS; OR BUSINESS INTERRUPTION) HOWEVER CAUSED AND ON ANY THEORY
 * OF LIABILITY, WHETHER IN CONTRACT, STRICT LIABILITY, OR TORT
 * (INCLUDING NEGLIGENCE OR OTHERWISE) ARISING IN ANY WAY OUT OF THE USE
 * OF THIS SOFTWARE, EVEN IF ADVISED OF THE POSSIBILITY OF SUCH DAMAGE. 
 */

#pragma once

#include <wtf/text/WTFString.h>

namespace WebCore {

class MediaPlayerEnums {
public:
    enum class NetworkState : uint8_t {
        Empty,
        Idle,
        Loading,
        Loaded,
        FormatError,
        NetworkError,
        DecodeError
    };

    enum class ReadyState : uint8_t {
        HaveNothing,
        HaveMetadata,
        HaveCurrentData,
        HaveFutureData,
        HaveEnoughData
    };

    enum class MovieLoadType : uint8_t {
        Unknown,
        Download,
        StoredStream,
        LiveStream
    };

    enum class Preload : uint8_t {
        None,
        MetaData,
        Auto
    };

    enum class VideoGravity : uint8_t {
        Resize,
        ResizeAspect,
        ResizeAspectFill
    };

    enum class SupportsType : uint8_t {
        IsNotSupported,
        IsSupported,
        MayBeSupported
    };

    enum {
        VideoFullscreenModeNone = 0,
        VideoFullscreenModeStandard = 1 << 0,
        VideoFullscreenModePictureInPicture = 1 << 1,
    };
    typedef uint32_t VideoFullscreenMode;

    enum class BufferingPolicy : uint8_t {
        Default,
        LimitReadAhead,
        MakeResourcesPurgeable,
        PurgeResources,
    };

    enum class MediaEngineIdentifier : uint8_t {
        AVFoundation,
        AVFoundationMSE,
        AVFoundationMediaStream,
        AVFoundationCF,
        GStreamer,
        GStreamerMSE,
        HolePunch,
        MediaFoundation,
        MockMSE,
<<<<<<< HEAD
        Haiku,
=======
        CocoaWebM
>>>>>>> 76d43d62
    };

    enum class WirelessPlaybackTargetType : uint8_t {
        TargetTypeNone,
        TargetTypeAirPlay,
        TargetTypeTVOut
    };

    enum class PitchCorrectionAlgorithm : uint8_t {
        BestAllAround,
        BestForMusic,
        BestForSpeech,
    };
};

WEBCORE_EXPORT String convertEnumerationToString(MediaPlayerEnums::ReadyState);
String convertEnumerationToString(MediaPlayerEnums::NetworkState);
String convertEnumerationToString(MediaPlayerEnums::Preload);
String convertEnumerationToString(MediaPlayerEnums::SupportsType);
String convertEnumerationToString(MediaPlayerEnums::BufferingPolicy);

} // namespace WebCore


namespace WTF {

template<typename Type>
struct LogArgument;

template <>
struct LogArgument<WebCore::MediaPlayerEnums::ReadyState> {
    static String toString(const WebCore::MediaPlayerEnums::ReadyState state)
    {
        return convertEnumerationToString(state);
    }
};

template <>
struct LogArgument<WebCore::MediaPlayerEnums::NetworkState> {
    static String toString(const WebCore::MediaPlayerEnums::NetworkState state)
    {
        return convertEnumerationToString(state);
    }
};

template <>
struct LogArgument<WebCore::MediaPlayerEnums::BufferingPolicy> {
    static String toString(const WebCore::MediaPlayerEnums::BufferingPolicy policy)
    {
        return convertEnumerationToString(policy);
    }
};

template<> struct EnumTraits<WebCore::MediaPlayerEnums::NetworkState> {
    using values = EnumValues<
        WebCore::MediaPlayerEnums::NetworkState,
        WebCore::MediaPlayerEnums::NetworkState::Empty,
        WebCore::MediaPlayerEnums::NetworkState::Idle,
        WebCore::MediaPlayerEnums::NetworkState::Loading,
        WebCore::MediaPlayerEnums::NetworkState::Loaded,
        WebCore::MediaPlayerEnums::NetworkState::FormatError,
        WebCore::MediaPlayerEnums::NetworkState::NetworkError,
        WebCore::MediaPlayerEnums::NetworkState::DecodeError
    >;
};

template<> struct EnumTraits<WebCore::MediaPlayerEnums::ReadyState> {
    using values = EnumValues<
        WebCore::MediaPlayerEnums::ReadyState,
        WebCore::MediaPlayerEnums::ReadyState::HaveNothing,
        WebCore::MediaPlayerEnums::ReadyState::HaveMetadata,
        WebCore::MediaPlayerEnums::ReadyState::HaveCurrentData,
        WebCore::MediaPlayerEnums::ReadyState::HaveFutureData,
        WebCore::MediaPlayerEnums::ReadyState::HaveEnoughData
    >;
};

template<> struct EnumTraits<WebCore::MediaPlayerEnums::MovieLoadType> {
    using values = EnumValues<
        WebCore::MediaPlayerEnums::MovieLoadType,
        WebCore::MediaPlayerEnums::MovieLoadType::Unknown,
        WebCore::MediaPlayerEnums::MovieLoadType::Download,
        WebCore::MediaPlayerEnums::MovieLoadType::StoredStream,
        WebCore::MediaPlayerEnums::MovieLoadType::LiveStream
    >;
};

template<> struct EnumTraits<WebCore::MediaPlayerEnums::Preload> {
    using values = EnumValues<
        WebCore::MediaPlayerEnums::Preload,
        WebCore::MediaPlayerEnums::Preload::None,
        WebCore::MediaPlayerEnums::Preload::MetaData,
        WebCore::MediaPlayerEnums::Preload::Auto
    >;
};

template<> struct EnumTraits<WebCore::MediaPlayerEnums::VideoGravity> {
    using values = EnumValues<
        WebCore::MediaPlayerEnums::VideoGravity,
        WebCore::MediaPlayerEnums::VideoGravity::Resize,
        WebCore::MediaPlayerEnums::VideoGravity::ResizeAspect,
        WebCore::MediaPlayerEnums::VideoGravity::ResizeAspectFill
    >;
};

template<> struct EnumTraits<WebCore::MediaPlayerEnums::SupportsType> {
    using values = EnumValues<
        WebCore::MediaPlayerEnums::SupportsType,
        WebCore::MediaPlayerEnums::SupportsType::IsNotSupported,
        WebCore::MediaPlayerEnums::SupportsType::IsSupported,
        WebCore::MediaPlayerEnums::SupportsType::MayBeSupported
    >;
};

template<> struct EnumTraits<WebCore::MediaPlayerEnums::BufferingPolicy> {
    using values = EnumValues<
        WebCore::MediaPlayerEnums::BufferingPolicy,
        WebCore::MediaPlayerEnums::BufferingPolicy::Default,
        WebCore::MediaPlayerEnums::BufferingPolicy::LimitReadAhead,
        WebCore::MediaPlayerEnums::BufferingPolicy::MakeResourcesPurgeable,
        WebCore::MediaPlayerEnums::BufferingPolicy::PurgeResources
        >;
    };

template<> struct EnumTraits<WebCore::MediaPlayerEnums::MediaEngineIdentifier> {
    using values = EnumValues<
        WebCore::MediaPlayerEnums::MediaEngineIdentifier,
        WebCore::MediaPlayerEnums::MediaEngineIdentifier::AVFoundation,
        WebCore::MediaPlayerEnums::MediaEngineIdentifier::AVFoundationMSE,
        WebCore::MediaPlayerEnums::MediaEngineIdentifier::AVFoundationMediaStream,
        WebCore::MediaPlayerEnums::MediaEngineIdentifier::GStreamer,
        WebCore::MediaPlayerEnums::MediaEngineIdentifier::GStreamerMSE,
        WebCore::MediaPlayerEnums::MediaEngineIdentifier::HolePunch,
        WebCore::MediaPlayerEnums::MediaEngineIdentifier::MediaFoundation,
        WebCore::MediaPlayerEnums::MediaEngineIdentifier::MockMSE,
        WebCore::MediaPlayerEnums::MediaEngineIdentifier::CocoaWebM
    >;
};

template<> struct EnumTraits<WebCore::MediaPlayerEnums::WirelessPlaybackTargetType> {
using values = EnumValues<
    WebCore::MediaPlayerEnums::WirelessPlaybackTargetType,
    WebCore::MediaPlayerEnums::WirelessPlaybackTargetType::TargetTypeNone,
    WebCore::MediaPlayerEnums::WirelessPlaybackTargetType::TargetTypeAirPlay,
    WebCore::MediaPlayerEnums::WirelessPlaybackTargetType::TargetTypeTVOut
    >;
};

template<> struct EnumTraits<WebCore::MediaPlayerEnums::PitchCorrectionAlgorithm> {
using values = EnumValues<
    WebCore::MediaPlayerEnums::PitchCorrectionAlgorithm,
    WebCore::MediaPlayerEnums::PitchCorrectionAlgorithm::BestAllAround,
    WebCore::MediaPlayerEnums::PitchCorrectionAlgorithm::BestForMusic,
    WebCore::MediaPlayerEnums::PitchCorrectionAlgorithm::BestForSpeech
    >;
};

}; // namespace WTF<|MERGE_RESOLUTION|>--- conflicted
+++ resolved
@@ -95,14 +95,11 @@
         AVFoundationCF,
         GStreamer,
         GStreamerMSE,
+        Haiku,
         HolePunch,
         MediaFoundation,
         MockMSE,
-<<<<<<< HEAD
-        Haiku,
-=======
         CocoaWebM
->>>>>>> 76d43d62
     };
 
     enum class WirelessPlaybackTargetType : uint8_t {
