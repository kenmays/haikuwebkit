/*
 * Copyright (C) 2011 Brent Fulgham
 *
 * This library is free software; you can redistribute it and/or
 * modify it under the terms of the GNU Library General Public
 * License as published by the Free Software Foundation; either
 * version 2 of the License, or (at your option) any later version.
 *
 * This library is distributed in the hope that it will be useful,
 * but WITHOUT ANY WARRANTY; without even the implied warranty of
 * MERCHANTABILITY or FITNESS FOR A PARTICULAR PURPOSE.  See the GNU
 * Library General Public License for more details.
 *
 * You should have received a copy of the GNU Library General Public License
 * along with this library; see the file COPYING.LIB.  If not, write to
 * the Free Software Foundation, Inc., 51 Franklin Street, Fifth Floor,
 * Boston, MA 02110-1301, USA.
 *
 */

#include "config.h"
#include "FontPlatformData.h"


#include "FontCache.h"
#include "FontCustomPlatformData.h"
#include "FontDescription.h"
#include "RenderStyleConstants.h"
#include "StyleFontSizeFunctions.h"

#include <wtf/SortedArrayMap.h>
#include <wtf/Vector.h>

namespace WebCore {

FontPlatformData::FontPlatformData(WTF::HashTableDeletedValueType)
    : m_isHashTableDeletedValue(true)
{
}

FontPlatformData::FontPlatformData()
{
}

FontPlatformData::FontPlatformData(float size, bool syntheticBold, bool syntheticOblique, FontOrientation orientation, FontWidthVariant widthVariant, TextRenderingMode textRenderingMode, const FontCustomPlatformData* customPlatformData)
    : m_size(size)
    , m_orientation(orientation)
    , m_widthVariant(widthVariant)
    , m_textRenderingMode(textRenderingMode)
    , m_customPlatformData(customPlatformData)
    , m_syntheticBold(syntheticBold)
    , m_syntheticOblique(syntheticOblique)
{
}

FontPlatformData::~FontPlatformData() = default;
FontPlatformData::FontPlatformData(const FontPlatformData&) = default;
FontPlatformData& FontPlatformData::operator=(const FontPlatformData&) = default;

#if !USE(FREETYPE)
FontPlatformData FontPlatformData::cloneWithOrientation(const FontPlatformData& source, FontOrientation orientation)
{
    FontPlatformData copy(source);
    copy.m_orientation = orientation;
    return copy;
}

FontPlatformData FontPlatformData::cloneWithSyntheticOblique(const FontPlatformData& source, bool syntheticOblique)
{
    FontPlatformData copy(source);
    copy.m_syntheticOblique = syntheticOblique;
    return copy;
}
#endif

#if !USE(FREETYPE) && !PLATFORM(COCOA)
// FIXME: Don't other platforms also need to reinstantiate their copy.m_font for scaled size?
FontPlatformData FontPlatformData::cloneWithSize(const FontPlatformData& source, float size)
{
    FontPlatformData copy(source);
    copy.updateSize(size);
    return copy;
}

<<<<<<< HEAD
#if !PLATFORM(HAIKU)
=======
#if !USE(SKIA)
>>>>>>> ec04baed
void FontPlatformData::updateSize(float size)
{
    m_size = size;
}
#endif
#endif

void FontPlatformData::updateSizeWithFontSizeAdjust(const FontSizeAdjust& fontSizeAdjust, float computedSize)
{
    if (!fontSizeAdjust.value)
        return;

    auto tmpFont = FontCache::forCurrentThread().fontForPlatformData(*this);
    auto adjustedFontSize = Style::adjustedFontSize(computedSize, fontSizeAdjust, tmpFont->fontMetrics());

    if (adjustedFontSize == size())
        return;

    updateSize(std::min(adjustedFontSize, maximumAllowedFontSize));
}

const FontPlatformData::CreationData* FontPlatformData::creationData() const
{
    return m_customPlatformData ? &m_customPlatformData->creationData : nullptr;
}

#if !PLATFORM(COCOA) && !USE(FREETYPE) && !USE(SKIA)
Vector<FontPlatformData::FontVariationAxis> FontPlatformData::variationAxes(ShouldLocalizeAxisNames) const
{
    // FIXME: <webkit.org/b/219614> Not implemented yet.
    return { };
}
#endif

}<|MERGE_RESOLUTION|>--- conflicted
+++ resolved
@@ -82,11 +82,7 @@
     return copy;
 }
 
-<<<<<<< HEAD
-#if !PLATFORM(HAIKU)
-=======
-#if !USE(SKIA)
->>>>>>> ec04baed
+#if !PLATFORM(HAIKU) && !USE(SKIA)
 void FontPlatformData::updateSize(float size)
 {
     m_size = size;
