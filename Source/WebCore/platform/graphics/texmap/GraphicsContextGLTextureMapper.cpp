/*
 * Copyright (C) 2010 Apple Inc. All rights reserved.
 * Copyright (C) 2010 Google Inc. All rights reserved.
 * Copyright (C) 2011 Igalia S.L.
 * Copyright (C) 2020 Sony Interactive Entertainment Inc.
 *
 * Redistribution and use in source and binary forms, with or without
 * modification, are permitted provided that the following conditions
 * are met:
 * 1. Redistributions of source code must retain the above copyright
 *    notice, this list of conditions and the following disclaimer.
 * 2. Redistributions in binary form must reproduce the above copyright
 *    notice, this list of conditions and the following disclaimer in the
 *    documentation and/or other materials provided with the distribution.
 *
 * THIS SOFTWARE IS PROVIDED BY APPLE INC. ``AS IS'' AND ANY
 * EXPRESS OR IMPLIED WARRANTIES, INCLUDING, BUT NOT LIMITED TO, THE
 * IMPLIED WARRANTIES OF MERCHANTABILITY AND FITNESS FOR A PARTICULAR
 * PURPOSE ARE DISCLAIMED.  IN NO EVENT SHALL APPLE INC. OR
 * CONTRIBUTORS BE LIABLE FOR ANY DIRECT, INDIRECT, INCIDENTAL, SPECIAL,
 * EXEMPLARY, OR CONSEQUENTIAL DAMAGES (INCLUDING, BUT NOT LIMITED TO,
 * PROCUREMENT OF SUBSTITUTE GOODS OR SERVICES; LOSS OF USE, DATA, OR
 * PROFITS; OR BUSINESS INTERRUPTION) HOWEVER CAUSED AND ON ANY THEORY
 * OF LIABILITY, WHETHER IN CONTRACT, STRICT LIABILITY, OR TORT
 * (INCLUDING NEGLIGENCE OR OTHERWISE) ARISING IN ANY WAY OUT OF THE USE
 * OF THIS SOFTWARE, EVEN IF ADVISED OF THE POSSIBILITY OF SUCH DAMAGE. 
 */

#include "config.h"
<<<<<<< HEAD
=======
#include "GraphicsContextGLTextureMapper.h"
>>>>>>> a4ef483f

#if ENABLE(WEBGL) && USE(TEXTURE_MAPPER)

#include "GLContext.h"
#include "GraphicsContextGLOpenGLManager.h"
#include "PixelBuffer.h"
#include "TextureMapperGCGLPlatformLayer.h"
#include <wtf/Deque.h>
#include <wtf/NeverDestroyed.h>

#if USE(ANGLE)
#include "ANGLEHeaders.h"
#elif USE(LIBEPOXY)
#include <epoxy/gl.h>
#elif !USE(OPENGL_ES)
#include "OpenGLShims.h"
#endif

#if USE(ANGLE)
#include "ExtensionsGLANGLE.h"
#else
#include <ANGLE/ShaderLang.h>
#if USE(OPENGL_ES)
#include "ExtensionsGLOpenGLES.h"
#else
#include "ExtensionsGLOpenGL.h"
#endif
#endif

#if USE(NICOSIA)
#if USE(ANGLE)
#include "NicosiaGCGLANGLELayer.h"
#else
#include "NicosiaGCGLLayer.h"
#endif
#endif

#if ENABLE(MEDIA_STREAM)
#include "MediaSample.h"
#endif

#if USE(GSTREAMER) && ENABLE(MEDIA_STREAM)
#include "MediaSampleGStreamer.h"
#endif

#if ENABLE(VIDEO)
#include "MediaPlayerPrivate.h"
#endif

namespace WebCore {

RefPtr<GraphicsContextGLTextureMapper> GraphicsContextGLTextureMapper::create(GraphicsContextGLAttributes&& attributes)
{
    return adoptRef(*new GraphicsContextGLTextureMapper(WTFMove(attributes)));
}

GraphicsContextGLTextureMapper::~GraphicsContextGLTextureMapper() = default;

GraphicsContextGLTextureMapper::GraphicsContextGLTextureMapper(GraphicsContextGLAttributes&& attributes)
    : GraphicsContextGLOpenGL(WTFMove(attributes))
{
}

// FIXME: Below functionality should be moved to GraphicsContextGLTextureMapper to simplify the base class.

RefPtr<GraphicsContextGL> createWebProcessGraphicsContextGL(const GraphicsContextGLAttributes& attributes)
{
    static bool initialized = false;
    static bool success = true;
    if (!initialized) {
#if !USE(OPENGL_ES) && !USE(LIBEPOXY) && !USE(ANGLE)
        success = initializeOpenGLShims();
#endif
        initialized = true;
    }
    if (!success)
        return nullptr;

    // Make space for the incoming context if we're full.
    GraphicsContextGLOpenGLManager::sharedManager().recycleContextIfNecessary();
    if (GraphicsContextGLOpenGLManager::sharedManager().hasTooManyContexts())
        return nullptr;

    // Create the GraphicsContextGLOpenGL object first in order to establist a current context on this thread.
    auto context = GraphicsContextGLTextureMapper::create(GraphicsContextGLAttributes { attributes });

#if USE(LIBEPOXY) && USE(OPENGL_ES) && ENABLE(WEBGL2)
    // Bail if GLES3 was requested but cannot be provided.
    if (attributes.webGLVersion == GraphicsContextGLWebGLVersion::WebGL2 && !epoxy_is_desktop_gl() && epoxy_gl_version() < 30)
        return nullptr;
#endif

    GraphicsContextGLOpenGLManager::sharedManager().addContext(context.get());

    return context;
}

#if USE(ANGLE)
GraphicsContextGLOpenGL::GraphicsContextGLOpenGL(GraphicsContextGLAttributes attributes)
    : GraphicsContextGL(attributes)
{
#if ENABLE(WEBGL2)
    m_isForWebGL2 = attributes.webGLVersion == GraphicsContextGLWebGLVersion::WebGL2;
#endif
#if USE(NICOSIA)
    m_nicosiaLayer = makeUnique<Nicosia::GCGLANGLELayer>(*this);
#else
    m_texmapLayer = makeUnique<TextureMapperGCGLPlatformLayer>(*this);
#endif
    bool success = makeContextCurrent();
    ASSERT_UNUSED(success, success);

    validateAttributes();
    attributes = contextAttributes(); // They may have changed during validation.

    GLenum textureTarget = drawingBufferTextureTarget();
    // Create a texture to render into.
    gl::GenTextures(1, &m_texture);
    gl::BindTexture(textureTarget, m_texture);
    gl::TexParameterf(textureTarget, GL_TEXTURE_MAG_FILTER, GL_LINEAR);
    gl::TexParameterf(textureTarget, GL_TEXTURE_MIN_FILTER, GL_LINEAR);
    gl::TexParameteri(textureTarget, GL_TEXTURE_WRAP_S, GL_CLAMP_TO_EDGE);
    gl::TexParameteri(textureTarget, GL_TEXTURE_WRAP_T, GL_CLAMP_TO_EDGE);
    gl::BindTexture(textureTarget, 0);

    // Create an FBO.
    gl::GenFramebuffers(1, &m_fbo);
    gl::BindFramebuffer(GL_FRAMEBUFFER, m_fbo);

#if USE(COORDINATED_GRAPHICS)
    gl::GenTextures(1, &m_compositorTexture);
    gl::BindTexture(textureTarget, m_compositorTexture);
    gl::TexParameterf(textureTarget, GL_TEXTURE_MAG_FILTER, GL_LINEAR);
    gl::TexParameterf(textureTarget, GL_TEXTURE_MIN_FILTER, GL_LINEAR);
    gl::TexParameteri(textureTarget, GL_TEXTURE_WRAP_S, GL_CLAMP_TO_EDGE);
    gl::TexParameteri(textureTarget, GL_TEXTURE_WRAP_T, GL_CLAMP_TO_EDGE);

    gl::GenTextures(1, &m_intermediateTexture);
    gl::BindTexture(textureTarget, m_intermediateTexture);
    gl::TexParameterf(textureTarget, GL_TEXTURE_MAG_FILTER, GL_LINEAR);
    gl::TexParameterf(textureTarget, GL_TEXTURE_MIN_FILTER, GL_LINEAR);
    gl::TexParameteri(textureTarget, GL_TEXTURE_WRAP_S, GL_CLAMP_TO_EDGE);
    gl::TexParameteri(textureTarget, GL_TEXTURE_WRAP_T, GL_CLAMP_TO_EDGE);

    gl::BindTexture(textureTarget, 0);
#endif

    // Create a multisample FBO.
    ASSERT(m_state.boundReadFBO == m_state.boundDrawFBO);
    if (attributes.antialias) {
        gl::GenFramebuffers(1, &m_multisampleFBO);
        gl::BindFramebuffer(GL_FRAMEBUFFER, m_multisampleFBO);
        m_state.boundDrawFBO = m_state.boundReadFBO = m_multisampleFBO;
        gl::GenRenderbuffers(1, &m_multisampleColorBuffer);
        if (attributes.stencil || attributes.depth)
            gl::GenRenderbuffers(1, &m_multisampleDepthStencilBuffer);
    } else {
        // Bind canvas FBO.
        gl::BindFramebuffer(GL_FRAMEBUFFER, m_fbo);
        m_state.boundDrawFBO = m_state.boundReadFBO = m_fbo;
        if (attributes.stencil || attributes.depth)
            gl::GenRenderbuffers(1, &m_depthStencilBuffer);
    }

    gl::ClearColor(0, 0, 0, 0);
}
#else
GraphicsContextGLOpenGL::GraphicsContextGLOpenGL(GraphicsContextGLAttributes attributes)
    : GraphicsContextGL(attributes)
{
#if USE(NICOSIA)
    m_nicosiaLayer = makeUnique<Nicosia::GCGLLayer>(*this);
#else
    m_texmapLayer = makeUnique<TextureMapperGCGLPlatformLayer>(*this);
#endif

    bool success = makeContextCurrent();
    ASSERT_UNUSED(success, success);

    validateAttributes();
    attributes = contextAttributes(); // They may have changed during validation.

    // Create a texture to render into.
    ::glGenTextures(1, &m_texture);
    ::glBindTexture(GL_TEXTURE_2D, m_texture);
    ::glTexParameterf(GL_TEXTURE_2D, GL_TEXTURE_MAG_FILTER, GL_LINEAR);
    ::glTexParameterf(GL_TEXTURE_2D, GL_TEXTURE_MIN_FILTER, GL_LINEAR);
    ::glTexParameteri(GL_TEXTURE_2D, GL_TEXTURE_WRAP_S, GL_CLAMP_TO_EDGE);
    ::glTexParameteri(GL_TEXTURE_2D, GL_TEXTURE_WRAP_T, GL_CLAMP_TO_EDGE);
    ::glBindTexture(GL_TEXTURE_2D, 0);

    // Create an FBO.
    ::glGenFramebuffers(1, &m_fbo);
    ::glBindFramebuffer(GL_FRAMEBUFFER, m_fbo);

#if USE(COORDINATED_GRAPHICS)
    ::glGenTextures(1, &m_compositorTexture);
    ::glBindTexture(GL_TEXTURE_2D, m_compositorTexture);
    ::glTexParameterf(GL_TEXTURE_2D, GL_TEXTURE_MAG_FILTER, GL_LINEAR);
    ::glTexParameterf(GL_TEXTURE_2D, GL_TEXTURE_MIN_FILTER, GL_LINEAR);
    ::glTexParameteri(GL_TEXTURE_2D, GL_TEXTURE_WRAP_S, GL_CLAMP_TO_EDGE);
    ::glTexParameteri(GL_TEXTURE_2D, GL_TEXTURE_WRAP_T, GL_CLAMP_TO_EDGE);

    ::glGenTextures(1, &m_intermediateTexture);
    ::glBindTexture(GL_TEXTURE_2D, m_intermediateTexture);
    ::glTexParameterf(GL_TEXTURE_2D, GL_TEXTURE_MAG_FILTER, GL_LINEAR);
    ::glTexParameterf(GL_TEXTURE_2D, GL_TEXTURE_MIN_FILTER, GL_LINEAR);
    ::glTexParameteri(GL_TEXTURE_2D, GL_TEXTURE_WRAP_S, GL_CLAMP_TO_EDGE);
    ::glTexParameteri(GL_TEXTURE_2D, GL_TEXTURE_WRAP_T, GL_CLAMP_TO_EDGE);

    ::glBindTexture(GL_TEXTURE_2D, 0);
#endif

    // Create a multisample FBO.
    ASSERT(m_state.boundReadFBO == m_state.boundDrawFBO);
    if (attributes.antialias) {
        ::glGenFramebuffers(1, &m_multisampleFBO);
        ::glBindFramebuffer(GL_FRAMEBUFFER, m_multisampleFBO);
        m_state.boundDrawFBO = m_state.boundReadFBO = m_multisampleFBO;
        ::glGenRenderbuffers(1, &m_multisampleColorBuffer);
        if (attributes.stencil || attributes.depth)
            ::glGenRenderbuffers(1, &m_multisampleDepthStencilBuffer);
    } else {
        // Bind canvas FBO.
        glBindFramebuffer(GraphicsContextGLOpenGL::FRAMEBUFFER, m_fbo);
        m_state.boundDrawFBO = m_state.boundReadFBO = m_fbo;
#if USE(OPENGL_ES)
        if (attributes.depth)
            glGenRenderbuffers(1, &m_depthBuffer);
        if (attributes.stencil)
            glGenRenderbuffers(1, &m_stencilBuffer);
#endif
        if (attributes.stencil || attributes.depth)
            glGenRenderbuffers(1, &m_depthStencilBuffer);
    }

#if !USE(OPENGL_ES)
    ::glEnable(GL_VERTEX_PROGRAM_POINT_SIZE);

    if (GLContext::current()->version() >= 320) {
        m_usingCoreProfile = true;

        // From version 3.2 on we use the OpenGL Core profile, so request that ouput to the shader compiler.
        // OpenGL version 3.2 uses GLSL version 1.50.
        m_compiler = ANGLEWebKitBridge(SH_GLSL_150_CORE_OUTPUT);

        // From version 3.2 on we use the OpenGL Core profile, and we need a VAO for rendering.
        // A VAO could be created and bound by each component using GL rendering (TextureMapper, WebGL, etc). This is
        // a simpler solution: the first GraphicsContextGLOpenGL created on a GLContext will create and bind a VAO for that context.
        GCGLint currentVAO = getInteger(GraphicsContextGLOpenGL::VERTEX_ARRAY_BINDING);
        if (!currentVAO) {
            m_vao = createVertexArray();
            bindVertexArray(m_vao);
        }
    } else {
        // For lower versions request the compatibility output to the shader compiler.
        m_compiler = ANGLEWebKitBridge(SH_GLSL_COMPATIBILITY_OUTPUT);

        // GL_POINT_SPRITE is needed in lower versions.
        ::glEnable(GL_POINT_SPRITE);
    }
#else
    // Adjust the shader specification depending on whether GLES3 (i.e. WebGL2 support) was requested.
#if ENABLE(WEBGL2)
    m_compiler = ANGLEWebKitBridge(SH_ESSL_OUTPUT, (attributes.webGLVersion == GraphicsContextGLWebGLVersion::WebGL2) ? SH_WEBGL2_SPEC : SH_WEBGL_SPEC);
#else
    m_compiler = ANGLEWebKitBridge(SH_ESSL_OUTPUT, SH_WEBGL_SPEC);
#endif
#endif

    // ANGLE initialization.
    ShBuiltInResources ANGLEResources;
    sh::InitBuiltInResources(&ANGLEResources);

    ANGLEResources.MaxVertexAttribs = getInteger(GraphicsContextGLOpenGL::MAX_VERTEX_ATTRIBS);
    ANGLEResources.MaxVertexUniformVectors = getInteger(GraphicsContextGLOpenGL::MAX_VERTEX_UNIFORM_VECTORS);
    ANGLEResources.MaxVaryingVectors = getInteger(GraphicsContextGLOpenGL::MAX_VARYING_VECTORS);
    ANGLEResources.MaxVertexTextureImageUnits = getInteger(GraphicsContextGLOpenGL::MAX_VERTEX_TEXTURE_IMAGE_UNITS);
    ANGLEResources.MaxCombinedTextureImageUnits = getInteger(GraphicsContextGLOpenGL::MAX_COMBINED_TEXTURE_IMAGE_UNITS);
    ANGLEResources.MaxTextureImageUnits = getInteger(GraphicsContextGLOpenGL::MAX_TEXTURE_IMAGE_UNITS);
    ANGLEResources.MaxFragmentUniformVectors = getInteger(GraphicsContextGLOpenGL::MAX_FRAGMENT_UNIFORM_VECTORS);

    // Always set to 1 for OpenGL ES.
    ANGLEResources.MaxDrawBuffers = 1;

    GCGLint range[2] { };
    GCGLint precision = 0;
    getShaderPrecisionFormat(GraphicsContextGLOpenGL::FRAGMENT_SHADER, GraphicsContextGLOpenGL::HIGH_FLOAT, range, &precision);
    ANGLEResources.FragmentPrecisionHigh = (range[0] || range[1] || precision);

    m_compiler.setResources(ANGLEResources);

    ::glClearColor(0, 0, 0, 0);
}
#endif

#if USE(ANGLE)
GraphicsContextGLOpenGL::~GraphicsContextGLOpenGL()
{
    GraphicsContextGLOpenGLManager::sharedManager().removeContext(this);
    bool success = makeContextCurrent();
    ASSERT_UNUSED(success, success);
    if (m_texture)
        gl::DeleteTextures(1, &m_texture);
#if USE(COORDINATED_GRAPHICS)
    if (m_compositorTexture)
        gl::DeleteTextures(1, &m_compositorTexture);
#endif

    auto attributes = contextAttributes();

    if (attributes.antialias) {
        gl::DeleteRenderbuffers(1, &m_multisampleColorBuffer);
        if (attributes.stencil || attributes.depth)
            gl::DeleteRenderbuffers(1, &m_multisampleDepthStencilBuffer);
        gl::DeleteFramebuffers(1, &m_multisampleFBO);
    } else if (attributes.stencil || attributes.depth) {
#if !USE(ANGLE) && USE(OPENGL_ES)
        if (m_depthBuffer)
            glDeleteRenderbuffers(1, &m_depthBuffer);

        if (m_stencilBuffer)
            glDeleteRenderbuffers(1, &m_stencilBuffer);
#endif
        if (m_depthStencilBuffer)
            gl::DeleteRenderbuffers(1, &m_depthStencilBuffer);
    }
    gl::DeleteFramebuffers(1, &m_fbo);
#if USE(COORDINATED_GRAPHICS)
    gl::DeleteTextures(1, &m_intermediateTexture);
#endif

#if USE(CAIRO)
    if (m_vao)
        deleteVertexArray(m_vao);
#endif
}
#else
GraphicsContextGLOpenGL::~GraphicsContextGLOpenGL()
{
    GraphicsContextGLOpenGLManager::sharedManager().removeContext(this);
    bool success = makeContextCurrent();
    ASSERT_UNUSED(success, success);
    if (m_texture)
        ::glDeleteTextures(1, &m_texture);
#if USE(COORDINATED_GRAPHICS)
    if (m_compositorTexture)
        ::glDeleteTextures(1, &m_compositorTexture);
#endif

    auto attributes = contextAttributes();

    if (attributes.antialias) {
        ::glDeleteRenderbuffers(1, &m_multisampleColorBuffer);
        if (attributes.stencil || attributes.depth)
            ::glDeleteRenderbuffers(1, &m_multisampleDepthStencilBuffer);
        ::glDeleteFramebuffers(1, &m_multisampleFBO);
    } else if (attributes.stencil || attributes.depth) {
#if USE(OPENGL_ES)
        if (m_depthBuffer)
            glDeleteRenderbuffers(1, &m_depthBuffer);

        if (m_stencilBuffer)
            glDeleteRenderbuffers(1, &m_stencilBuffer);
#endif
        if (m_depthStencilBuffer)
            ::glDeleteRenderbuffers(1, &m_depthStencilBuffer);
    }
    ::glDeleteFramebuffers(1, &m_fbo);
#if USE(COORDINATED_GRAPHICS)
    ::glDeleteTextures(1, &m_intermediateTexture);
#endif

#if USE(CAIRO)
    if (m_vao)
        deleteVertexArray(m_vao);
#endif
}
#endif // USE(ANGLE)

bool GraphicsContextGLOpenGL::makeContextCurrent()
{
#if USE(NICOSIA)
    return m_nicosiaLayer->makeContextCurrent();
#else
    return m_texmapLayer->makeContextCurrent();
#endif
}

void GraphicsContextGLOpenGL::checkGPUStatus()
{
}

bool GraphicsContextGLOpenGL::isGLES2Compliant() const
{
#if USE(ANGLE)
    return m_isForWebGL2;
#elif USE(OPENGL_ES)
    return true;
#else
    return false;
#endif
}

PlatformLayer* GraphicsContextGLOpenGL::platformLayer() const
{
#if USE(NICOSIA)
    return &m_nicosiaLayer->contentLayer();
#else
    return m_texmapLayer.get();
#endif
}

#if PLATFORM(GTK) && !USE(ANGLE)
ExtensionsGLOpenGLCommon& GraphicsContextGLOpenGL::getExtensions()
{
    if (!m_extensions) {
#if USE(OPENGL_ES)
        // glGetStringi is not available on GLES2.
        m_extensions = makeUnique<ExtensionsGLOpenGLES>(this,  false);
#else
        // From OpenGL 3.2 on we use the Core profile, and there we must use glGetStringi.
        m_extensions = makeUnique<ExtensionsGLOpenGL>(this, GLContext::current()->version() >= 320);
#endif
    }
    return *m_extensions;
}
#endif

void GraphicsContextGLOpenGL::setContextVisibility(bool)
{
}

void GraphicsContextGLOpenGL::simulateEventForTesting(SimulatedEventForTesting event)
{
    if (event == SimulatedEventForTesting::GPUStatusFailure)
        m_failNextStatusCheck = true;
}

void GraphicsContextGLOpenGL::prepareForDisplay()
{
}

#if ENABLE(MEDIA_STREAM)
RefPtr<MediaSample> GraphicsContextGLOpenGL::paintCompositedResultsToMediaSample()
{
#if USE(GSTREAMER)
    if (auto pixelBuffer = readCompositedResults())
        return MediaSampleGStreamer::createImageSample(WTFMove(*pixelBuffer));
#endif
    return nullptr;
}
#endif

std::optional<PixelBuffer> GraphicsContextGLOpenGL::readCompositedResults()
{
    return readRenderingResults();
}

#if ENABLE(VIDEO)
bool GraphicsContextGLTextureMapper::copyTextureFromMedia(MediaPlayer& player, PlatformGLObject outputTexture, GCGLenum outputTarget, GCGLint level, GCGLenum internalFormat, GCGLenum format, GCGLenum type, bool premultiplyAlpha, bool flipY)
{
    return player.copyVideoTextureToPlatformTexture(this, outputTexture, outputTarget, level, internalFormat, format, type, premultiplyAlpha, flipY);
}
#endif

} // namespace WebCore

#endif // ENABLE(WEBGL) && USE(TEXTURE_MAPPER)<|MERGE_RESOLUTION|>--- conflicted
+++ resolved
@@ -27,10 +27,7 @@
  */
 
 #include "config.h"
-<<<<<<< HEAD
-=======
 #include "GraphicsContextGLTextureMapper.h"
->>>>>>> a4ef483f
 
 #if ENABLE(WEBGL) && USE(TEXTURE_MAPPER)
 
