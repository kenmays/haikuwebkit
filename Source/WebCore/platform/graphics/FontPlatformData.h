/*
 * Copyright (C) 2006-2023 Apple Inc. All rights reserved.
 * Copyright (C) 2006 Michael Emmel mike.emmel@gmail.com
 * Copyright (C) 2007 Holger Hans Peter Freyther
 * Copyright (C) 2007 Pioneer Research Center USA, Inc.
 * Copyright (C) 2010, 2011 Brent Fulgham <bfulgham@webkit.org>
 *
 * This library is free software; you can redistribute it and/or
 * modify it under the terms of the GNU Library General Public
 * License as published by the Free Software Foundation; either
 * version 2 of the License, or (at your option) any later version.
 *
 * This library is distributed in the hope that it will be useful,
 * but WITHOUT ANY WARRANTY; without even the implied warranty of
 * MERCHANTABILITY or FITNESS FOR A PARTICULAR PURPOSE.  See the GNU
 * Library General Public License for more details.
 *
 * You should have received a copy of the GNU Library General Public License
 * along with this library; see the file COPYING.LIB.  If not, write to
 * the Free Software Foundation, Inc., 51 Franklin Street, Fifth Floor,
 * Boston, MA 02110-1301, USA.
 *
 */

#pragma once

#include "SharedBuffer.h"
#include "ShouldLocalizeAxisNames.h"
#include "TextFlags.h"
#include <wtf/Forward.h>
#include <wtf/RetainPtr.h>
#include <wtf/Vector.h>

#if PLATFORM(WIN)
#include "COMPtr.h"
#include "FontMemoryResource.h"
#include "SharedGDIObject.h"
#endif

#if USE(CAIRO)
#include "RefPtrCairo.h"
#endif

#if USE(FREETYPE)
#include "FcUniquePtr.h"
#include "RefPtrFontconfig.h"
#include <memory>

#if ENABLE(MATHML) && USE(HARFBUZZ)
#include "HbUniquePtr.h"
#endif
#endif

#if PLATFORM(HAIKU)
#include <memory>

#include <interface/Font.h>

#include <wtf/text/AtomString.h>
#include <wtf/text/CString.h>
#endif

#if USE(APPKIT)
OBJC_CLASS NSFont;
#endif

#if USE(CORE_TEXT)
#include <pal/spi/cf/CoreTextSPI.h>
typedef const struct __CTFont* CTFontRef;
#endif

#if USE(CG)
#include <CoreGraphics/CoreGraphics.h>
#endif

#if PLATFORM(WIN)
#include <wtf/win/GDIObject.h>
typedef struct HFONT__* HFONT;
interface IDWriteFont;
interface IDWriteFontFace;
#endif

namespace WebCore {

class FontDescription;
struct FontCustomPlatformData;
struct FontSizeAdjust;

struct FontPlatformDataAttributes {
    FontPlatformDataAttributes(float size, FontOrientation orientation, FontWidthVariant widthVariant, TextRenderingMode textRenderingMode, bool syntheticBold, bool syntheticOblique)
        : m_size(size)
        , m_orientation(orientation)
        , m_widthVariant(widthVariant)
        , m_textRenderingMode(textRenderingMode)
        , m_syntheticBold(syntheticBold)
        , m_syntheticOblique(syntheticOblique)
        { }

#if USE(CORE_TEXT)
    FontPlatformDataAttributes(float size, FontOrientation orientation, FontWidthVariant widthVariant, TextRenderingMode textRenderingMode, bool syntheticBold, bool syntheticOblique, RetainPtr<CFDictionaryRef> attributes, CTFontDescriptorOptions options, RetainPtr<CFStringRef> url, RetainPtr<CFStringRef> psName)
        : m_size(size)
        , m_orientation(orientation)
        , m_widthVariant(widthVariant)
        , m_textRenderingMode(textRenderingMode)
        , m_syntheticBold(syntheticBold)
        , m_syntheticOblique(syntheticOblique)
        , m_attributes(attributes)
        , m_options(options)
        , m_url(url)
        , m_psName(psName)
        { }
#endif

#if USE(WIN)
    FontPlatformDataAttributes(float size, FontOrientation orientation, FontWidthVariant widthVariant, TextRenderingMode textRenderingMode, bool syntheticBold, bool syntheticOblique, LOGFONT font)
        : m_size(size)
        , m_orientation(orientation)
        , m_widthVariant(widthVariant)
        , m_textRenderingMode(textRenderingMode)
        , m_syntheticBold(syntheticBold)
        , m_syntheticOblique(syntheticOblique)
        , m_font(font)
        { }
#endif

    float m_size { 0 };

    FontOrientation m_orientation { FontOrientation::Horizontal };
    FontWidthVariant m_widthVariant { FontWidthVariant::RegularWidth };
    TextRenderingMode m_textRenderingMode { TextRenderingMode::AutoTextRendering };

    bool m_syntheticBold { false };
    bool m_syntheticOblique { false };

#if PLATFORM(WIN)
    LOGFONT m_font;
#elif USE(CORE_TEXT)
    RetainPtr<CFDictionaryRef> m_attributes;
    CTFontDescriptorOptions m_options;
    RetainPtr<CFStringRef> m_url;
    RetainPtr<CFStringRef> m_psName;
#endif
};

// This class is conceptually immutable. Once created, no instances should ever change (in an observable way).
class FontPlatformData {
    WTF_MAKE_FAST_ALLOCATED;
public:
    struct CreationData;
    struct FontVariationAxis {
        FontVariationAxis(const String& name, const String& tag, float defaultValue, float minimumValue, float maximumValue)
            : m_name(name)
            , m_tag(tag)
            , m_defaultValue(defaultValue)
            , m_minimumValue(minimumValue)
            , m_maximumValue(maximumValue)
        {
        }

        const String& name() const { return m_name; }
        const String& tag() const { return m_tag; }
        float defaultValue() const { return m_defaultValue; }
        float minimumValue() const { return m_minimumValue; }
        float maximumValue() const { return m_maximumValue; }

    private:
        const String m_name;
        const String m_tag;
        float m_defaultValue;
        float m_minimumValue;
        float m_maximumValue;
    };

    FontPlatformData(WTF::HashTableDeletedValueType);
    FontPlatformData();

    FontPlatformData(float size, bool syntheticBold, bool syntheticOblique, FontOrientation = FontOrientation::Horizontal, FontWidthVariant = FontWidthVariant::RegularWidth, TextRenderingMode = TextRenderingMode::AutoTextRendering, const FontCustomPlatformData* = nullptr);

#if USE(CORE_TEXT)
    WEBCORE_EXPORT FontPlatformData(RetainPtr<CTFontRef>&&, float size, bool syntheticBold = false, bool syntheticOblique = false, FontOrientation = FontOrientation::Horizontal, FontWidthVariant = FontWidthVariant::RegularWidth, TextRenderingMode = TextRenderingMode::AutoTextRendering, const FontCustomPlatformData* = nullptr);
#endif

#if PLATFORM(HAIKU)
    FontPlatformData(const FontDescription& fontDescription, const AtomString& familyName);
    FontPlatformData(const BFont&, const FontDescription& fontDescription);
    static void SetFallBackSerifFont(const BString& font);
    static void SetFallBackSansSerifFont(const BString& font);
    static void SetFallBackFixedFont(const BString& font);
    static void SetFallBackStandardFont(const BString& font);
#endif

#if PLATFORM(WIN)
    WEBCORE_EXPORT FontPlatformData(GDIObject<HFONT>, float size, bool syntheticBold, bool syntheticOblique, const FontCustomPlatformData* = nullptr);
    FontPlatformData(GDIObject<HFONT>, cairo_font_face_t*, float size, bool bold, bool italic, const FontCustomPlatformData* = nullptr);
#endif

#if USE(FREETYPE)
    FontPlatformData(cairo_font_face_t*, RefPtr<FcPattern>&&, float size, bool fixedWidth, bool syntheticBold, bool syntheticOblique, FontOrientation, const FontCustomPlatformData* = nullptr);
#endif

<<<<<<< HEAD
#if PLATFORM(HAIKU)
    const BFont* font() const { return m_font.get(); }
#endif

    class Attributes {
    public:
        Attributes(float size, FontOrientation orientation, FontWidthVariant widthVariant, TextRenderingMode textRenderingMode, bool syntheticBold, bool syntheticOblique)
            : m_size(size)
            , m_orientation(orientation)
            , m_widthVariant(widthVariant)
            , m_textRenderingMode(textRenderingMode)
            , m_syntheticBold(syntheticBold)
            , m_syntheticOblique(syntheticOblique)
        { }

        float m_size { 0 };

        FontOrientation m_orientation { FontOrientation::Horizontal };
        FontWidthVariant m_widthVariant { FontWidthVariant::RegularWidth };
        TextRenderingMode m_textRenderingMode { TextRenderingMode::AutoTextRendering };

        bool m_syntheticBold { false };
        bool m_syntheticOblique { false };

#if PLATFORM(WIN)
        LOGFONT m_font;
#elif USE(CORE_TEXT)
        RetainPtr<CFDictionaryRef> m_attributes;
        CTFontDescriptorOptions m_options;
        RetainPtr<CFStringRef> m_url;
        RetainPtr<CFStringRef> m_psName;
#endif
    };
=======
    using Attributes = FontPlatformDataAttributes;
>>>>>>> c1edda02

    WEBCORE_EXPORT static FontPlatformData create(const Attributes&, const FontCustomPlatformData*);

    WEBCORE_EXPORT FontPlatformData(const FontPlatformData&);
    WEBCORE_EXPORT FontPlatformData& operator=(const FontPlatformData&);
    WEBCORE_EXPORT ~FontPlatformData();

    static FontPlatformData cloneWithOrientation(const FontPlatformData&, FontOrientation);
    static FontPlatformData cloneWithSyntheticOblique(const FontPlatformData&, bool);

    static FontPlatformData cloneWithSize(const FontPlatformData&, float);
    void updateSizeWithFontSizeAdjust(const FontSizeAdjust&, float);

#if PLATFORM(WIN)
    HFONT hfont() const { return m_font ? m_font->get() : 0; }
#endif

#if USE(CORE_TEXT)
    WEBCORE_EXPORT CTFontRef registeredFont() const; // Returns nullptr iff the font is not registered, such as web fonts (otherwise returns font()).
    static RetainPtr<CFTypeRef> objectForEqualityCheck(CTFontRef);
    RetainPtr<CFTypeRef> objectForEqualityCheck() const;
    bool hasCustomTracking() const { return isSystemFont(); }

    CTFontRef font() const { return m_font.get(); }
    CTFontRef ctFont() const;
#endif

#if PLATFORM(WIN) || PLATFORM(COCOA)
    bool isSystemFont() const { return m_isSystemFont; }
#endif

    bool hasVariations() const { return m_hasVariations; }

    bool isFixedPitch() const;
    float size() const { return m_size; }
    bool syntheticBold() const { return m_syntheticBold; }
    bool syntheticOblique() const { return m_syntheticOblique; }
    bool isColorBitmapFont() const { return m_isColorBitmapFont; }
    FontOrientation orientation() const { return m_orientation; }
    FontWidthVariant widthVariant() const { return m_widthVariant; }
    TextRenderingMode textRenderingMode() const { return m_textRenderingMode; }
    bool isForTextCombine() const { return widthVariant() != FontWidthVariant::RegularWidth; } // Keep in sync with callers of FontDescription::setWidthVariant().

    String familyName() const;
    Vector<FontVariationAxis> variationAxes(ShouldLocalizeAxisNames) const;

#if USE(CAIRO)
    cairo_scaled_font_t* scaledFont() const { return m_scaledFont.get(); }
#endif

#if USE(FREETYPE)
#if ENABLE(MATHML) && USE(HARFBUZZ)
    HbUniquePtr<hb_font_t> createOpenTypeMathHarfBuzzFont() const;
#endif
    bool hasCompatibleCharmap() const;
    FcPattern* fcPattern() const;
    bool isFixedWidth() const { return m_fixedWidth; }
#endif

    unsigned hash() const;

    bool operator==(const FontPlatformData& other) const
    {
        return platformIsEqual(other)
            && m_isHashTableDeletedValue == other.m_isHashTableDeletedValue
            && m_size == other.m_size
            && m_syntheticBold == other.m_syntheticBold
            && m_syntheticOblique == other.m_syntheticOblique
            && m_isColorBitmapFont == other.m_isColorBitmapFont
            && m_orientation == other.m_orientation
            && m_widthVariant == other.m_widthVariant
            && m_textRenderingMode == other.m_textRenderingMode;
    }

    bool isHashTableDeletedValue() const
    {
        return m_isHashTableDeletedValue;
    }

    bool isEmoji() const
    {
#if PLATFORM(IOS_FAMILY)
        return m_isEmoji;
#else
        return false;
#endif
    }

    RefPtr<SharedBuffer> openTypeTable(uint32_t table) const;
    RefPtr<SharedBuffer> platformOpenTypeTable(uint32_t table) const;

    String description() const;

    struct CreationData {
        Ref<SharedBuffer> fontFaceData;
        String itemInCollection;
#if PLATFORM(WIN)
        Ref<FontMemoryResource> m_fontResource;
#endif
    };

    WEBCORE_EXPORT const CreationData* creationData() const;
    const FontCustomPlatformData* customPlatformData() const
    {
        return m_customPlatformData.get();
    }

    WEBCORE_EXPORT Attributes attributes() const;

private:
    bool platformIsEqual(const FontPlatformData&) const;
    //  updateSize to be implemented by each platform since it needs to re-instantiate the platform font object.
    void updateSize(float);

#if PLATFORM(COCOA)
    CGFloat ctFontSize() const;
#endif

#if PLATFORM(WIN)
    void platformDataInit(HFONT, float size, WCHAR* faceName);
#endif

#if USE(FREETYPE)
    void buildScaledFont(cairo_font_face_t*);
#endif
#if PLATFORM(HAIKU)
    static void findMatchingFontFamily(const AtomString& familyName, font_family& fontFamily);
#endif

#if PLATFORM(WIN)
    RefPtr<SharedGDIObject<HFONT>> m_font; // FIXME: Delete this in favor of m_ctFont or m_dwFont or m_scaledFont.
#elif USE(CORE_TEXT)
    // FIXME: Get rid of one of these. These two fonts are subtly different, and it is not obvious which one to use where.
    RetainPtr<CTFontRef> m_font;
    mutable RetainPtr<CTFontRef> m_ctFont;
#elif PLATFORM(HAIKU)
    std::shared_ptr<BFont> m_font;
#endif

#if USE(CG) && PLATFORM(WIN)
    RetainPtr<CGFontRef> m_cgFont;
#endif

#if USE(CAIRO)
    RefPtr<cairo_scaled_font_t> m_scaledFont;
#endif

#if USE(FREETYPE)
#if USE(CAIRO)
    RefPtr<FcPattern> m_pattern;
#endif
#endif

    float m_size { 0 };

    FontOrientation m_orientation { FontOrientation::Horizontal };
    FontWidthVariant m_widthVariant { FontWidthVariant::RegularWidth };
    TextRenderingMode m_textRenderingMode { TextRenderingMode::AutoTextRendering };

    // This is conceptually const, but we can't make it actually const,
    // because FontPlatformData is used as a key in a HashMap.
    RefPtr<const FontCustomPlatformData> m_customPlatformData;

    bool m_syntheticBold { false };
    bool m_syntheticOblique { false };
    bool m_isColorBitmapFont { false };
    bool m_isHashTableDeletedValue { false };
    bool m_isSystemFont { false };
    bool m_hasVariations { false };
    // The values above are common to all ports

#if PLATFORM(HAIKU)
    static font_family m_FallbackSerifFontFamily;
    static font_family m_FallbackSansSerifFontFamily;
    static font_family m_FallbackFixedFontFamily;
    static font_family m_FallbackStandardFontFamily;
#endif

#if PLATFORM(IOS_FAMILY)
    bool m_isEmoji { false };
#endif

#if USE(FREETYPE)
    bool m_fixedWidth { false };
#endif

    // Adding any non-derived information to FontPlatformData needs a parallel change in WebCoreArgumentCodersCocoa.cpp.
};

#if USE(CORE_TEXT)
bool isSystemFont(CTFontRef);
WEBCORE_EXPORT RetainPtr<CTFontRef> createCTFont(CFDictionaryRef attributes, float size, CTFontDescriptorOptions, CFStringRef referenceURL, CFStringRef desiredPostScriptName);
#endif

#if USE(CG)

class ScopedTextMatrix {
public:
    ScopedTextMatrix(CGAffineTransform newMatrix, CGContextRef context)
        : m_context(context)
        , m_textMatrix(CGContextGetTextMatrix(context))
    {
        CGContextSetTextMatrix(m_context, newMatrix);
    }

    ~ScopedTextMatrix()
    {
        CGContextSetTextMatrix(m_context, m_textMatrix);
    }

    CGAffineTransform savedMatrix() const
    {
        return m_textMatrix;
    }

private:
    CGContextRef m_context;
    CGAffineTransform m_textMatrix;
};

#endif

#if PLATFORM(WIN)
// This is a scaling factor for Windows GDI fonts. We do this for
// subpixel precision when rendering using Uniscribe.
constexpr int cWindowsFontScaleFactor = 32;
#endif

} // namespace WebCore<|MERGE_RESOLUTION|>--- conflicted
+++ resolved
@@ -198,43 +198,11 @@
     FontPlatformData(cairo_font_face_t*, RefPtr<FcPattern>&&, float size, bool fixedWidth, bool syntheticBold, bool syntheticOblique, FontOrientation, const FontCustomPlatformData* = nullptr);
 #endif
 
-<<<<<<< HEAD
 #if PLATFORM(HAIKU)
     const BFont* font() const { return m_font.get(); }
 #endif
 
-    class Attributes {
-    public:
-        Attributes(float size, FontOrientation orientation, FontWidthVariant widthVariant, TextRenderingMode textRenderingMode, bool syntheticBold, bool syntheticOblique)
-            : m_size(size)
-            , m_orientation(orientation)
-            , m_widthVariant(widthVariant)
-            , m_textRenderingMode(textRenderingMode)
-            , m_syntheticBold(syntheticBold)
-            , m_syntheticOblique(syntheticOblique)
-        { }
-
-        float m_size { 0 };
-
-        FontOrientation m_orientation { FontOrientation::Horizontal };
-        FontWidthVariant m_widthVariant { FontWidthVariant::RegularWidth };
-        TextRenderingMode m_textRenderingMode { TextRenderingMode::AutoTextRendering };
-
-        bool m_syntheticBold { false };
-        bool m_syntheticOblique { false };
-
-#if PLATFORM(WIN)
-        LOGFONT m_font;
-#elif USE(CORE_TEXT)
-        RetainPtr<CFDictionaryRef> m_attributes;
-        CTFontDescriptorOptions m_options;
-        RetainPtr<CFStringRef> m_url;
-        RetainPtr<CFStringRef> m_psName;
-#endif
-    };
-=======
     using Attributes = FontPlatformDataAttributes;
->>>>>>> c1edda02
 
     WEBCORE_EXPORT static FontPlatformData create(const Attributes&, const FontCustomPlatformData*);
 
