--- conflicted
+++ resolved
@@ -143,20 +143,11 @@
     WEBCORE_EXPORT static Color createAndPreserveColorSpace(CGColorRef, OptionSet<Flags> = { });
 #endif
 
-<<<<<<< HEAD
 #if PLATFORM(HAIKU)
     Color(const rgb_color&);
     operator rgb_color() const;
 #endif
 
-#if PLATFORM(WIN)
-    WEBCORE_EXPORT Color(D2D1_COLOR_F);
-    WEBCORE_EXPORT operator D2D1_COLOR_F() const;
-    WEBCORE_EXPORT operator D2D1_VECTOR_4F() const;
-#endif
-
-=======
->>>>>>> 5c4d82ab
     static constexpr auto transparentBlack = SRGBA<uint8_t> { };
     static constexpr auto black = SRGBA<uint8_t> { 0, 0, 0 };
     static constexpr auto white = SRGBA<uint8_t> { 255, 255, 255 };
