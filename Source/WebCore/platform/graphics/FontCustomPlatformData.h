/*
 * Copyright (C) 2023 Sony Interactive Entertainment Inc. All rights reserved.
 *
 * Redistribution and use in source and binary forms, with or without
 * modification, are permitted provided that the following conditions
 * are met:
 * 1. Redistributions of source code must retain the above copyright
 *    notice, this list of conditions and the following disclaimer.
 * 2. Redistributions in binary form must reproduce the above copyright
 *    notice, this list of conditions and the following disclaimer in the
 *    documentation and/or other materials provided with the distribution.
 *
 * THIS SOFTWARE IS PROVIDED BY APPLE INC. ``AS IS'' AND ANY
 * EXPRESS OR IMPLIED WARRANTIES, INCLUDING, BUT NOT LIMITED TO, THE
 * IMPLIED WARRANTIES OF MERCHANTABILITY AND FITNESS FOR A PARTICULAR
 * PURPOSE ARE DISCLAIMED.  IN NO EVENT SHALL APPLE INC. OR
 * CONTRIBUTORS BE LIABLE FOR ANY DIRECT, INDIRECT, INCIDENTAL, SPECIAL,
 * EXEMPLARY, OR CONSEQUENTIAL DAMAGES (INCLUDING, BUT NOT LIMITED TO,
 * PROCUREMENT OF SUBSTITUTE GOODS OR SERVICES; LOSS OF USE, DATA, OR
 * PROFITS; OR BUSINESS INTERRUPTION) HOWEVER CAUSED AND ON ANY THEORY
 * OF LIABILITY, WHETHER IN CONTRACT, STRICT LIABILITY, OR TORT
 * (INCLUDING NEGLIGENCE OR OTHERWISE) ARISING IN ANY WAY OUT OF THE USE
 * OF THIS SOFTWARE, EVEN IF ADVISED OF THE POSSIBILITY OF SUCH DAMAGE.
 */

#pragma once

#include "FontPlatformData.h"
#include "RenderingResourceIdentifier.h"
#include <wtf/Forward.h>
#include <wtf/Noncopyable.h>

#if PLATFORM(WIN)
#include <wtf/text/WTFString.h>
#elif USE(CORE_TEXT)
#include <CoreFoundation/CFBase.h>
#include <wtf/RetainPtr.h>

typedef struct CGFont* CGFontRef;
typedef const struct __CTFontDescriptor* CTFontDescriptorRef;
<<<<<<< HEAD
#elif USE(HAIKU)
#include <Font.h>
#else
=======
#elif USE(CAIRO)
>>>>>>> ec04baed
#include "RefPtrCairo.h"

typedef struct FT_FaceRec_*  FT_Face;
#elif USE(SKIA)
#include <skia/core/SkTypeface.h>
#endif

namespace WebCore {

class SharedBuffer;
class FontDescription;
class FontCreationContext;
enum class FontTechnology : uint8_t;

template <typename T> class FontTaggedSettings;
typedef FontTaggedSettings<int> FontFeatureSettings;

#if USE(CORE_TEXT)
struct FontCustomPlatformSerializedData {
    Vector<uint8_t> fontFaceData;
    String itemInCollection;
    RenderingResourceIdentifier renderingResourceIdentifier;
};
#endif

struct FontCustomPlatformData : public RefCounted<FontCustomPlatformData> {
    WTF_MAKE_FAST_ALLOCATED;
    WTF_MAKE_NONCOPYABLE(FontCustomPlatformData);
public:
    WEBCORE_EXPORT static RefPtr<FontCustomPlatformData> create(SharedBuffer&, const String&);
    WEBCORE_EXPORT static RefPtr<FontCustomPlatformData> createMemorySafe(SharedBuffer&, const String&);

#if PLATFORM(WIN)
    FontCustomPlatformData(const String& name, FontPlatformData::CreationData&&);
#elif USE(CORE_TEXT)
    FontCustomPlatformData(CTFontDescriptorRef fontDescriptor, FontPlatformData::CreationData&& creationData)
        : fontDescriptor(fontDescriptor)
        , creationData(WTFMove(creationData))
        , m_renderingResourceIdentifier(RenderingResourceIdentifier::generate())
    {
    }
<<<<<<< HEAD
#elif USE(HAIKU)
    FontCustomPlatformData(area_id area, BFont font, FontPlatformData::CreationData&& creationData)
        : m_font(font)
        , m_area(area)
        , creationData(WTFMove(creationData))
        , m_renderingResourceIdentifier(RenderingResourceIdentifier::generate())
    {
    }
#else
=======
#elif USE(CAIRO)
>>>>>>> ec04baed
    FontCustomPlatformData(FT_Face, FontPlatformData::CreationData&&);
#elif USE(SKIA)
    FontCustomPlatformData(sk_sp<SkTypeface>&&, FontPlatformData::CreationData&&);
#endif
    WEBCORE_EXPORT ~FontCustomPlatformData();

    FontPlatformData fontPlatformData(const FontDescription&, bool bold, bool italic, const FontCreationContext&);

#if USE(CORE_TEXT)
    WEBCORE_EXPORT FontCustomPlatformSerializedData serializedData() const;
    WEBCORE_EXPORT static std::optional<Ref<FontCustomPlatformData>> tryMakeFromSerializationData(FontCustomPlatformSerializedData&&);
#endif
    static bool supportsFormat(const String&);
    static bool supportsTechnology(const FontTechnology&);

#if PLATFORM(WIN)
    String name;
#elif USE(CORE_TEXT)
    RetainPtr<CTFontDescriptorRef> fontDescriptor;
<<<<<<< HEAD
#elif USE(HAIKU)
    BFont m_font;
    area_id m_area;
#else
=======
#elif USE(CAIRO)
>>>>>>> ec04baed
    RefPtr<cairo_font_face_t> m_fontFace;
#elif USE(SKIA)
    sk_sp<SkTypeface> m_typeface;
#endif
    FontPlatformData::CreationData creationData;

    RenderingResourceIdentifier m_renderingResourceIdentifier;
};

} // namespace WebCore<|MERGE_RESOLUTION|>--- conflicted
+++ resolved
@@ -38,13 +38,9 @@
 
 typedef struct CGFont* CGFontRef;
 typedef const struct __CTFontDescriptor* CTFontDescriptorRef;
-<<<<<<< HEAD
 #elif USE(HAIKU)
 #include <Font.h>
-#else
-=======
 #elif USE(CAIRO)
->>>>>>> ec04baed
 #include "RefPtrCairo.h"
 
 typedef struct FT_FaceRec_*  FT_Face;
@@ -86,7 +82,6 @@
         , m_renderingResourceIdentifier(RenderingResourceIdentifier::generate())
     {
     }
-<<<<<<< HEAD
 #elif USE(HAIKU)
     FontCustomPlatformData(area_id area, BFont font, FontPlatformData::CreationData&& creationData)
         : m_font(font)
@@ -95,10 +90,7 @@
         , m_renderingResourceIdentifier(RenderingResourceIdentifier::generate())
     {
     }
-#else
-=======
 #elif USE(CAIRO)
->>>>>>> ec04baed
     FontCustomPlatformData(FT_Face, FontPlatformData::CreationData&&);
 #elif USE(SKIA)
     FontCustomPlatformData(sk_sp<SkTypeface>&&, FontPlatformData::CreationData&&);
@@ -118,14 +110,10 @@
     String name;
 #elif USE(CORE_TEXT)
     RetainPtr<CTFontDescriptorRef> fontDescriptor;
-<<<<<<< HEAD
 #elif USE(HAIKU)
     BFont m_font;
     area_id m_area;
-#else
-=======
 #elif USE(CAIRO)
->>>>>>> ec04baed
     RefPtr<cairo_font_face_t> m_fontFace;
 #elif USE(SKIA)
     sk_sp<SkTypeface> m_typeface;
