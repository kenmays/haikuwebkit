--- conflicted
+++ resolved
@@ -53,17 +53,13 @@
 #if defined(ANGLE_ENABLE_OPENGL)
 #    if defined(ANGLE_PLATFORM_WINDOWS)
 #        include "libANGLE/renderer/gl/wgl/DisplayWGL.h"
-<<<<<<< HEAD
 #    elif defined(ANGLE_PLATFORM_MACOS) || defined(ANGLE_PLATFORM_APPLE_EMBEDDED)
 #        include "libANGLE/renderer/gl/apple/DisplayApple_api.h"
-#    elif defined(ANGLE_PLATFORM_LINUX) || defined(__HAIKU__)
-=======
 #    elif ANGLE_ENABLE_CGL
 #        include "libANGLE/renderer/gl/cgl/DisplayCGL.h"
 #    elif ANGLE_ENABLE_EAGL
 #        include "libANGLE/renderer/gl/eagl/DisplayEAGL.h"
-#    elif defined(ANGLE_PLATFORM_LINUX)
->>>>>>> 3c196c2f
+#    elif defined(ANGLE_PLATFORM_LINUX) || defined(__HAIKU__)
 #        include "libANGLE/renderer/gl/egl/DisplayEGL.h"
 #        if defined(ANGLE_USE_X11)
 #            include "libANGLE/renderer/gl/glx/DisplayGLX.h"
