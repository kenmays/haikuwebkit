# Copyright (c) 2020-2023 Apple Inc. All rights reserved.
#
# Redistribution and use in source and binary forms, with or without
# modification, are permitted provided that the following conditions
# are met:
# 1. Redistributions of source code must retain the above copyright
#    notice, this list of conditions and the following disclaimer.
# 2. Redistributions in binary form must reproduce the above copyright
#    notice, this list of conditions and the following disclaimer in the
#    documentation and/or other materials provided with the distribution.
#
# THIS SOFTWARE IS PROVIDED BY APPLE INC. AND ITS CONTRIBUTORS ``AS IS''
# AND ANY EXPRESS OR IMPLIED WARRANTIES, INCLUDING, BUT NOT LIMITED TO,
# THE IMPLIED WARRANTIES OF MERCHANTABILITY AND FITNESS FOR A PARTICULAR
# PURPOSE ARE DISCLAIMED. IN NO EVENT SHALL APPLE INC. OR ITS CONTRIBUTORS
# BE LIABLE FOR ANY DIRECT, INDIRECT, INCIDENTAL, SPECIAL, EXEMPLARY, OR
# CONSEQUENTIAL DAMAGES (INCLUDING, BUT NOT LIMITED TO, PROCUREMENT OF
# SUBSTITUTE GOODS OR SERVICES; LOSS OF USE, DATA, OR PROFITS; OR BUSINESS
# INTERRUPTION) HOWEVER CAUSED AND ON ANY THEORY OF LIABILITY, WHETHER IN
# CONTRACT, STRICT LIABILITY, OR TORT (INCLUDING NEGLIGENCE OR OTHERWISE)
# ARISING IN ANY WAY OUT OF THE USE OF THIS SOFTWARE, EVEN IF ADVISED OF
# THE POSSIBILITY OF SUCH DAMAGE.

# Web preferences are assigned a `status` which implies a default value and
# controls the interfaces where the preference is declared.
#
# == Web Platform Features ==
# unstable::
#   Feature in active development. Unfinished, no promise it is usable or safe.
#   OFF by default.
# testable::
#   Feature in active development. Stable enough for testing, but not ready to ship.
#   OFF by default. Enabled in test infrastructure only.
# preview::
#   Ready to be used in beta contexts like Safari Technology Preview.
#   OFF by default. May be enabled automatically by clients.
# stable::
#   Ready for general use, but should be able to be toggled to support
#   debugging, A/B testing.
#   ON by default. Some platforms may deviate from default behavior due to
#   support or needed dependencies.
# mature::
#   Already in general use, with no UI to toggle. Features in this status may be
#   cleaned up and removed altogether.
#   ON by default. Some platforms may deviate from default behavior due to
#   support or needed dependencies.
#
# == Developer Features ==
# developer::
#   Tools for web developers, not part of a feature that will ever be enabled
#   for end users.
#   OFF by default.
# internal::
#   Tools for debugging the WebKit engine. Not generally useful to web developers.
#   OFF by default.
#
# == Embedder Controls ==
# embedder::
#   Adjusts WebKit behavior for embedding application needs. Not part of a
#   web platform feature or a "mature" feature intended to be always-on.
#   ANY default value.
#
# == Defaults Overridable ==
#  When features are declared with "defaultsOverridable: true", platform user
#  defaults may override a default value at runtime, using the preference
#  name prefixed with "WebKitDebug".

AVFoundationEnabled:
  type: bool
  status: embedder
  getter: isAVFoundationEnabled
  humanReadableName: "AVFoundation"
  humanReadableDescription: "Enable AVFoundation"
  webcoreBinding: DeprecatedGlobalSettings
  condition: USE(AVFOUNDATION)
  defaultValue:
    WebKitLegacy:
      default: true
    WebKit:
      "PLATFORM(WATCHOS)": false
      default: true

AbortSignalAnyOperationEnabled:
  type: bool
  category: dom
  status: stable
  humanReadableName: "AbortSignal.any() API"
  humanReadableDescription: "Enable AbortSignal.any() API"
  defaultValue:
    WebKitLegacy:
      default: true
    WebKit:
      default: true
    WebCore:
      default: true

AcceleratedCompositingEnabled:
  type: bool
  status: embedder
  webcoreOnChange: setNeedsRecalcStyleInAllFrames
  defaultValue:
    WebKitLegacy:
      default: true
    WebKit:
      default: true
    WebCore:
      default: true

AcceleratedCompositingForFixedPositionEnabled:
  type: bool
  status: embedder
  defaultValue:
    WebKitLegacy:
      default: true
    WebKit:
      PLATFORM(IOS_FAMILY): true
      default: false
    WebCore:
      PLATFORM(IOS_FAMILY): true
      default: false

AcceleratedDrawingEnabled:
  type: bool
  status: internal
  defaultsOverridable: true
  humanReadableName: "GraphicsLayer accelerated drawing"
  humanReadableDescription: "Enable GraphicsLayer accelerated drawing"
  defaultValue:
    WebKitLegacy:
      "PLATFORM(IOS_FAMILY) && !PLATFORM(IOS_FAMILY_SIMULATOR)": true
      default: false
    WebKit:
      default: true
    WebCore:
      default: false

AcceleratedFiltersEnabled:
  type: bool
  status: unstable
  webcoreOnChange: setNeedsRelayoutAllFrames
  humanReadableName: "Accelerated Filter Rendering"
  humanReadableDescription: "Accelerated CSS and SVG filter rendering"
  condition: USE(CORE_IMAGE)
  defaultValue:
    WebKitLegacy:
      default: false
    WebKit:
      default: false
    WebCore:
      default: false

AccentColorEnabled:
  type: bool
  status: stable
  category: css
  humanReadableName: "CSS Accent Color"
  humanReadableDescription: "Enable accent-color CSS property"
  defaultValue:
    WebKitLegacy:
      "PLATFORM(COCOA)" : true
      default: false
    WebKit:
      "PLATFORM(COCOA) || PLATFORM(GTK) || PLATFORM(WPE)": true
      default: false
    WebCore:
      "PLATFORM(COCOA) || PLATFORM(GTK) || PLATFORM(WPE)": true
      default: false

AccessHandleEnabled:
  type: bool
  status: stable
  category: dom
  humanReadableName: "AccessHandle API"
  humanReadableDescription: "Enable AccessHandle API"
  defaultValue:
    WebKitLegacy:
      default: false
    WebKit:
      "PLATFORM(COCOA)" : true
      default: false
    WebCore:
      "PLATFORM(COCOA)" : true
      default: false

AccessibilityThreadTextApisEnabled:
  type: bool
  status: embedder
  humanReadableName: "Off Main-Thread Accessibility Text APIs"
  humanReadableDescription: "Serve accessibility text APIs off the main-thread"
  defaultValue:
    WebKitLegacy:
      default: false
    WebKit:
      default: false
    WebCore:
      default: false

AggressiveTileRetentionEnabled:
  type: bool
  status: embedder
  defaultValue:
    WebKitLegacy:
      default: false
    WebKit:
      default: false
    WebCore:
      default: false

AlignContentOnBlocksEnabled:
  type: bool
  status: stable
  category: css
  humanReadableName: "align-content on blocks"
  humanReadableDescription: "Enable align-content for block containers"
  defaultValue:
    WebKitLegacy:
      default: true
    WebKit:
      default: true
    WebCore:
      default: true

AllowContentSecurityPolicySourceStarToMatchAnyProtocol:
  type: bool
  status: embedder
  defaultValue:
    WebKitLegacy:
      PLATFORM(IOS_FAMILY): WebKit::defaultAllowContentSecurityPolicySourceStarToMatchAnyProtocol()
      default: false
    WebKit:
      default: false
    WebCore:
      default: false

AllowDisplayOfInsecureContent:
  type: bool
  status: embedder
  defaultValue:
    WebKitLegacy:
      "PLATFORM(HAIKU)": false
      default: WebKit::defaultAllowDisplayOfInsecureContent()
    WebKit:
      default: false
    WebCore:
      default: false

AllowFileAccessFromFileURLs:
  type: bool
  status: embedder
  defaultValue:
    WebKitLegacy:
      default: true
    WebKit:
      default: false
    WebCore:
      default: true

AllowMediaContentTypesRequiringHardwareSupportAsFallback:
  type: bool
  status: embedder
  humanReadableName: "Allow Media Content Types Requirining Hardware As Fallback"
  humanReadableDescription: "Allow Media Content Types Requirining Hardware As Fallback"
  defaultValue:
    WebKitLegacy:
      default: true
    WebKit:
      "PLATFORM(COCOA)": true
      default: false
    WebCore:
      default: false

AllowMultiElementImplicitSubmission:
  type: bool
  status: embedder
  webKitLegacyPreferenceKey: WebKitAllowMultiElementImplicitFormSubmissionPreferenceKey
  defaultValue:
    WebKitLegacy:
      default: false
    WebKit:
      default: false
    WebCore:
      default: false

AllowRunningOfInsecureContent:
  type: bool
  status: embedder
  defaultValue:
    WebKitLegacy:
      "PLATFORM(HAIKU)": false
      default: WebKit::defaultAllowRunningOfInsecureContent()
    WebKit:
      default: false
    WebCore:
      default: false

AllowSettingAnyXHRHeaderFromFileURLs:
  type: bool
  status: embedder
  defaultValue:
    WebKitLegacy:
      default: false
    WebKit:
      default: false
    WebCore:
      default: false

AllowTopNavigationToDataURLs:
  type: bool
  humanReadableName: "Allow top navigation to data: URLs"
  status: embedder
  defaultValue:
    WebKitLegacy:
      default: true
    WebKit:
      default: false
    WebCore:
      default: false

AllowUniversalAccessFromFileURLs:
  type: bool
  humanReadableName: "Allow universal access from file: URLs"
  status: developer
  category: security
  defaultValue:
    WebKitLegacy:
      default: true
    WebKit:
      default: false
    WebCore:
      default: true

# FIXME: This is not relevent for WebKitLegacy, so should be excluded from WebKitLegacy entirely.
AllowViewportShrinkToFitContent:
  type: bool
  status: internal
  humanReadableName: "Allow Viewport Shrink to Fit Content"
  humanReadableDescription: "Allow the viewport shrink to fit content heuristic when appropriate"
  condition: PLATFORM(IOS_FAMILY)
  defaultValue:
    WebKitLegacy:
      default: false
    WebKit:
      default: true
    WebCore:
      default: true

AllowWebGLInWorkers:
  type: bool
  status: stable
  category: dom
  humanReadableName: "Allow WebGL in Web Workers"
  condition: ENABLE(WEBGL)
  defaultValue:
    WebKitLegacy:
      "ENABLE(WEBGL_IN_WORKERS)": true
      default: false
    WebKit:
      "ENABLE(WEBGL_IN_WORKERS)": true
      default: false
    WebCore:
      "ENABLE(WEBGL_IN_WORKERS)": true
      default: false

AllowsAirPlayForMediaPlayback:
  type: bool
  status: embedder
  webKitLegacyPreferenceKey: WebKitMediaPlaybackAllowsAirPlay
  condition: ENABLE(WIRELESS_PLAYBACK_TARGET)
  defaultValue:
    WebKitLegacy:
      default: true
    WebKit:
      default: true
    WebCore:
      default: true

AllowsInlineMediaPlayback:
  type: bool
  status: embedder
  webKitLegacyPreferenceKey: WebKitMediaPlaybackAllowsInline
  defaultValue:
    WebKitLegacy:
      "PLATFORM(IOS_FAMILY)": WebKit::defaultAllowsInlineMediaPlayback()
      default: true
    WebKit:
      "PLATFORM(IOS_FAMILY)": false
      default: true
    WebCore:
      "PLATFORM(IOS_FAMILY)": false
      default: true

AllowsInlineMediaPlaybackAfterFullscreen:
  type: bool
  status: embedder
  defaultValue:
    WebKitLegacy:
      "PLATFORM(IOS_FAMILY)": WebKit::defaultAllowsInlineMediaPlaybackAfterFullscreen()
      default: false
    WebKit:
      "PLATFORM(IOS_FAMILY)": true
      default: false
    WebCore:
      default: true

AllowsPictureInPictureMediaPlayback:
  type: bool
  status: embedder
  defaultValue:
    WebKitLegacy:
      "PLATFORM(IOS_FAMILY)": WebKit::defaultAllowsPictureInPictureMediaPlayback()
      default: false
    WebKit:
      "PLATFORM(IOS_FAMILY)": true
      default: false
    WebCore:
      default: true

AlternateFormControlDesignEnabled:
  type: bool
  status: embedder
  condition: PLATFORM(IOS_FAMILY)
  defaultValue:
    WebKitLegacy:
      default: false
    WebKit:
      default: false
    WebCore:
      default: false

AlternateFullScreenControlDesignEnabled:
  type: bool
  status: embedder
  condition: PLATFORM(IOS_FAMILY)
  defaultValue:
    WebKitLegacy:
      default: false
    WebKit:
      "PLATFORM(VISION)": true
      default: false
    WebCore:
      default: false

AlternateWebMPlayerEnabled:
  type: bool
  status: stable
  category: media
  humanReadableName: "Alternate WebM Player"
  humanReadableDescription: "Enable Alternate WebM Player"
  condition: ENABLE(ALTERNATE_WEBM_PLAYER) && ENABLE(MEDIA_SOURCE)
  defaultValue:
    WebKitLegacy:
     default: true
    WebKit:
      default: true
    WebCore:
      default: true

AlwaysAllowLocalWebarchive:
  type: bool
  status: internal
  category: dom
  humanReadableName: "Always allow loading local Web Archive"
  humanReadableDescription: "Enable always allowing loading local Web Archive"
  condition: ENABLE(WEB_ARCHIVE)
  defaultValue:
    WebKitLegacy:
      default: false
    WebKit:
      default: false
    WebCore:
      default: false

AlwaysZoomOnDoubleTap:
  type: bool
  status: internal
  humanReadableName: "DTTZ always"
  humanReadableDescription: "Double taps zoom, even if we dispatched a click anywhere"
  webcoreBinding: none
  condition: PLATFORM(IOS_FAMILY)
  exposed: [ WebKit ]
  defaultValue:
    WebKit:
      default: false

AnimatedImageAsyncDecodingEnabled:
  type: bool
  status: embedder
  defaultValue:
    WebKitLegacy:
      default: true
    WebKit:
      default: true
    WebCore:
      default: true

AppBadgeEnabled:
  type: bool
  status: unstable
  category: dom
  humanReadableName: "App Badge"
  humanReadableDescription: "Enable App Badge"
  defaultValue:
    WebKitLegacy:
      default: false
    WebKit:
      default: false
    WebCore:
      default: false

AppHighlightsEnabled:
  type: bool
  status: unstable
  category: css
  humanReadableName: "App Highlights"
  humanReadableDescription: "Enable App Highlights"
  condition: ENABLE(APP_HIGHLIGHTS)
  defaultValue:
    WebKitLegacy:
      default: false
    WebKit:
      default: false
    WebCore:
      default: false

AppleMailPaginationQuirkEnabled:
  type: bool
  status: embedder
  defaultValue:
    WebKitLegacy:
      default: false
    WebKit:
      PLATFORM(MAC): WebKit::defaultAppleMailPaginationQuirkEnabled()
      default: false
    WebCore:
      default: false

# FIXME: Is this implemented for WebKitLegacy? If not, this should be excluded from WebKitLegacy entirely (though we should still set the default value to false when initializing settings).
ApplePayCapabilityDisclosureAllowed:
  type: bool
  status: embedder
  condition: ENABLE(APPLE_PAY)
  defaultValue:
    WebKitLegacy:
      default: true
    WebKit:
      default: true
    WebCore:
      default: true

# FIXME: Is this implemented for WebKitLegacy? If not, this should be excluded from WebKitLegacy entirely (though we should still set the default value to false when initializing settings).
ApplePayEnabled:
  type: bool
  status: embedder
  condition: ENABLE(APPLE_PAY)
  defaultValue:
    WebKitLegacy:
      "ENABLE(APPLE_PAY_REMOTE_UI)": true
      default: false
    WebKit:
      "ENABLE(APPLE_PAY_REMOTE_UI)": true
      default: false
    WebCore:
      "ENABLE(APPLE_PAY_REMOTE_UI)": true
      default: false

# FIXME: This is on by default in WebKit2 PLATFORM(COCOA). Perhaps we should consider turning it on for WebKitLegacy as well.
AsyncClipboardAPIEnabled:
  type: bool
  status: mature
  humanReadableName: "Async clipboard API"
  humanReadableDescription: "Enable the async clipboard API"
  defaultValue:
    WebKitLegacy:
      "PLATFORM(HAIKU)" : true
      default: false
    WebKit:
      "PLATFORM(COCOA) || PLATFORM(GTK)" : true
      default: false
    WebCore:
      default: false

AsyncFrameScrollingEnabled:
  type: bool
  status: internal
  webcoreOnChange: setNeedsRelayoutAllFrames
  humanReadableName: "Async Frame Scrolling"
  humanReadableDescription: "Perform frame scrolling off the main thread"
  exposed: [ WebKit ]
  defaultValue:
    WebKitLegacy:
      default: false
    WebKit:
      "USE(NICOSIA)": true
      "PLATFORM(COCOA)": true
      default: false
    WebCore:
      default: false

AsyncOverflowScrollingEnabled:
  type: bool
  status: internal
  webcoreOnChange: setNeedsRelayoutAllFrames
  humanReadableName: "Async Overflow Scrolling"
  humanReadableDescription: "Perform overflow scrolling off the main thread"
  exposed: [ WebKit ]
  defaultValue:
    WebKitLegacy:
      default: false
    WebKit:
      "USE(NICOSIA)": true
      "PLATFORM(COCOA)": true
      default: false
    WebCore:
      default: false

AsynchronousSpellCheckingEnabled:
  type: bool
  status: embedder
  defaultValue:
    WebKitLegacy:
      default: false
    WebKit:
      default: false
    WebCore:
      default: false

AttachmentElementEnabled:
  type: bool
  status: embedder
  humanReadableName: "Attachment Element"
  humanReadableDescription: "Allow the insertion of attachment elements"
  webcoreBinding: DeprecatedGlobalSettings
  condition: ENABLE(ATTACHMENT_ELEMENT)
  defaultValue:
    WebKitLegacy:
      default: WebKit::defaultAttachmentElementEnabled()
    WebKit:
      default: false

AttachmentWideLayoutEnabled:
  type: bool
  status: embedder
  humanReadableName: "Attachment wide-layout styling"
  humanReadableDescription: "Use horizontal wide-layout attachment style, requires Attachment Element"
  condition: ENABLE(ATTACHMENT_ELEMENT)
  defaultValue:
    WebKitLegacy:
      default: false
    WebKit:
      default: false
    WebCore:
      default: false

AudioControlsScaleWithPageZoom:
  type: bool
  status: embedder
  category: media
  defaultValue:
    WebKitLegacy:
      "PLATFORM(VISION)": true
      "PLATFORM(IOS_FAMILY)": false
      default: true
    WebKit:
      "PLATFORM(VISION)": true
      "PLATFORM(IOS_FAMILY)": false
      default: true
    WebCore:
      "PLATFORM(VISION)": true
      "PLATFORM(IOS_FAMILY)": false
      default: true

AudioDescriptionsEnabled:
  type: bool
  status: preview
  category: media
  condition: ENABLE(VIDEO)
  humanReadableName: "Audio descriptions for video - Standard"
  humanReadableDescription: "Enable standard audio descriptions for video"
  defaultValue:
    WebKitLegacy:
      default: false
    WebKit:
      default: false
    WebCore:
      default: false

AuthorAndUserStylesEnabled:
  type: bool
  status: embedder
  webKitLegacyPreferenceKey: WebKitAuthorAndUserStylesEnabledPreferenceKey
  webcoreOnChange: setNeedsRecalcStyleInAllFrames
  inspectorOverride: true
  defaultValue:
    WebKitLegacy:
      default: true
    WebKit:
      default: true
    WebCore:
      default: true

AutomaticLiveResizeEnabled:
  type: bool
  status: internal
  humanReadableName: "Enable Automatic Live Resize"
  humanReadableDescription: "Automatically synchronize web view resize with painting"
  webcoreBinding: none
  exposed: [ WebKit ]
  defaultValue:
    WebKit:
      "PLATFORM(VISION)": true
      default: false

BackgroundFetchAPIEnabled:
  type: bool
  status: testable
  category: networking
  humanReadableName: "Enable background-fetch API"
  humanReadableDescription: "Enable background-fetch API"
  exposed: [ WebKit ]
  defaultValue:
    WebCore:
      default: false
    WebKit:
      default: false

BackgroundWebContentRunningBoardThrottlingEnabled:
  type: bool
  status: unstable
  category: networking
  humanReadableName: "Enable background web content throttling via RunningBoard"
  humanReadableDescription: "Enable background web content throttling via RunningBoard"
  exposed: [ WebKit ]
  condition: PLATFORM(MAC) && USE(RUNNINGBOARD)
  defaultValue:
    WebCore:
      default: false
    WebKitLegacy:
      default: false
    WebKit:
      default: WebKit::defaultRunningBoardThrottlingEnabled()

BackspaceKeyNavigationEnabled:
  type: bool
  status: embedder
  defaultValue:
    WebKitLegacy:
      "PLATFORM(IOS_FAMILY)": false
      default: true
    WebKit:
      "PLATFORM(IOS_FAMILY)": false
      default: true
    WebCore:
      default: true

# FIXME: This is on by default in WebKit2. Perhaps we should consider turning it on for WebKitLegacy as well.
BeaconAPIEnabled:
  type: bool
  status: mature
  humanReadableName: "Beacon API"
  humanReadableDescription: "Beacon API"
  defaultValue:
    WebKitLegacy:
      default: false
    WebKit:
      default: true
    WebCore:
      default: false

BlobRegistryTopOriginPartitioningEnabled:
  type: bool
  status: stable
  category: security
  humanReadableName: "Partition Blob URL Registry"
  humanReadableDescription: "Partition Blob URL Registry by Top-Level Origin"
  defaultValue:
    WebKitLegacy:
      default: false
    WebKit:
      default: true
    WebCore:
      default: true

BlockIOKitInWebContentSandbox:
  type: bool
  status: internal
  category: networking
  humanReadableName: "IOKit blocking in the WebContent sandbox"
  humanReadableDescription: "Block IOKit access in the WebContent sandbox"
  webcoreBinding: none
  condition: HAVE(SANDBOX_STATE_FLAGS)
  exposed: [ WebKit ]
  defaultValue:
    WebKit:
      default: true

BlockMediaLayerRehostingInWebContentProcess:
  type: bool
  status: internal
  category: media
  humanReadableName: "GPU Process: Block Media Layer Re-hosting"
  humanReadableDescription: "GPU Process: Block Media Layer Re-hosting in WebContent process"
  condition: ENABLE(GPU_PROCESS)
  defaultValue:
    WebKitLegacy:
      default: false
    WebKit:
      default: true
    WebCore:
      default: false

# We would have to partition BroadcastChannel based on PageGroups if we wanted to enable this for WebKitLegacy.
BroadcastChannelEnabled:
  type: bool
  status: stable
  category: dom
  humanReadableName: "BroadcastChannel API"
  humanReadableDescription: "BroadcastChannel API"
  defaultValue:
    WebKitLegacy:
      default: false
    WebKit:
      default: true
    WebCore:
      default: true

BroadcastChannelOriginPartitioningEnabled:
  type: bool
  status: stable
  category: dom
  humanReadableName: "BroadcastChannel Origin Partitioning"
  humanReadableDescription: "BroadcastChannel Origin Partitioning"
  defaultValue:
    WebKitLegacy:
      default: true
    WebKit:
      default: true
    WebCore:
      default: true

BuiltInNotificationsEnabled:
  type: bool
  status: unstable
  category: dom
  humanReadableName: "Built-In Web Notifications"
  humanReadableDescription: "Enable built-in WebKit managed notifications"
  webcoreBinding: DeprecatedGlobalSettings
  condition: ENABLE(BUILT_IN_NOTIFICATIONS)
  defaultValue:
    WebCore:
      default: false
    WebKit:
      default: false

CFNetworkNetworkLoaderEnabled:
  type: bool
  status: testable
  category: networking
  humanReadableName: "Enable experimental network loader"
  humanReadableDescription: "Enable experimental network loader"
  webcoreBinding: none
  condition: HAVE(NETWORK_LOADER)
  exposed: [ WebKit ]
  defaultValue:
    WebKit:
      default: false

CSS3DTransformBackfaceVisibilityInteroperabilityEnabled:
  type: bool
  status: preview
  category: css
  humanReadableName: "CSS 3D Transform Interoperability for backface-visibility"
  humanReadableDescription: "Enable 3D transform behavior for backface-visibility that is specification-compliant but backwards incompatible"
  defaultValue:
    WebKitLegacy:
      default: false
    WebKit:
      default: false
    WebCore:
      default: false

CSSColorContrastEnabled:
  type: bool
  status: testable
  category: css
  humanReadableName: "CSS color-contrast()"
  humanReadableDescription: "Enable support for CSS color-contrast() defined in CSS Color 5"
  defaultValue:
    WebKitLegacy:
      default: false
    WebKit:
      default: false
    WebCore:
      default: false

CSSContentVisibilityEnabled:
  type: bool
  status: stable
  category: css
  humanReadableName: "CSS Content Visibility"
  humanReadableDescription: "Enable CSS content-visibility"
  defaultValue:
    WebKitLegacy:
      default: true
    WebKit:
      default: true
    WebCore:
      default: true

CSSCounterStyleAtRuleImageSymbolsEnabled:
  type: bool
  status: testable
  category: css
  humanReadableName: "CSS @counter-style <image> symbols"
  humanReadableDescription: "Enable support for <image> symbols in CSS @counter-style rules"
  defaultValue:
    WebKitLegacy:
      default: false
    WebKit:
      default: false
    WebCore:
      default: false

CSSCounterStyleAtRulesEnabled:
  type: bool
  status: stable
  category: css
  humanReadableName: "CSS @counter-style"
  humanReadableDescription: "Enable support for CSS @counter-style rules"
  defaultValue:
    WebKitLegacy:
      default: true
    WebKit:
      default: true
    WebCore:
      default: true

CSSFieldSizingEnabled:
  type: bool
  status: testable
  category: css
  humanReadableName: "CSS field-sizing property"
  humanReadableDescription: "Enable field-sizing CSS property"
  defaultValue:
    WebKitLegacy:
      default: false
    WebKit:
      default: false
    WebCore:
      default: false

CSSFontFaceSizeAdjustEnabled:
  type: bool
  status: stable
  category: css
  humanReadableName: "CSS @font-face size-adjust"
  humanReadableDescription: "Enable size-adjust descriptor in @font-face"
  defaultValue:
    WebKitLegacy:
      default: true
    WebKit:
      default: true
    WebCore:
      default: true

CSSFontVariantEmojiEnabled:
  type: bool
  status: testable
  category: css
  humanReadableName: "CSS font-variant-emoji property"
  humanReadableDescription: "Enable the font-variant-emoji CSS property"
  defaultValue:
    WebKitLegacy:
      default: false
    WebKit:
      default: false
    WebCore:
      default: false

CSSInputSecurityEnabled:
  type: bool
  status: testable
  category: css
  humanReadableName: "CSS Input Security"
  humanReadableDescription: "Enable input-security CSS property"
  defaultValue:
    WebKitLegacy:
      default: false
    WebKit:
      default: false
    WebCore:
      default: false

CSSLightDarkEnabled:
  type: bool
  status: stable
  category: css
  humanReadableName: "CSS light-dark()"
  humanReadableDescription: "Enable support for CSS light-dark() defined in CSS Color 5"
  defaultValue:
    WebKitLegacy:
      default: true
    WebKit:
      default: true
    WebCore:
      default: true

CSSMarginTrimEnabled:
  type: bool
  status: stable
  category: css
  humanReadableName: "CSS margin-trim property"
  humanReadableDescription: "Enable margin-trim CSS property"
  defaultValue:
    WebKitLegacy:
      default: true
    WebKit:
      default: true
    WebCore:
      default: true

CSSMotionPathEnabled:
  type: bool
  status: stable
  category: css
  humanReadableName: "CSS Motion Path"
  humanReadableDescription: "Enable CSS Motion Path support"
  defaultValue:
    WebKitLegacy:
      default: true
    WebKit:
      default: true
    WebCore:
      default: true

CSSNestingEnabled:
  type: bool
  status: stable
  category: css
  humanReadableName: "CSS Nesting"
  humanReadableDescription: "Enable support for CSS nesting https://www.w3.org/TR/css-nesting-1/"
  defaultValue:
    WebKitLegacy:
      default: true
    WebKit:
      default: true
    WebCore:
      default: true

CSSOMViewScrollingAPIEnabled:
  type: bool
  status: stable
  category: css
  humanReadableName: "CSSOM View Scrolling API"
  humanReadableDescription: "Implement standard behavior for scrollLeft, scrollTop, scrollWidth, scrollHeight, scrollTo, scrollBy and scrollingElement."
  defaultValue:
    WebKitLegacy:
      default: true
    WebKit:
      "PLATFORM(IOS_FAMILY)": WebKit::defaultCSSOMViewScrollingAPIEnabled()
      default: true
    WebCore:
      default: false

CSSOMViewSmoothScrollingEnabled:
  type: bool
  status: stable
  category: css
  humanReadableName: "CSSOM View Smooth Scrolling"
  humanReadableDescription: "Enable DOM API and CSS property for 'smooth' scroll behavior"
  defaultValue:
    WebKitLegacy:
      default: true
    WebKit:
      default: true
    WebCore:
      default: false

CSSPaintingAPIEnabled:
  type: bool
  status: testable
  category: css
  humanReadableName: "CSS Painting API"
  humanReadableDescription: "Enable the CSS Painting API"
  condition: ENABLE(CSS_PAINTING_API)
  defaultValue:
    WebKitLegacy:
      default: false
    WebKit:
      "ENABLE(EXPERIMENTAL_FEATURES)": true
      default: false
    WebCore:
      default: false

CSSRhythmicSizingEnabled:
  type: bool
  status: testable
  category: css
  humanReadableName: "CSS Rhythmic Sizing"
  humanReadableDescription: "Enable CSS Rhythmic Sizing properties"
  defaultValue:
    WebKitLegacy:
      default: false
    WebKit:
      default: false
    WebCore:
      default: false

CSSScopeAtRuleEnabled:
  type: bool
  status: stable
  category: css
  humanReadableName: "CSS Scoping (@scope)"
  humanReadableDescription: "Enable the CSS Scoping feature with @scope rule"
  defaultValue:
    WebKitLegacy:
      default: true
    WebKit:
      default: true
    WebCore:
      default: true

CSSScrollAnchoringEnabled:
  type: bool
  status: testable
  category: css
  humanReadableName: "CSS Scroll Anchoring"
  humanReadableDescription: "Enable CSS Scroll Anchoring"
  defaultValue:
    WebKitLegacy:
      default: false
    WebKit:
      default: false
    WebCore:
      default: false

CSSScrollbarColorEnabled:
  type: bool
  status: testable
  category: css
  humanReadableName: "CSS scrollbar-color property"
  humanReadableDescription: "Enable scrollbar-color CSS property"
  defaultValue:
    WebKitLegacy:
      default: false
    WebKit:
      default: false
    WebCore:
      default: false

CSSScrollbarGutterEnabled:
  type: bool
  status: testable
  category: css
  humanReadableName: "CSS scrollbar-gutter property"
  humanReadableDescription: "Enable scrollbar-gutter CSS property"
  defaultValue:
    WebKitLegacy:
      default: false
    WebKit:
      default: false
    WebCore:
      default: false

CSSScrollbarWidthEnabled:
  type: bool
  status: testable
  category: css
  humanReadableName: "CSS scrollbar-width property"
  humanReadableDescription: "Enable scrollbar-width CSS property"
  defaultValue:
    WebKitLegacy:
      default: false
    WebKit:
      default: false
    WebCore:
      default: false

CSSStartingStyleAtRuleEnabled:
  type: bool
  status: stable
  category: css
  humanReadableName: "CSS @starting-style rule"
  humanReadableDescription: "Enable CSS @starting-style rule"
  defaultValue:
    WebKitLegacy:
      default: true
    WebKit:
      default: true
    WebCore:
      default: true

CSSStyleQueriesEnabled:
  type: bool
  status: stable
  category: css
  humanReadableName: "CSS style queries"
  humanReadableDescription: "Enable CSS style queries for custom properties"
  defaultValue:
    WebKitLegacy:
      default: true
    WebKit:
      default: true
    WebCore:
      default: true

CSSTextBoxTrimEnabled:
  type: bool
  status: preview
  category: css
  humanReadableName: "CSS text-box-trim property"
  humanReadableDescription: "Enable text-box-trim"
  defaultValue:
    WebKitLegacy:
      default: false
    WebKit:
      default: false
    WebCore:
      default: false

CSSTextGroupAlignEnabled:
  type: bool
  status: testable
  category: css
  humanReadableName: "CSS text-group-align property"
  humanReadableDescription: "Enable text-group-align CSS property"
  defaultValue:
    WebKitLegacy:
      default: false
    WebKit:
      default: false
    WebCore:
      default: false

CSSTextJustifyEnabled:
  type: bool
  status: testable
  category: css
  humanReadableName: "CSS text-justify property"
  humanReadableDescription: "Enable the property text-justify, defined in CSS Text 3"
  defaultValue:
    WebKitLegacy:
      default: false
    WebKit:
      default: false
    WebCore:
      default: false

CSSTextSpacingEnabled:
  type: bool
  status: testable
  category: css
  humanReadableName: "CSS text-spacing property"
  humanReadableDescription: "Enable the property text-spacing, defined in CSS Text 4"
  defaultValue:
    WebKitLegacy:
      default: false
    WebKit:
      default: false
    WebCore:
      default: false

CSSTextUnderlinePositionLeftRightEnabled:
  type: bool
  status: unstable
  category: css
  humanReadableName: "CSS text-underline-position: left right"
  humanReadableDescription: "Enable the property text-underline-position left and right value support"
  defaultValue:
    WebKitLegacy:
      default: false
    WebKit:
      default: false
    WebCore:
      default: false

CSSTextWrapPrettyEnabled:
  type: bool
  status: testable
  category: css
  humanReadableName: "CSS text-wrap: pretty"
  humanReadableDescription: "Enable the pretty value for text-wrap-style"
  defaultValue:
    WebKitLegacy:
      default: false
    WebKit:
      default: false
    WebCore:
      default: false

CSSTextWrapStyleEnabled:
  type: bool
  status: stable
  category: css
  humanReadableName: "CSS text-wrap-style property"
  humanReadableDescription: "Enable the property text-wrap-style, defined in CSS Text 4"
  defaultValue:
    WebKitLegacy:
      default: true
    WebKit:
      default: true
    WebCore:
      default: true

CSSTransformStyleOptimized3DEnabled:
  type: bool
  status: unstable
  category: css
  humanReadableName: "CSS transform-style: optimized-3d"
  humanReadableDescription: "Enable transform-style: optimized-3d property to access the separated graphics layer"
  condition: ENABLE(CSS_TRANSFORM_STYLE_OPTIMIZED_3D)
  defaultValue:
    WebKitLegacy:
      default: false
    WebKit:
      default: false
    WebCore:
      default: false

CSSTypedOMColorEnabled:
  type: bool
  status: testable
  category: css
  humanReadableName: "CSS Typed OM: Color Support"
  humanReadableDescription: "Enable the CSS Typed OM Color support"
  defaultValue:
    WebKitLegacy:
      default: false
    WebKit:
      default: false
    WebCore:
      default: false

CSSUnprefixedBackdropFilterEnabled:
  type: bool
  status: Backdropfilter_feature_status
  category: css
  humanReadableName: "CSS Unprefixed Backdrop Filter"
  humanReadableDescription: "Enable unprefixed backdrop-filter CSS property"
  defaultValue:
    WebKitLegacy:
      default: false
    WebKit:
      "ENABLE(UNPREFIXED_BACKDROP_FILTER)": true
      default: false
    WebCore:
      "ENABLE(UNPREFIXED_BACKDROP_FILTER)": true
      default: false

CSSWordBreakAutoPhraseEnabled:
  type: bool
  status: testable
  category: css
  webcoreOnChange: setNeedsRecalcStyleInAllFrames
  humanReadableName: "word-break: auto-phrase enabled"
  humanReadableDescription: "Enables the auto-phrase value of the word-break CSS property"
  defaultValue:
    WebKitLegacy:
      default: false
    WebKit:
      default: false
    WebCore:
      default: false

# FIXME: This is not relevent for WebKitLegacy, so should be excluded from WebKitLegacy entirely (though we should still set the default value to false when initializing settings).
CacheAPIEnabled:
  type: bool
  status: embedder
  humanReadableName: "Cache API"
  humanReadableDescription: "Cache API"
  defaultValue:
    WebKitLegacy:
      default: false
    WebKit:
      default: true
    WebCore:
      default: false

CanvasColorSpaceEnabled:
  type: bool
  status: stable
  category: dom
  humanReadableName: "Canvas Color Spaces"
  humanReadableDescription: "Enable use of predefined canvas color spaces"
  defaultValue:
    WebKitLegacy:
      "PLATFORM(COCOA)": true
      default: false
    WebKit:
      "PLATFORM(COCOA)": true
      default: false
    WebCore:
      default: false

CanvasFiltersEnabled:
  type: bool
  status: unstable
  category: dom
  webcoreOnChange: setNeedsRelayoutAllFrames
  humanReadableName: "Canvas Filters"
  humanReadableDescription: "Canvas Filters"
  defaultValue:
    WebKitLegacy:
      default: false
    WebKit:
      default: false
    WebCore:
      default: false

CanvasFingerprintingQuirkEnabled:
  type: bool
  status: stable
  category: dom
  humanReadableName: "Enable Canvas fingerprinting-related quirk"
  defaultValue:
    WebKitLegacy:
      default: false
    WebKit:
      default: true
    WebCore:
      default: true

CanvasUsesAcceleratedDrawing:
  type: bool
  status: embedder
  humanReadableName: "Canvas uses accelerated drawing"
  defaultValue:
    WebKitLegacy:
      "PLATFORM(IOS_FAMILY) && !PLATFORM(IOS_FAMILY_SIMULATOR)": true
      default: false
    WebKit:
      default: true
    WebCore:
      default: false

CaptureAudioInGPUProcessEnabled:
  type: bool
  status: internal
  category: media
  humanReadableName: "GPU Process: Audio Capture"
  humanReadableDescription: "Enable audio capture in GPU Process"
  webcoreBinding: none
  condition: ENABLE(MEDIA_STREAM)
  exposed: [ WebKit ]
  defaultValue:
    WebKit:
      default: WebKit::defaultCaptureAudioInGPUProcessEnabled()

CaptureAudioInUIProcessEnabled:
  type: bool
  status: internal
  category: media
  humanReadableName: "Capture audio in UI Process"
  humanReadableDescription: "Enable audio capture in UI Process"
  webcoreBinding: none
  condition: ENABLE(MEDIA_STREAM)
  exposed: [ WebKit ]
  defaultValue:
    WebKit:
      default: WebKit::defaultCaptureAudioInUIProcessEnabled()

CaptureVideoInGPUProcessEnabled:
  type: bool
  status: internal
  category: media
  humanReadableName: "GPU Process: Video Capture"
  humanReadableDescription: "Enable video capture in GPU Process"
  webcoreBinding: none
  condition: ENABLE(MEDIA_STREAM)
  exposed: [ WebKit ]
  defaultValue:
    WebKit:
      "ENABLE(GPU_PROCESS_BY_DEFAULT)": true
      default: false

CaptureVideoInUIProcessEnabled:
  type: bool
  status: internal
  category: media
  humanReadableName: "Capture video in UI Process"
  humanReadableDescription: "Enable video capture in UI Process"
  webcoreBinding: none
  condition: ENABLE(MEDIA_STREAM)
  exposed: [ WebKit ]
  defaultValue:
    WebKit:
      default: false

CaretBrowsingEnabled:
  type: bool
  status: embedder
  defaultValue:
    WebKitLegacy:
      default: false
    WebKit:
      default: false
    WebCore:
      default: false

ClearSiteDataHTTPHeaderEnabled:
  type: bool
  status: stable
  category: networking
  humanReadableName: "Clear-Site-Data HTTP Header"
  humanReadableDescription: "Enable Clear-Site-Data HTTP Header support"
  defaultValue:
    WebKitLegacy:
      default: false
    WebKit:
      default: true
    WebCore:
      default: false

ClientBadgeEnabled:
  type: bool
  status: unstable
  category: dom
  humanReadableName: "Client Badge"
  humanReadableDescription: "Enable Client Badge"
  defaultValue:
    WebKitLegacy:
      default: false
    WebKit:
      default: false
    WebCore:
      default: false

ColorFilterEnabled:
  type: bool
  status: embedder
  webcoreOnChange: setNeedsRecalcStyleInAllFrames
  defaultValue:
    WebKitLegacy:
      default: false
    WebKit:
      default: false
    WebCore:
      default: false

# FIXME: WebKit has an alternate name for this called 'ShowDebugBorders'. We should standardize on one name.
CompositingBordersVisible:
  type: bool
  status: internal
  defaultsOverridable: true
  humanReadableName: "Compositing borders visible"
  webKitLegacyPreferenceKey: WebKitShowDebugBorders
  webcoreName: showDebugBorders
  webcoreOnChange: setNeedsRecalcStyleInAllFrames
  inspectorOverride: true
  defaultValue:
    WebKitLegacy:
      default: false
    WebKit:
      default: false
    WebCore:
      default: false

# FIXME: WebKit has an alternate name for this called 'ShowRepaintCounter'. We should standardize on one name.
CompositingRepaintCountersVisible:
  type: bool
  status: internal
  defaultsOverridable: true
  humanReadableName: "Compositing repaint counters visible"
  webKitLegacyPreferenceKey: WebKitShowRepaintCounter
  webcoreName: showRepaintCounter
  webcoreOnChange: setNeedsRecalcStyleInAllFrames
  inspectorOverride: true
  defaultValue:
    WebKitLegacy:
      default: false
    WebKit:
      default: false
    WebCore:
      default: false

CompressionStreamEnabled:
  type: bool
  status: stable
  category: dom
  humanReadableName: "Compression Stream API"
  humanReadableDescription: "Enable Compression Stream API"
  defaultValue:
    WebKitLegacy:
      default: false
    WebKit:
      default: true
    WebCore:
      default: false

ContactPickerAPIEnabled:
  type: bool
  status: testable
  category: dom
  humanReadableName: "Contact Picker API"
  humanReadableDescription: "Enable the Contact Picker API"
  defaultValue:
    WebKitLegacy:
      default: false
    WebKit:
      default: false
    WebCore:
      default: false

ContentChangeObserverEnabled:
  type: bool
  status: embedder
  condition: ENABLE(CONTENT_CHANGE_OBSERVER)
  defaultValue:
    WebKitLegacy:
      default: true
    WebKit:
      default: true
    WebCore:
      "PLATFORM(IOS_FAMILY) && !PLATFORM(MACCATALYST)": true
      default: false

ContentDispositionAttachmentSandboxEnabled:
  comment: 'Some ports (e.g. iOS) might choose to display attachments inline, regardless
    of whether the response includes the HTTP header \"Content-Disposition: attachment\".
    This setting enables a sandbox around these attachments. The sandbox enforces
    all frame sandbox flags (see enum SandboxFlag in SecurityContext.h), and also
    disables <meta http-equiv> processing and subframe loading.'
  type: bool
  status: embedder
  defaultValue:
    WebKitLegacy:
      default: true
    WebKit:
      PLATFORM(COCOA): true
      default: false
    WebCore:
      default: false

ContextMenuQRCodeDetectionEnabled:
  type: bool
  status: embedder
  condition: ENABLE(CONTEXT_MENU_QR_CODE_DETECTION)
  defaultValue:
    WebKitLegacy:
      default: false
    WebKit:
      default: false
    WebCore:
      default: false

CookieConsentAPIEnabled:
  type: bool
  status: unstable
  category: dom
  humanReadableName: "Cookie Consent API"
  humanReadableDescription: "Enable cookie consent API"
  exposed: [ WebKit ]
  defaultValue:
    WebCore:
      default: false
    WebKitLegacy:
      default: false
    WebKit:
      default: false

# FIXME: This is handled via WebView SPI rather than WebPreferences for WebKitLegacy. We should change the SPI to lookup the WebPreferences value instead.
CookieEnabled:
  type: bool
  status: embedder
  humanReadableName: "Cookies Enabled"
  webKitLegacyBinding: custom
  defaultValue:
    WebKit:
      default: true
    WebKitLegacy:
      default: true
    WebCore:
      default: true

CookieStoreAPIEnabled:
  type: bool
  category: dom
  status: testable
  humanReadableName: "Cookie Store API"
  humanReadableDescription: "Enable Cookie Store API"
  defaultValue:
    WebKitLegacy:
      default: false
    WebKit:
      default: false
    WebCore:
      default: false

CookieStoreAPIExtendedAttributesEnabled:
  type: bool
  category: dom
  status: testable
  humanReadableName: "Cookie Store API Extended Attributes"
  humanReadableDescription: "Enable Extended Attributes of the Cookie Store API"
  defaultValue:
    WebKitLegacy:
      default: false
    WebKit:
      default: false
    WebCore:
      default: false

CookieStoreAPIServiceWorkerEnabled:
  type: bool
  category: dom
  status: testable
  humanReadableName: "Cookie Store API for Service Workers"
  humanReadableDescription: "Enable Cookie Store API for Service Workers"
  defaultValue:
    WebKitLegacy:
      default: false
    WebKit:
      default: false
    WebCore:
      default: false

CoreMathMLEnabled:
  type: bool
  status: unstable
  category: dom
  webcoreOnChange: setNeedsRecalcStyleInAllFrames
  humanReadableName: "MathML Core"
  humanReadableDescription: "Disable features removed from the MathML Core spec."
  defaultValue:
    WebKitLegacy:
      default: false
    WebKit:
      "PLATFORM(GTK) || PLATFORM(WPE)": true
      default: false
    WebCore:
      default: false

CrossOriginEmbedderPolicyEnabled:
  type: bool
  status: stable
  category: security
  humanReadableName: "Cross-Origin-Embedder-Policy (COEP) header"
  humanReadableDescription: "Support for Cross-Origin-Embedder-Policy (COEP) header"
  defaultValue:
    WebKitLegacy:
      default: false
    WebKit:
      default: true
    WebCore:
      default: false

CrossOriginOpenerPolicyEnabled:
  type: bool
  status: stable
  category: security
  humanReadableName: "Cross-Origin-Opener-Policy (COOP) header"
  humanReadableDescription: "Support for Cross-Origin-Opener-Policy (COOP) header"
  defaultValue:
    WebKitLegacy:
      default: false
    WebKit:
      default: true
    WebCore:
      default: false

CryptoKitEnabled:
  type: bool
  status: internal
  category: security
  humanReadableName: "Enable CryptoKit for supported Algorithms."
  humanReadableDescription: "Enable CryptoKit for supported Algorithms."
  defaultValue:
    WebKitLegacy:
      default: false
    WebKit:
      default: false
    WebCore:
      default: false

CursiveFontFamily:
  type: String
  status: embedder
  webKitLegacyPreferenceKey: WebKitCursiveFont
  webcoreImplementation: custom
  defaultValue:
    WebKitLegacy:
      "PLATFORM(IOS_FAMILY)": '"Snell Roundhand"'
      default: '"Apple Chancery"'
    WebKit:
      "PLATFORM(COCOA) && PLATFORM(IOS_FAMILY)": '"Snell Roundhand"'
      "PLATFORM(COCOA) && !PLATFORM(IOS_FAMILY)": '"Apple Chancery"'
      default: '"Comic Sans MS"'
    WebCore:
      default: '""'

CustomPasteboardDataEnabled:
  type: bool
  status: embedder
  humanReadableName: "Custom pasteboard data"
  humanReadableDescription: "Enable custom clipboard types and better security model for clipboard API."
  webcoreBinding: DeprecatedGlobalSettings
  defaultValue:
    WebKitLegacy:
      default: false
    WebKit:
      "PLATFORM(COCOA) || PLATFORM(GTK) || PLATFORM(WIN)": true
      default: false

CustomStateSetEnabled:
  type: bool
  status: stable
  category: dom
  humanReadableName: "CustomStateSet and :state() pseudo class"
  humanReadableDescription: "Support for CustomStateSet in custom elements"
  defaultValue:
    WebKitLegacy:
      default: true
    WebKit:
      default: true
    WebCore:
      default: true

DNSPrefetchingEnabled:
  type: bool
  status: embedder
  webcoreOnChange: dnsPrefetchingEnabledChanged
  defaultValue:
    WebKitLegacy:
      default: false
    WebKit:
      default: false
    WebCore:
      default: false

DOMAudioSessionEnabled:
  type: bool
  status: stable
  category: media
  humanReadableName: "AudioSession API"
  humanReadableDescription: "Enable AudioSession API"
  condition: ENABLE(DOM_AUDIO_SESSION)
  defaultValue:
    WebKitLegacy:
      default: false
    WebKit:
      default: true
    WebCore:
      default: true

DOMAudioSessionFullEnabled:
  type: bool
  status: testable
  category: media
  humanReadableName: "AudioSession full API"
  humanReadableDescription: "Enable AudioSession full API"
  condition: ENABLE(DOM_AUDIO_SESSION)
  defaultValue:
    WebKitLegacy:
      default: false
    WebKit:
      default: false
    WebCore:
      default: false

DOMPasteAccessRequestsEnabled:
  type: bool
  status: internal
  category: dom
  humanReadableName: "DOM Paste Access Requests"
  humanReadableDescription: "Enable DOM Paste Access Requests"
  defaultValue:
    WebKitLegacy:
      default: false
    WebKit:
      "PLATFORM(IOS) || PLATFORM(MAC) || PLATFORM(GTK) || PLATFORM(VISION)": true
      default: false
    WebCore:
      default: false

DOMPasteAllowed:
  type: bool
  status: embedder
  webKitLegacyPreferenceKey: WebKitDOMPasteAllowedPreferenceKey
  defaultValue:
    WebKitLegacy:
      default: false
    WebKit:
      default: false
    WebCore:
      default: false

DOMTestingAPIsEnabled:
  type: bool
  status: internal
  category: dom
  humanReadableName: "Additional Testing APIs for DOM Objects"
  humanReadableDescription: "Enable additional testing APIs for DOM objects"
  defaultValue:
    WebCore:
      default: false
    WebKit:
      default: false
    WebKitLegacy:
      default: false

DOMTimersThrottlingEnabled:
  type: bool
  status: embedder
  humanReadableName: "DOM timer throttling enabled"
  webKitLegacyPreferenceKey: WebKitDOMTimersThrottlingEnabledPreferenceKey
  defaultValue:
    WebKitLegacy:
      default: true
    WebKit:
      default: true
    WebCore:
      default: true

DataDetectorTypes:
  type: uint32_t
  refinedType: WebCore::DataDetectorType
  status: embedder
  condition: ENABLE(DATA_DETECTION)
  defaultValue:
    WebKitLegacy:
      default: static_cast<DataDetectorType>(0)
    WebKit:
      default: static_cast<DataDetectorType>(0)
    WebCore:
      default: static_cast<DataDetectorType>(0)

# FIXME: This is on by default in WebKit2 (for everything but WatchOS). Perhaps we should consider turning it on for WebKitLegacy as well.
DataListElementEnabled:
  type: bool
  status: embedder
  humanReadableName: "DataList Element"
  humanReadableDescription: "Enable datalist elements"
  condition: ENABLE(DATALIST_ELEMENT)
  defaultValue:
    WebKitLegacy:
      default: false
    WebKit:
      "PLATFORM(WATCHOS)": false
      default: true
    WebCore:
      "PLATFORM(WATCHOS)": false
      default: true

DataTransferItemsEnabled:
  type: bool
  status: embedder
  humanReadableName: "Data Transfer Items"
  humanReadableDescription: "Enables DataTransferItem in the clipboard API"
  defaultValue:
    WebKitLegacy:
      default: true
    WebKit:
      "PLATFORM(COCOA) || PLATFORM(GTK) || PLATFORM(WPE)": true
      default: false
    WebCore:
      default: false

DatabasesEnabled:
  type: bool
  status: embedder
  webKitLegacyPreferenceKey: WebKitDatabasesEnabledPreferenceKey
  webcoreBinding: custom
  defaultValue:
    WebKitLegacy:
      default: true
    WebKit:
      default: true

# FIXME: This is on by default in WebKit2 (for macOS at least). Perhaps we should consider turning it on for WebKitLegacy as well.
DateTimeInputsEditableComponentsEnabled:
  type: bool
  status: embedder
  humanReadableName: "Date/Time inputs have editable components"
  humanReadableDescription: "Enable multiple editable components in date/time inputs"
  condition: ENABLE(DATE_AND_TIME_INPUT_TYPES)
  defaultValue:
    WebKitLegacy:
      default: false
    WebKit:
      "PLATFORM(MAC) || PLATFORM(GTK)": true
      default: false
    WebCore:
      default: false

DeclarativeShadowRootsParserAPIsEnabled:
  type: bool
  status: stable
  category: dom
  humanReadableName: "Declarative Shadow Roots Parser APIs"
  humanReadableDescription: "Declarative Shadow Roots Parser APIs (Element/ShadowRoot's setHTMLUnsafe() and Document.parseHTMLUnsafe())"
  defaultValue:
    WebKitLegacy:
      default: true
    WebKit:
      default: true
    WebCore:
      default: true

DeclarativeWebPush:
  type: bool
  status: unstable
  category: dom
  defaultsOverridable: true
  condition: ENABLE(DECLARATIVE_WEB_PUSH)
  humanReadableName: "Declarative Web Push"
  humanReadableDescription: "Enable Declarative Web Push"
  defaultValue:
    WebKitLegacy:
      default: false
    WebKit:
      default: false
    WebCore:
      default: false

DefaultFixedFontSize:
  type: double
  status: embedder
  webcoreOnChange: setNeedsRecalcStyleInAllFrames
  defaultValue:
    WebKitLegacy:
      default: 13
    WebKit:
      default: 13
    WebCore:
      default: 13

DefaultFontSize:
  type: double
  status: embedder
  webcoreOnChange: setNeedsRecalcStyleInAllFrames
  defaultValue:
    WebKitLegacy:
      default: 16
    WebKit:
      default: 16
    WebCore:
      default: 16

DefaultTextEncodingName:
  type: String
  status: embedder
  defaultValue:
    WebKitLegacy:
      default: '"ISO-8859-1"'
    WebKit:
      default: PAL::defaultTextEncodingNameForSystemLanguage()
    WebCore:
      default: '{ }'

DeprecateAESCFBWebCryptoEnabled:
  type: bool
  status: stable
  category: dom
  humanReadableName: "Deprecate AES-CFB Web Crypto"
  humanReadableDescription: "Enable Deprecation of AES-CFB from Web Crypto"
  defaultValue:
    WebKitLegacy:
      default: true
    WebKit:
      default: true
    WebCore:
      default: true

DeprecateRSAESPKCSWebCryptoEnabled:
  type: bool
  status: stable
  category: dom
  humanReadableName: "Deprecate RSAES-PKCS1-v1_5 Web Crypto"
  humanReadableDescription: "Enable Deprecation of RSAES-PKCS1-v1_5 Web Crypto"
  defaultValue:
    WebKitLegacy:
      default: true
    WebKit:
      default: true
    WebCore:
      default: true

DeprecationReportingEnabled:
  type: bool
  status: testable
  category: dom
  humanReadableName: "Deprecation Reporting"
  humanReadableDescription: "Enable Deprecation Reporting"
  defaultValue:
    WebKitLegacy:
      default: false
    WebKit:
      default: false
    WebCore:
      default: false

DetailsNameAttributeEnabled:
  type: bool
  status: stable
  category: html
  humanReadableName: "HTML <details name> attribute"
  humanReadableDescription: "Enable HTML <details name> attribute"
  defaultValue:
    WebKitLegacy:
      default: true
    WebKit:
      default: true
    WebCore:
      default: true

DeveloperExtrasEnabled:
  type: bool
  status: embedder
  defaultsOverridable: true
  webKitLegacyPreferenceKey: WebKitDeveloperExtrasEnabledPreferenceKey
  webKitLegacyBinding: custom
  defaultValue:
    WebKitLegacy:
      default: false
    WebKit:
      default: false
    WebCore:
      default: false

DeviceHeight:
  type: uint32_t
  status: embedder
  defaultValue:
    WebKitLegacy:
      default: 0
    WebKit:
      default: 0
    WebCore:
      default: 0

DeviceOrientationEventEnabled:
  type: bool
  status: embedder
  condition: ENABLE(DEVICE_ORIENTATION)
  defaultValue:
    WebKitLegacy:
      default: true
    WebKit:
      default: true
    WebCore:
      default: true

DeviceOrientationPermissionAPIEnabled:
  type: bool
  status: embedder
  condition: ENABLE(DEVICE_ORIENTATION)
  defaultValue:
    WebKitLegacy:
      default: false
    WebKit:
      default: false
    WebCore:
      default: false

DeviceWidth:
  type: uint32_t
  status: embedder
  defaultValue:
    WebKitLegacy:
      default: 0
    WebKit:
      default: 0
    WebCore:
      default: 0

DiagnosticLoggingEnabled:
  type: bool
  status: embedder
  humanReadableName: "Diagnostic logging enabled"
  defaultValue:
    WebKitLegacy:
      default: false
    WebKit:
      default: false
    WebCore:
      default: false

DigitalCredentialsEnabled:
  type: bool
  status: testable
  category: dom
  humanReadableName: "Digital Credentials API"
  humanReadableDescription: "Enable the experimental Digital Credentials API"
  defaultValue:
    WebKitLegacy:
      default: false
    WebKit:
      default: false
    WebCore:
      default: false

DirectoryUploadEnabled:
  type: bool
  status: embedder
  humanReadableName: "Directory Upload"
  humanReadableDescription: "input.webkitdirectory / dataTransferItem.webkitGetAsEntry()"
  defaultValue:
    WebKitLegacy:
      default: false
    WebKit:
      "PLATFORM(COCOA) || PLATFORM(GTK) || PLATFORM(WPE)": true
      default: false
    WebCore:
      default: false

# FIXME: Starting the preference name with "Disable" is inconsistent with most other preferences and should be changed.
DisableScreenSizeOverride:
  type: bool
  status: internal
  defaultsOverridable: true
  humanReadableName: "Disable screen size override"
  webcoreBinding: DeprecatedGlobalSettings
  condition: PLATFORM(IOS_FAMILY)
  defaultValue:
    WebKitLegacy:
      default: false
    WebKit:
      default: false
    WebCore:
      default: false

DisabledAdaptationsMetaTagEnabled:
  type: bool
  status: embedder
  defaultValue:
    WebKitLegacy:
      default: false
    WebKit:
      "PLATFORM(WATCHOS)": true
      default: false
    WebCore:
      default: false

DisallowSyncXHRDuringPageDismissalEnabled:
  type: bool
  status: stable
  category: security
  humanReadableName: "Disallow sync XHR during page dismissal"
  humanReadableDescription: "Disallow synchronous XMLHttpRequest during page dismissal"
  defaultValue:
    WebKitLegacy:
      default: true
    WebKit:
      "PLATFORM(MAC) || PLATFORM(IOS_FAMILY)": WebKit::defaultDisallowSyncXHRDuringPageDismissalEnabled()
      default: true
    WebCore:
      default: true

# FIXME: This is on by default in WebKit2. Perhaps we should consider turning it on for WebKitLegacy as well.
DownloadAttributeEnabled:
  type: bool
  status: embedder
  defaultValue:
    WebKitLegacy:
      default: false
    WebKit:
      default: true
    WebCore:
      default: false

EditableLinkBehavior:
  type: uint32_t
  refinedType: WebCore::EditableLinkBehavior
  status: embedder
  defaultValue:
    WebKitLegacy:
      "PLATFORM(HAIKU)": WebCore::EditableLinkBehavior::Default
      default: WebKitEditableLinkDefaultBehavior
    WebKit:
      default: WebCore::EditableLinkBehavior::NeverLive
    WebCore:
      default: EditableLinkBehavior::Default

ElementCheckVisibilityEnabled:
  type: bool
  status: stable
  category: dom
  humanReadableName: "element.checkVisibility() API"
  humanReadableDescription: "Enable element.checkVisibility() API"
  defaultValue:
    WebKitLegacy:
      default: true
    WebKit:
      default: true
    WebCore:
      default: true

EmbedElementEnabled:
  type: bool
  status: mature
  humanReadableName: "Embed Element"
  humanReadableDescription: "Embed Element"
  defaultValue:
    WebKitLegacy:
      default: true
    WebKit:
      default: true
    WebCore:
      default: true

EnableInheritURIQueryComponent:
  type: bool
  status: embedder
  defaultValue:
    WebKitLegacy:
      default: false
    WebKit:
      default: false
    WebCore:
      default: false

EncryptedMediaAPIEnabled:
  type: bool
  status: embedder
  condition: ENABLE(ENCRYPTED_MEDIA)
  defaultValue:
    WebKitLegacy:
      default: false
    WebKit:
      default: true
    WebCore:
      default: false

EnterKeyHintEnabled:
  type: bool
  status: internal
  category: dom
  humanReadableName: "Enter Key Hint"
  humanReadableDescription: "Enable the enterKeyHint HTML attribute"
  defaultValue:
    WebKitLegacy:
      default: false
    WebKit:
      "PLATFORM(COCOA)": true
      default: false
    WebCore:
      default: false

EnumeratingAllNetworkInterfacesEnabled:
  type: bool
  status: internal
  humanReadableName: "Enable Enumerating All Network Interfaces"
  webcoreBinding: none
  exposed: [ WebKit ]
  defaultValue:
    WebKit:
      default: false

EnumeratingVisibleNetworkInterfacesEnabled:
  type: bool
  status: internal
  humanReadableName: "Enable Enumerating Visible Network Interfaces"
  webcoreBinding: none
  exposed: [ WebKit ]
  defaultValue:
    WebKit:
      default: false

EventHandlerDrivenSmoothKeyboardScrollingEnabled:
  type: bool
  status: internal
  category: dom
  humanReadableName: "EventHandler driven smooth keyboard scrolling"
  humanReadableDescription: "Enable EventHandler driven smooth keyboard scrolling"
  defaultValue:
    WebKitLegacy:
      default: false
    WebKit:
      "PLATFORM(MAC)": WebKit::defaultScrollAnimatorEnabled()
      default: false
    WebCore:
      default: false

ExperimentalSandboxEnabled:
  type: bool
  status: internal
  category: security
  humanReadableName: "Enable experimental sandbox features"
  humanReadableDescription: "Enable experimental sandbox features"
  condition: HAVE(MACH_BOOTSTRAP_EXTENSION) || HAVE(SANDBOX_STATE_FLAGS)
  webcoreBinding: none
  exposed: [ WebKit ]
  defaultValue:
    WebKit:
      default: false

# FIXME: Is this implemented for WebKitLegacy? If not, this should be excluded from WebKitLegacy entirely.
ExposeSpeakersEnabled:
  type: bool
  status: testable
  category: media
  humanReadableName: "Allow speaker device selection"
  humanReadableDescription: "Allow speaker device selection"
  condition: ENABLE(MEDIA_STREAM)
  defaultValue:
    WebKitLegacy:
      default: false
    WebKit:
      default: false
    WebCore:
      default: false

ExtendedAudioDescriptionsEnabled:
  type: bool
  status: preview
  category: media
  condition: ENABLE(VIDEO)
  humanReadableName: "Audio descriptions for video - Extended"
  humanReadableDescription: "Enable extended audio descriptions for video"
  defaultValue:
    WebKitLegacy:
      default: false
    WebKit:
      default: false
    WebCore:
      default: false

ExtensibleSSOEnabled:
  type: bool
  status: embedder
  getter: isExtensibleSSOEnabled
  webcoreBinding: none
  condition: HAVE(APP_SSO)
  exposed: [ WebKit ]
  defaultValue:
    WebKit:
      default: true

FTPDirectoryTemplatePath:
  type: String
  status: embedder
  defaultValue:
    WebKitLegacy:
      default: '""'
    WebKit:
      default: '""'
    WebCore:
      default: '""'

FTPEnabled:
  type: bool
  status: developer
  category: networking
  humanReadableName: "FTP support enabled"
  humanReadableDescription: "FTP support enabled"
  defaultValue:
    WebCore:
      default: false
    WebKit:
      default: false
    WebKitLegacy:
      default: false

FantasyFontFamily:
  type: String
  status: embedder
  webKitLegacyPreferenceKey: WebKitFantasyFont
  webcoreImplementation: custom
  defaultValue:
    WebKitLegacy:
      default: '"Papyrus"'
    WebKit:
      "PLATFORM(COCOA)": '"Papyrus"'
      default: '"Impact"'
    WebCore:
      default: '""'

FasterClicksEnabled:
  type: bool
  status: internal
  category: dom
  humanReadableName: "Fast clicks"
  humanReadableDescription: "Support faster clicks on zoomable pages"
  webcoreBinding: none
  condition: PLATFORM(IOS_FAMILY)
  exposed: [ WebKit ]
  defaultValue:
    WebKit:
      default: true

FetchPriorityEnabled:
  type: bool
  status: stable
  category: networking
  humanReadableName: "Fetch Priority"
  humanReadableDescription: "Enable Fetch Priority support"
  defaultValue:
    WebKitLegacy:
      default: true
    WebKit:
      default: true
    WebCore:
      default: true

FileReaderAPIEnabled:
  type: bool
  status: embedder
  humanReadableName: "FileReader API"
  humanReadableDescription: "FileReader API"
  defaultValue:
    WebKitLegacy:
      default: true
    WebKit:
      default: true
    WebCore:
      default: true

FileSystemAccessEnabled:
  type: bool
  status: stable
  category: dom
  humanReadableName: "File System Access API"
  humanReadableDescription: "Enable File System Access API"
  defaultValue:
    WebKitLegacy:
      default: false
    WebKit:
      "PLATFORM(COCOA)" : true
      default: false
    WebCore:
      "PLATFORM(COCOA)" : true
      default: false

FilterLinkDecorationByDefaultEnabled:
  type: bool
  status: testable
  category: networking
  humanReadableName: "Filter Link Decoration"
  humanReadableDescription: "Enable Filtering Link Decoration"
  defaultValue:
    WebKitLegacy:
      default: false
    WebKit:
      default: false
    WebCore:
      default: false

FixedFontFamily:
  type: String
  status: embedder
  webKitLegacyPreferenceKey: WebKitFixedFont
  webcoreImplementation: custom
  defaultValue:
    WebKitLegacy:
      default: '"Courier"'
    WebKit:
      "PLATFORM(COCOA)": '"Courier"'
      default: '"Courier New"'
    WebCore:
      default: '""'

FlexFormattingContextIntegrationEnabled:
  type: bool
  status: unstable
  category: dom
  humanReadableName: "Next-generation flex layout integration (FFC)"
  humanReadableDescription: "Enable next-generation flex layout integration (FFC)"
  defaultValue:
    WebKitLegacy:
      default: false
    WebKit:
      default: false
    WebCore:
      default: false

ForceAlwaysUserScalable:
  type: bool
  status: internal
  defaultsOverridable: true
  humanReadableName: "Force always user-scalable"
  webcoreBinding: none
  condition: PLATFORM(IOS_FAMILY)
  exposed: [ WebKit ]
  defaultValue:
    WebKit:
      default: false

ForceCompositingMode:
  type: bool
  status: embedder
  webcoreBinding: none
  exposed: [ WebKit ]
  defaultValue:
    WebKit:
      default: false

ForceFTPDirectoryListings:
  type: bool
  status: embedder
  defaultValue:
    WebKitLegacy:
      default: false
    WebKit:
      default: false
    WebCore:
      default: false

ForceWebGLUsesLowPower:
  type: bool
  status: embedder
  defaultValue:
    WebKitLegacy:
      default: true
    WebKit:
      default: false
    WebCore:
      default: false

FullScreenEnabled:
  type: bool
  status: embedder
  humanReadableName: "Fullscreen API"
  humanReadableDescription: "Fullscreen API"
  condition: ENABLE(FULLSCREEN_API)
  hidden: EXPERIMENTAL_FULLSCREEN_API_HIDDEN
  defaultValue:
    WebKitLegacy:
      default: false
    WebKit:
      default: false
    WebCore:
      default: false

FullScreenKeyboardLock:
  type: bool
  status: testable
  category: dom
  humanReadableName: "Fullscreen API based Keyboard Lock"
  humanReadableDescription: "Fullscreen API based Keyboard Lock"
  condition: ENABLE(FULLSCREEN_API)
  defaultValue:
    WebKitLegacy:
      default: false
    WebKit:
      default: false
    WebCore:
      default: false

FullscreenRequirementForScreenOrientationLockingEnabled:
  type: bool
  status: embedder
  humanReadableName: "Require being in Fullscreen to lock screen orientation"
  humanReadableDescription: "Require being in Fullscreen to lock screen orientation"
  defaultValue:
    WebKitLegacy:
      default: true
    WebKit:
      default: true
    WebCore:
      default: true

FullscreenSceneAspectRatioLockingEnabled:
  type: bool
  status: internal
  humanReadableName: "Fullscreen scene aspect ratio locking"
  humanReadableDescription: "Enable scene aspect ratio locking in Fullscreen"
  condition: PLATFORM(VISION)
  defaultValue:
    WebKitLegacy:
      default: true
    WebKit:
      default: true
    WebCore:
      default: true

FullscreenSceneDimmingEnabled:
  type: bool
  status: internal
  humanReadableName: "Fullscreen scene dimming"
  humanReadableDescription: "Enable scene dimming in Fullscreen"
  condition: PLATFORM(VISION)
  defaultValue:
    WebKitLegacy:
      default: true
    WebKit:
      default: true
    WebCore:
      default: true

GStreamerEnabled:
  type: bool
  status: embedder
  getter: isGStreamerEnabled
  webcoreBinding: DeprecatedGlobalSettings
  condition: USE(GSTREAMER)
  exposed: [ WebKit ]
  defaultValue:
    WebKit:
      default: true

GamepadTriggerRumbleEnabled:
  type: bool
  status: testable
  category: dom
  humanReadableName: "Gamepad trigger vibration support"
  humanReadableDescription: "Support for Gamepad trigger vibration"
  condition: ENABLE(GAMEPAD)
  defaultValue:
    WebKitLegacy:
      default: false
    WebKit:
      default: false
    WebCore:
      default: false

GamepadVibrationActuatorEnabled:
  type: bool
  status: stable
  category: dom
  humanReadableName: "Gamepad.vibrationActuator support"
  humanReadableDescription: "Support for Gamepad.vibrationActuator"
  condition: ENABLE(GAMEPAD)
  defaultValue:
    WebKitLegacy:
      default: false
    WebKit:
      default: defaultGamepadVibrationActuatorEnabled()
    WebCore:
      default: false

GamepadsEnabled:
  type: bool
  status: embedder
  humanReadableName: "Gamepads"
  humanReadableDescription: "Web Gamepad API support"
  condition: ENABLE(GAMEPAD)
  defaultValue:
    WebKitLegacy:
      default: false
    WebKit:
      default: true
    WebCore:
      default: false

# FIXME: This is on by default in WebKit2. Perhaps we should consider turning it on for WebKitLegacy as well.
GenericCueAPIEnabled:
  type: bool
  status: mature
  condition: ENABLE(VIDEO)
  humanReadableName: "Generic Text Track Cue API"
  humanReadableDescription: "Enable Generic Text Track Cue API"
  defaultValue:
    WebKitLegacy:
      default: false
    WebKit:
      default: true
    WebCore:
      default: false

GetUserMediaRequiresFocus:
  type: bool
  status: internal
  category: media
  humanReadableName: "Require focus to start getUserMedia"
  humanReadableDescription: "Require focus to start getUserMedia"
  condition: ENABLE(MEDIA_STREAM)
  defaultValue:
    WebKitLegacy:
      default: true
    WebKit:
      default: true
    WebCore:
      default: true

GoogleAntiFlickerOptimizationQuirkEnabled:
  type: bool
  status: mature
  humanReadableName: "Quirk to prevent delayed initial painting on sites using Google's Anti-Flicker optimization"
  humanReadableDescription: "Quirk to prevent delayed initial painting on sites using Google's Anti-Flicker optimization"
  defaultValue:
    WebKitLegacy:
      default: true
    WebKit:
      default: true
    WebCore:
      default: true

GrammarAndSpellingPseudoElementsEnabled:
  type: bool
  status: stable
  category: css
  humanReadableName: "::grammar-error and ::spelling-error pseudo-elements"
  humanReadableDescription: "Enable the ::grammar-error and ::spelling-error CSS pseudo-elements"
  defaultValue:
    WebKitLegacy:
      default: true
    WebKit:
      default: true
    WebCore:
      default: true

GraphicsContextFiltersEnabled:
   type: bool
   status: stable
   category: media
   webcoreOnChange: setNeedsRelayoutAllFrames
   humanReadableName: "GraphicsContext Filter Rendering"
   humanReadableDescription: "GraphicsContext Filter Rendering"
   condition: USE(GRAPHICS_CONTEXT_FILTERS)
   defaultValue:
     WebKitLegacy:
       default: true
     WebKit:
       default: true
     WebCore:
       default: true

HTTPEquivEnabled:
  type: bool
  status: mature
  humanReadableName: "http-equiv"
  humanReadableDescription: "Enable http-equiv attribute"
  webcoreName: httpEquivEnabled
  defaultValue:
    WebKitLegacy:
      default: true
    WebKit:
      default: true
    WebCore:
      default: true

HiddenPageCSSAnimationSuspensionEnabled:
  type: bool
  status: embedder
  webcoreOnChange: hiddenPageCSSAnimationSuspensionEnabledChanged
  defaultValue:
    WebKitLegacy:
      default: true
    WebKit:
      "PLATFORM(COCOA) || PLATFORM(GTK)": true
      default: false
    WebCore:
      default: false

HiddenPageDOMTimerThrottlingAutoIncreases:
  type: bool
  status: embedder
  humanReadableName: "Hidden page DOM timer throttling auto-increases"
  webcoreOnChange: hiddenPageDOMTimerThrottlingStateChanged
  defaultValue:
    WebKitLegacy:
      default: false
    WebKit:
      default: false
    WebCore:
      default: false

HiddenPageDOMTimerThrottlingEnabled:
  type: bool
  status: embedder
  humanReadableName: "Hidden page DOM timer throttling"
  humanReadableDescription: "Enable hidden page DOM timer throttling"
  webcoreOnChange: hiddenPageDOMTimerThrottlingStateChanged
  defaultValue:
    WebKitLegacy:
      default: false
    WebKit:
      "PLATFORM(COCOA) || PLATFORM(GTK)": true
      default: false
    WebCore:
      default: false

HighlightAPIEnabled:
  type: bool
  status: stable
  category: css
  humanReadableName: "Highlight API"
  humanReadableDescription: "Highlight API support"
  defaultValue:
    WebKitLegacy:
      default: false
    WebKit:
      default: true
    WebCore:
      default: true

HyperlinkAuditingEnabled:
  type: bool
  status: embedder
  humanReadableName: "Hyperlink Auditing"
  humanReadableDescription: "Enable Hyperlink Auditing"
  defaultValue:
    WebKitLegacy:
      default: true
    WebKit:
      default: true
    WebCore:
      default: false

ICECandidateFilteringEnabled:
  type: bool
  status: internal
  category: dom
  webcoreOnChange: iceCandidateFilteringEnabledChanged
  inspectorOverride: true
  humanReadableName: "Enable ICE Candidate Filtering"
  humanReadableDescription: "Enable ICE Candidate Filtering"
  defaultValue:
    WebKitLegacy:
      default: true
    WebKit:
      default: true
    WebCore:
      default: true

IPAddressMixedContentUpgradeTestingEnabled:
  type: bool
  status: testable
  category: security
  humanReadableName: "Upgrade IP address in mixed content"
  humanReadableDescription: "Enable Upgrade IP address in mixed content"
  defaultValue:
    WebKitLegacy:
      default: false
    WebKit:
      default: false
    WebCore:
      default: false

IPCTestingAPIEnabled:
  type: bool
  status: internal
  category: security
  humanReadableName: "IPC Testing API"
  humanReadableDescription: "Enable IPC Testing API for JavaScript"
  webcoreBinding: none
  condition: ENABLE(IPC_TESTING_API)
  exposed: [ WebKit ]
  defaultValue:
    WebKit:
      default: false

IgnoreInvalidMessageWhenIPCTestingAPIEnabled:
  type: bool
  status: internal
  category: security
  humanReadableName: "Ignore Invalid IPC Messages For Testing"
  humanReadableDescription: "Prevents invalid IPC messages from terminating the caller"
  webcoreBinding: none
  condition: ENABLE(IPC_TESTING_API)
  exposed: [ WebKit ]
  defaultValue:
    WebKit:
      default: true

ImageAnalysisDuringFindInPageEnabled:
  type: bool
  status: unstable
  humanReadableName: "Image Analysis for Find-in-Page"
  humanReadableDescription: "Trigger image analysis when performing Find-in-Page"
  condition: ENABLE(IMAGE_ANALYSIS)
  defaultValue:
    WebKitLegacy:
      default: false
    WebKit:
      default: false
    WebCore:
      default: false

ImageAnimationControlEnabled:
  type: bool
  status: stable
  category: animation
  humanReadableName: "Image Animation Control"
  humanReadableDescription: "Enable controls for image animations"
  condition: ENABLE(ACCESSIBILITY_ANIMATION_CONTROL)
  defaultValue:
    WebKitLegacy:
      default: true
    WebKit:
      default: true
    WebCore:
      default: true

ImageCaptureEnabled:
  type: bool
  status: testable
  category: media
  humanReadableName: "Image Capture API"
  humanReadableDescription: "Enable Image Capture API"
  condition: ENABLE(MEDIA_STREAM)
  defaultValue:
    WebKitLegacy:
      default: false
    WebKit:
      default: false
    WebCore:
      default: false

ImageControlsEnabled:
  type: bool
  status: unstable
  category: dom
  humanReadableName: "Image Controls"
  humanReadableDescription: "Enable image controls"
  condition: ENABLE(SERVICE_CONTROLS)
  defaultValue:
    WebKitLegacy:
      default: false
    WebKit:
      default: false
    WebCore:
      default: false

InWindowFullscreenEnabled:
  type: bool
  status: internal
  category: media
  humanReadableName: "In-Window Fullscreen"
  humanReadableDescription: "Enable In-Window Fullscreen"
  defaultValue:
    WebKitLegacy:
      default: false
    WebKit:
      default: false
    WebCore:
      default: false

InactiveMediaCaptureSteamRepromptIntervalInMinutes:
  type: double
  status: embedder
  webcoreBinding: none
  exposed: [ WebKit ]
  defaultValue:
    WebKit:
      "PLATFORM(IOS_FAMILY)": 1
      default: 10

IncompleteImageBorderEnabled:
  type: bool
  status: embedder
  defaultValue:
    WebKitLegacy:
      default: false
    WebKit:
      default: false
    WebCore:
      default: false

IncrementalPDFLoadingEnabled:
  type: bool
  status: embedder
  condition: HAVE(INCREMENTAL_PDF_APIS)
  defaultValue:
    WebKitLegacy:
      "PLATFORM(MAC)": true
      default: false
    WebKit:
      "PLATFORM(MAC)": true
      default: false
    WebCore:
      "PLATFORM(MAC)": true
      default: false

IncrementalRenderingSuppressionTimeout:
  type: double
  status: embedder
  webKitLegacyPreferenceKey: WebKitIncrementalRenderingSuppressionTimeoutInSeconds
  webcoreName: incrementalRenderingSuppressionTimeoutInSeconds
  defaultValue:
    WebKitLegacy:
      default: 5
    WebKit:
      default: 5
    WebCore:
      default: 5

IndexedDBAPIEnabled:
  type: bool
  status: embedder
  humanReadableName: "IndexedDB API"
  humanReadableDescription: "IndexedDB API"
  defaultValue:
    WebKitLegacy:
      default: true
    WebKit:
      default: true
    WebCore:
      default: true

InlineMediaPlaybackRequiresPlaysInlineAttribute:
  type: bool
  status: embedder
  defaultValue:
    WebKitLegacy:
      "PLATFORM(IOS_FAMILY)": WebKit::defaultInlineMediaPlaybackRequiresPlaysInlineAttribute()
      default: false
    WebKit:
      default: false
    WebCore:
      default: false

InlinePredictionsInAllEditableElementsEnabled:
  type: bool
  status: internal
  humanReadableName: "Inline Text Predictions"
  humanReadableDescription: "Enable Inline Text Predictions in all editable elements"
  defaultValue:
    WebKitLegacy:
      default: false
    WebKit:
      default: false
    WebCore:
      default: false

InputTypeColorEnabled:
  type: bool
  status: embedder
  humanReadableName: "Color Inputs"
  humanReadableDescription: "Enable input elements of type color"
  condition: ENABLE(INPUT_TYPE_COLOR)
  defaultValue:
    WebKitLegacy:
      default: false
    WebKit:
      "PLATFORM(WATCHOS)": false
      default: true
    WebCore:
      default: false

InputTypeDateEnabled:
  type: bool
  status: embedder
  humanReadableName: "Date Input"
  humanReadableDescription: "Enable input elements of type date"
  condition: ENABLE(INPUT_TYPE_DATE)
  defaultValue:
    WebKitLegacy:
      "PLATFORM(IOS_FAMILY)": true
      default: false
    WebKit:
      "PLATFORM(APPLETV)": false
      default: true
    WebCore:
      default: false

InputTypeDateTimeLocalEnabled:
  type: bool
  status: embedder
  humanReadableName: "datetime-local Inputs"
  humanReadableDescription: "Enable input elements of type datetime-local"
  condition: ENABLE(INPUT_TYPE_DATETIMELOCAL)
  defaultValue:
    WebKitLegacy:
      "PLATFORM(IOS_FAMILY)": true
      default: false
    WebKit:
      "PLATFORM(APPLETV)": false
      default: true
    WebCore:
      default: false

InputTypeMonthEnabled:
  type: bool
  status: embedder
  humanReadableName: "Month Input"
  humanReadableDescription: "Enable input elements of type month"
  condition: ENABLE(INPUT_TYPE_MONTH)
  defaultValue:
    WebKitLegacy:
      "PLATFORM(IOS_FAMILY)": true
      default: false
    WebKit:
      "!PLATFORM(MAC) && !PLATFORM(APPLETV)": true
      default: false
    WebCore:
      default: false

InputTypeTimeEnabled:
  type: bool
  status: embedder
  humanReadableName: "Time Input"
  humanReadableDescription: "Enable input elements of type time"
  condition: ENABLE(INPUT_TYPE_TIME)
  defaultValue:
    WebKitLegacy:
      "PLATFORM(IOS_FAMILY)": true
      default: false
    WebKit:
      "PLATFORM(APPLETV)": false
      default: true
    WebCore:
      default: false

InputTypeWeekEnabled:
  type: bool
  status: embedder
  humanReadableName: "Week Input"
  humanReadableDescription: "Enable input elements of type week"
  condition: ENABLE(INPUT_TYPE_WEEK)
  defaultValue:
    WebKitLegacy:
      default: false
    WebKit:
      "!PLATFORM(MAC) && !PLATFORM(APPLETV)": true
      default: false
    WebCore:
      default: false

InspectorAttachedHeight:
  type: uint32_t
  status: embedder
  webcoreBinding: none
  exposed: [ WebKit ]
  defaultValue:
    WebKit:
      default: 500

InspectorAttachedWidth:
  type: uint32_t
  status: embedder
  webcoreBinding: none
  exposed: [ WebKit ]
  defaultValue:
    WebKit:
      default: 750

InspectorAttachmentSide:
  type: uint32_t
  status: embedder
  webcoreBinding: none
  exposed: [ WebKit ]
  defaultValue:
    WebKit:
      default: 0

InspectorStartsAttached:
  type: bool
  status: embedder
  webcoreBinding: none
  exposed: [ WebKit ]
  defaultValue:
    WebKit:
      default: true

InspectorWindowFrame:
  type: String
  status: embedder
  webcoreBinding: none
  exposed: [ WebKit ]
  defaultValue:
    WebKit:
      default: '""'

InteractionRegionInlinePadding:
  type: double
  status: embedder
  defaultValue:
    WebKitLegacy:
      default: 4
    WebKit:
      default: 4
    WebCore:
      default: 4

InteractionRegionMinimumCornerRadius:
  type: double
  status: embedder
  defaultValue:
    WebKitLegacy:
      default: 8
    WebKit:
      default: 8
    WebCore:
      default: 8

InteractionRegionsEnabled:
  type: bool
  status: internal
  category: dom
  humanReadableName: "Interaction Regions"
  humanReadableDescription: "Generate and visualize interaction regions"
  condition: ENABLE(INTERACTION_REGIONS_IN_EVENT_REGION)
  defaultValue:
    WebKit:
      default: true
    WebKitLegacy:
      default: false
    WebCore:
      default: false

# FIXME: This is handled via WebView SPI rather than WebPreferences for WebKitLegacy. We should change the SPI to lookup the WebPreferences value instead.
InteractiveFormValidationEnabled:
  type: bool
  status: embedder
  humanReadableName: "HTML Interactive Form Validation"
  humanReadableDescription: "HTML interactive form validation"
  webKitLegacyBinding: custom
  defaultValue:
    WebKit:
      default: true
    WebKitLegacy:
      default: false
    WebCore:
      default: false

# FIXME: Is this implemented for WebKitLegacy? If not, this should be excluded from WebKitLegacy entirely (though we should still set the default value to false when initializing settings).
InterruptAudioOnPageVisibilityChangeEnabled:
  type: bool
  status: embedder
  condition: ENABLE(MEDIA_STREAM)
  defaultValue:
    WebKitLegacy:
      default: false
    WebKit:
      "PLATFORM(IOS_FAMILY)": true
      default: false
    WebCore:
      default: false

InterruptVideoOnPageVisibilityChangeEnabled:
  type: bool
  status: embedder
  condition: ENABLE(MEDIA_STREAM)
  defaultValue:
    WebKitLegacy:
      "PLATFORM(IOS_FAMILY)": true
      default: false
    WebKit:
      "PLATFORM(IOS_FAMILY)": true
      default: false
    WebCore:
      default: false

InvisibleAutoplayNotPermitted:
  type: bool
  status: embedder
  webKitLegacyPreferenceKey: InvisibleAutoplayNotPermitted
  defaultValue:
    WebKitLegacy:
      default: false
    WebKit:
      "PLATFORM(IOS_FAMILY)": true
      default: false
    WebCore:
      default: false

InvokerAttributesEnabled:
  type: bool
  status: testable
  category: html
  humanReadableName: "HTML invoketarget & invokeaction attributes"
  humanReadableDescription: "Enable HTML invoketarget & invokeaction attribute support"
  defaultValue:
    WebKitLegacy:
      default: false
    WebKit:
      default: false
    WebCore:
      default: false

IsAccessibilityIsolatedTreeEnabled:
  type: bool
  status: embedder
  humanReadableName: "Isolated Accessibility Tree Mode"
  humanReadableDescription: "Enable an accessibility hierarchy for VoiceOver that can be accessed on a secondary thread for improved performance"
  webcoreBinding: DeprecatedGlobalSettings
  condition: ENABLE(ACCESSIBILITY_ISOLATED_TREE)
  defaultValue:
    WebKitLegacy:
      default: false
    WebKit:
      "USE(ATSPI)": true
      default: false
    WebCore:
      default: false

# FIXME: The 'Is' prefix is inconsistent with most other preferences and should be removed.
IsFirstPartyWebsiteDataRemovalDisabled:
  type: bool
  status: developer
  category: privacy
  humanReadableName: "Disable Removal of Non-Cookie Data After 7 Days of No User Interaction (ITP)"
  humanReadableDescription: "Disable removal of all non-cookie website data after seven days of no user interaction when Intelligent Tracking Prevention is enabled"
  defaultValue:
    WebKitLegacy:
      default: false
    WebKit:
      default: false
    WebCore:
      default: false

# FIXME: This is not relevent for WebKitLegacy, so should be excluded from WebKitLegacy entirely.
IsFirstPartyWebsiteDataRemovalLiveOnTestingEnabled:
  type: bool
  status: developer
  category: privacy
  humanReadableName: "[ITP Live-On] 1 Hour Timeout For Non-Cookie Data Removal"
  humanReadableDescription: "Remove all non-cookie website data after just one hour of no user interaction when Intelligent Tracking Prevention is enabled"
  defaultValue:
    WebKitLegacy:
      default: false
    WebKit:
      default: false
    WebCore:
      default: false

# FIXME: This is not relevent for WebKitLegacy, so should be excluded from WebKitLegacy entirely.
IsFirstPartyWebsiteDataRemovalReproTestingEnabled:
  type: bool
  status: developer
  category: privacy
  humanReadableName: "[ITP Repro] 30 Second Timeout For Non-Cookie Data Removal"
  humanReadableDescription: "Remove all non-cookie website data after just 30 seconds of no user interaction when Intelligent Tracking Prevention is enabled"
  defaultValue:
    WebKitLegacy:
      default: false
    WebKit:
      default: false
    WebCore:
      default: false

# FIXME: The 'Is' prefix is inconsistent with most other preferences and should be removed.
IsLoggedInAPIEnabled:
  type: bool
  status: testable
  category: dom
  humanReadableName: "IsLoggedIn web API"
  humanReadableDescription: "Enable the proposed IsLoggedIn web API"
  defaultValue:
    WebKitLegacy:
      default: false
    WebKit:
      default: false
    WebCore:
      default: false

# FIXME: The 'Is' prefix is inconsistent with most other preferences and should be removed.
IsSameSiteStrictEnforcementEnabled:
  type: bool
  status: unstable
  category: privacy
  humanReadableName: "SameSite strict enforcement (ITP)"
  humanReadableDescription: "Enable SameSite strict enforcement to mitigate bounce tracking"
  defaultValue:
    WebKitLegacy:
      default: false
    WebKit:
      default: false
    WebCore:
      default: false

# FIXME: The 'Is' prefix is inconsistent with most other preferences and should be removed.
IsThirdPartyCookieBlockingDisabled:
  type: bool
  status: developer
  category: privacy
  humanReadableName: "Disable Full 3rd-Party Cookie Blocking (ITP)"
  humanReadableDescription: "Disable full third-party cookie blocking when Intelligent Tracking Prevention is enabled"
  defaultValue:
    WebKitLegacy:
      default: false
    WebKit:
      default: false
    WebCore:
      default: false

# FIXME: This is not relevent for WebKitLegacy, so should be excluded from WebKitLegacy entirely (though we should still set the default value to false when initializing settings).
ItpDebugModeEnabled:
  type: bool
  status: developer
  category: privacy
  humanReadableName: "ITP Debug Mode"
  humanReadableDescription: "Intelligent Tracking Prevention Debug Mode"
  defaultValue:
    WebKitLegacy:
      default: false
    WebKit:
      default: false
    WebCore:
      default: false

JavaScriptCanAccessClipboard:
  type: bool
  status: embedder
  defaultValue:
    WebKitLegacy:
      default: false
    WebKit:
      default: false
    WebCore:
      default: false

JavaScriptCanOpenWindowsAutomatically:
  type: bool
  status: embedder
  defaultValue:
    WebKitLegacy:
      "PLATFORM(IOS_FAMILY)": WebKit::defaultJavaScriptCanOpenWindowsAutomatically()
      default: true
    WebKit:
      "PLATFORM(IOS_FAMILY)": false
      default: true
    WebCore:
      default: false

JavaScriptEnabled:
  type: bool
  status: mature
  humanReadableName: "JavaScript"
  humanReadableDescription: "Enable JavaScript"
  inspectorOverride: true
  webcoreGetter: isScriptEnabled
  webcoreName: scriptEnabled
  defaultValue:
    WebKitLegacy:
      default: true
    WebKit:
      default: true
    WebCore:
      default: false

# NOTE: Clients should use per-navigation "allowsContentJavaScript" policies instead
JavaScriptMarkupEnabled:
  type: bool
  status: embedder
  webcoreName: scriptMarkupEnabled
  defaultValue:
    WebKitLegacy:
      default: true
    WebKit:
      default: true
    WebCore:
      default: true

JavaScriptRuntimeFlags:
  type: uint32_t
  refinedType: JSC::RuntimeFlags
  status: embedder
  webKitLegacyPreferenceKey: WebKitJavaScriptRuntimeFlagsPreferenceKey
  defaultValue:
    WebKitLegacy:
      "PLATFORM(HAIKU)": "{ }"
      default: 0
    WebKit:
      default: 0
    WebCore:
      default: '{ }'

LargeImageAsyncDecodingEnabled:
  type: bool
  status: embedder
  defaultValue:
    WebKitLegacy:
      default: true
    WebKit:
      default: true
    WebCore:
      default: true

LayerBasedSVGEngineEnabled:
  type: bool
  status: unstable
  humanReadableName: "Layer-based SVG Engine (LBSE)"
  humanReadableDescription: "Enable next-generation layer-based SVG Engine (LBSE)"
  webcoreOnChange: layerBasedSVGEngineEnabledChanged
  defaultValue:
    WebCore:
      default: false
    WebKitLegacy:
      default: false
    WebKit:
      default: false

LayoutFallbackWidth:
  type: uint32_t
  status: embedder
  defaultValue:
    WebKitLegacy:
      default: 980
    WebKit:
      default: 980
    WebCore:
      default: 980

LayoutViewportHeightExpansionFactor:
  type: double
  status: embedder
  webcoreOnChange: setNeedsRecalcStyleInAllFrames
  defaultValue:
    WebKitLegacy:
      default: 0
    WebKit:
      "PLATFORM(WATCHOS)": 1
      default: 0
    WebCore:
      default: 0

LazyIframeLoadingEnabled:
  type: bool
  status: stable
  category: html
  humanReadableName: "Lazy iframe loading"
  humanReadableDescription: "Enable lazy iframe loading support"
  defaultValue:
    WebKitLegacy:
      default: true
    WebKit:
      default: true
    WebCore:
      default: true

LazyImageLoadingEnabled:
  type: bool
  status: stable
  category: html
  humanReadableName: "Lazy image loading"
  humanReadableDescription: "Enable lazy image loading support"
  defaultValue:
    WebKitLegacy:
      default: false
    WebKit:
      default: true
    WebCore:
      default: false

LegacyEncryptedMediaAPIEnabled:
  type: bool
  status: embedder
  humanReadableName: "Enable Legacy EME API"
  humanReadableDescription: "Enable legacy EME API"
  condition: ENABLE(LEGACY_ENCRYPTED_MEDIA)
  defaultValue:
    WebKitLegacy:
      default: true
    WebKit:
      default: true
    WebCore:
      default: true

LegacyLineLayoutVisualCoverageEnabled:
  type: bool
  status: internal
  category: dom
  defaultsOverridable: true
  humanReadableName: "Legacy line layout visual coverage"
  humanReadableDescription: "Enable legacy line layout visual coverage"
  webcoreOnChange: setNeedsRecalcStyleInAllFrames
  defaultValue:
    WebKitLegacy:
      default: false
    WebKit:
      default: false
    WebCore:
      default: false

LegacyOverflowScrollingTouchEnabled:
  type: bool
  status: internal
  webcoreOnChange: setNeedsRelayoutAllFrames
  humanReadableName: "Legacy -webkit-overflow-scrolling property"
  humanReadableDescription: "Support the legacy -webkit-overflow-scrolling CSS property"
  condition: ENABLE(OVERFLOW_SCROLLING_TOUCH)
  defaultValue:
    WebKitLegacy:
      default: true
    WebKit:
      default: true
    WebCore:
      default: true

LinearMediaPlayerEnabled:
  type: bool
  status: internal
  category: media
  humanReadableName: "Linear Media Player"
  humanReadableDescription: "Enable LinearMediaPlayer for fullscreen video"
  condition: ENABLE(LINEAR_MEDIA_PLAYER)
  defaultValue:
    WebKitLegacy:
      default: false
    WebKit:
      default: true
    WebCore:
      default: false

LinkModulePreloadEnabled:
  type: bool
  status: stable
  category: networking
  humanReadableName: "Link rel=modulepreload"
  humanReadableDescription: "Enable Link rel=modulepreload"
  defaultValue:
    WebKitLegacy:
      default: true
    WebKit:
      default: true
    WebCore:
      default: true

LinkPreconnect:
  type: bool
  status: embedder
  webcoreName: linkPreconnectEnabled
  defaultValue:
    WebKitLegacy:
      default: false
    WebKit:
      "ENABLE(SERVER_PRECONNECT)": true
      default: false
    WebCore:
      default: false

LinkPreconnectEarlyHintsEnabled:
  type: bool
  status: stable
  category: networking
  humanReadableName: "Link rel=preconnect via HTTP early hints"
  humanReadableDescription: "Enable link rel=preconnect via early hints"
  defaultValue:
    WebKitLegacy:
      default: false
    WebKit:
      "ENABLE(SERVER_PRECONNECT)": true
      default: false
    WebCore:
      default: false

LinkPrefetchEnabled:
  type: bool
  status: testable
  category: networking
  humanReadableName: "LinkPrefetch"
  humanReadableDescription: "Enable LinkedPrefetch"
  defaultValue:
    WebKitLegacy:
      default: false
    WebKit:
      default: false
    WebCore:
      default: false

LinkPreloadEnabled:
  type: bool
  status: embedder
  defaultValue:
    WebKitLegacy:
      default: false
    WebKit:
      default: true
    WebCore:
      default: true

LinkPreloadResponsiveImagesEnabled:
  type: bool
  status: stable
  category: networking
  humanReadableName: "Link preload responsive images"
  humanReadableDescription: "Enable link preload responsive images"
  defaultValue:
    WebKitLegacy:
      default: true
    WebKit:
      default: true
    WebCore:
      default: true

LinkSanitizerEnabled:
  type: bool
  status: unstable
  category: networking
  humanReadableName: "Link Sanitizer"
  humanReadableDescription: "Enable link sanitizer"
  defaultValue:
    WebKitLegacy:
      default: false
    WebKit:
      default: false
    WebCore:
      default: false

LiveRangeSelectionEnabled:
  type: bool
  status: stable
  category: dom
  humanReadableName: "Live Ranges in Selection"
  humanReadableDescription: "Live range behavior for ranges in the Selection object"
  defaultValue:
    WebKitLegacy:
      default: true
    WebKit:
      default: WebKit::defaultLiveRangeSelectionEnabled()
    WebCore:
      default: true

LoadDeferringEnabled:
  type: bool
  status: embedder
  defaultValue:
    WebKitLegacy:
      PLATFORM(MAC): WebKit::defaultLoadDeferringEnabled()
      default: true
    WebKit:
      default: true
    WebCore:
      default: true

LoadWebArchiveWithEphemeralStorageEnabled:
  type: bool
  status: stable
  category: dom
  humanReadableName: "Load Web Archive with ephemeral storage"
  humanReadableDescription: "Enable loading web archive with ephemeral storage"
  condition: ENABLE(WEB_ARCHIVE)
  defaultValue:
    WebKitLegacy:
      default: true
    WebKit:
      default: true
    WebCore:
      default: true

# This only suppresses the network load of the image URL. A cached image will still be rendered if requested.
LoadsImagesAutomatically:
  type: bool
  status: embedder
  webcoreOnChange: imagesEnabledChanged
  webKitLegacyPreferenceKey: WebKitDisplayImagesKey
  defaultValue:
    WebKitLegacy:
      default: true
    WebKit:
      default: true
    WebCore:
      default: false

LocalFileContentSniffingEnabled:
  type: bool
  status: internal
  category: networking
  humanReadableName: "Local File Content Sniffing"
  humanReadableDescription: "Enable Local File Content Sniffing"
  webKitLegacyPreferenceKey: WebKitLocalFileContentSniffingEnabledPreferenceKey
  defaultValue:
    WebKitLegacy:
      default: false
    WebKit:
      default: false
    WebCore:
      default: false

LocalStorageEnabled:
  type: bool
  status: mature
  humanReadableName: "Local Storage"
  humanReadableDescription: "Enable Local Storage"
  webKitLegacyPreferenceKey: WebKitLocalStorageEnabledPreferenceKey
  defaultValue:
    WebKitLegacy:
      default: true
    WebKit:
      default: true
    WebCore:
      default: false

LockdownFontParserEnabled:
  type: bool
  status: testable
  humanReadableName: "Lockdown Mode Safe Fonts"
  humanReadableDescription: "Try parsing Web fonts with safe font parser in Lockdown Mode"
  exposed: [ WebKit ]
  category: security
  defaultValue:
    WebKitLegacy:
      default: false
    WebKit:
      default: false
    WebCore:
      default: false

LogsPageMessagesToSystemConsoleEnabled:
  type: bool
  status: internal
  category: dom
  defaultsOverridable: true
  humanReadableName: "Log page messages to system console"
  humanReadableDescription: "Enable logging page messages to system console"
  defaultValue:
    WebKitLegacy:
      default: false
    WebKit:
      default: false
    WebCore:
      default: false

LongRunningMediaCaptureStreamRepromptIntervalInHours:
  type: double
  status: embedder
  webcoreBinding: none
  exposed: [ WebKit ]
  defaultValue:
    WebKit:
      default: 24

LowPowerVideoAudioBufferSizeEnabled:
  type: bool
  status: embedder
  webcoreBinding: DeprecatedGlobalSettings
  defaultValue:
    WebKitLegacy:
      default: false
    WebKit:
      default: true

MainContentUserGestureOverrideEnabled:
  type: bool
  status: embedder
  humanReadableName: "Main content user gesture override"
  humanReadableDescription: "Enable main content user gesture override"
  defaultValue:
    WebKitLegacy:
      default: false
    WebKit:
      default: false
    WebCore:
      default: false

ManageCaptureStatusBarInGPUProcessEnabled:
  type: bool
  status: internal
  category: media
  humanReadableName: "GPU Process: Capture Status Bar management"
  humanReadableDescription: "Enable Capture Status Bar management in GPU Process"
  condition: ENABLE(MEDIA_STREAM) && PLATFORM(IOS_FAMILY)
  defaultValue:
    WebKit:
      default: WebKit::defaultManageCaptureStatusBarInGPUProcessEnabled()
    WebKitLegacy:
      default: false
    WebCore:
      default: false

ManagedMediaSourceEnabled:
  type: bool
  status: stable
  category: media
  humanReadableName: "Managed Media Source API"
  humanReadableDescription: "Managed Media Source API"
  condition: ENABLE(MEDIA_SOURCE)
  defaultValue:
    WebKitLegacy:
      default: false
    WebKit:
      default: WebKit::defaultManagedMediaSourceEnabled()
    WebCore:
      default: true

ManagedMediaSourceHighThreshold:
  type: double
  status: embedder
  condition: ENABLE(MEDIA_SOURCE)
  defaultValue:
    WebKit:
      default: 30
    WebCore:
      default: 30

ManagedMediaSourceLowThreshold:
  type: double
  status: embedder
  condition: ENABLE(MEDIA_SOURCE)
  defaultValue:
    WebKit:
      default: 10
    WebCore:
      default: 10

ManagedMediaSourceNeedsAirPlay:
  type: bool
  status: stable
  category: media
  humanReadableName: "Managed Media Source Requires AirPlay source"
  humanReadableDescription: "Managed Media Source Requires AirPlay source"
  condition: ENABLE(MEDIA_SOURCE) && ENABLE(WIRELESS_PLAYBACK_TARGET)
  defaultValue:
    WebKitLegacy:
      default: false
    WebKit:
      default: WebKit::defaultManagedMediaSourceNeedsAirPlay()
    WebCore:
      default: false

MasonryEnabled:
  type: bool
  status: stable
  category: css
  humanReadableName: "CSS Masonry Layout"
  humanReadableDescription: "Enable Masonry Layout for CSS Grid"
  defaultValue:
    WebKitLegacy:
      "PLATFORM(COCOA)": true
      default: false
    WebKit:
      "PLATFORM(COCOA)": true
      default: false
    WebCore:
      "PLATFORM(COCOA)": true
      default: false

MathMLEnabled:
  type: bool
  status: embedder
  condition: ENABLE(MATHML)
  defaultValue:
    WebKitLegacy:
      default: true
    WebKit:
      default: true
    WebCore:
      default: true

MaxParseDuration:
  type: double
  status: embedder
  webKitLegacyPreferenceKey: WebKitMaxParseDurationPreferenceKey
  defaultValue:
    WebKitLegacy:
      default: -1
    WebKit:
      default: -1
    WebCore:
      default: -1

MediaAudioCodecIDsAllowedInLockdownMode:
  type: String
  status: embedder
  webcoreBinding: none
  exposed: [ WebKit ]
  defaultValue:
    WebKit:
      default: '"aac ,zaac,qaac,caac,.mp3,mp4a"'

MediaCapabilitiesEnabled:
  type: bool
  status: embedder
  defaultValue:
    WebKitLegacy:
      default: false
    WebKit:
      default: true
    WebCore:
      default: false

# FIXME: This is on by default in WebKit2. Perhaps we should consider turning it on for WebKitLegacy as well.
MediaCapabilitiesExtensionsEnabled:
  type: bool
  status: stable
  category: media
  humanReadableName: "Media Capabilities Extensions"
  humanReadableDescription: "Media Capabilities Extensions"
  defaultValue:
    WebKitLegacy:
      default: false
    WebKit:
      default: true
    WebCore:
      default: false

MediaCapabilityGrantsEnabled:
  type: bool
  status: embedder
  condition: ENABLE(EXTENSION_CAPABILITIES)
  humanReadableName: "Media Capability Grants"
  humanReadableDescription: "Enable granting and revoking of media capabilities"
  defaultValue:
    WebKitLegacy:
      default: false
    WebKit:
      "PLATFORM(IOS_FAMILY_SIMULATOR)": false
      default: true
    WebCore:
      "PLATFORM(IOS_FAMILY_SIMULATOR)": false
      default: true

MediaCaptionFormatTypesAllowedInLockdownMode:
  type: String
  status: embedder
  webcoreBinding: none
  exposed: [ WebKit ]
  defaultValue:
    WebKit:
      default: '"c608,wvtt"'

MediaCaptureRequiresSecureConnection:
  type: bool
  status: internal
  category: media
  inspectorOverride: true
  humanReadableName: "Limit Media Capture to Secure Sites"
  humanReadableDescription: "Limit Media Capture to Secure Sites"
  condition: ENABLE(MEDIA_STREAM)
  defaultValue:
    WebKitLegacy:
      default: true
    WebKit:
      default: true
    WebCore:
      default: true

MediaCodecTypesAllowedInLockdownMode:
  type: String
  status: embedder
  webcoreBinding: none
  exposed: [ WebKit ]
  defaultValue:
    WebKit:
      default: '"mp4a.40,avc1"'

MediaContainerTypesAllowedInLockdownMode:
  type: String
  status: embedder
  webcoreBinding: none
  exposed: [ WebKit ]
  defaultValue:
    WebKit:
      default: '"video/mp4,audio/mp4,video/x-m4v,audio/x-m4a,audio/mp3,application/x-mpegURL,application/vnd.apple.mpegURL,video/mp2t,video/iso.segment,audio/aac,audio/mpeg,audio/ac3,audio/eac3,video/mpeg2,text/vtt"'

MediaContentTypesRequiringHardwareSupport:
  type: String
  status: embedder
  webcoreExcludeFromInternalSettings: true
  webcoreImplementation: custom
  defaultValue:
    WebKitLegacy:
      default: '""'
    WebKit:
      default: '""'
    WebCore:
      default: '""'

MediaControlsContextMenusEnabled:
  type: bool
  status: embedder
  condition: ENABLE(MEDIA_CONTROLS_CONTEXT_MENUS)
  defaultValue:
    WebKitLegacy:
      default: false
    WebKit:
      default: true
    WebCore:
      default: false

MediaControlsScaleWithPageZoom:
  type: bool
  status: embedder
  defaultValue:
    WebKitLegacy:
      "PLATFORM(IOS_FAMILY)": false
      default: true
    WebKit:
      "PLATFORM(IOS_FAMILY)": false
      default: true
    WebCore:
      default: true

MediaDataLoadsAutomatically:
  type: bool
  status: embedder
  defaultValue:
    WebKitLegacy:
      "PLATFORM(IOS_FAMILY)": false
      default: true
    WebKit:
      "PLATFORM(IOS_FAMILY)": false
      default: true
    WebCore:
      "PLATFORM(IOS_FAMILY)": false
      default: true

# FIXME: Is this implemented for WebKitLegacy? If not, this should be excluded from WebKitLegacy entirely (though we should still set the default value to false when initializing settings).
MediaDevicesEnabled:
  type: bool
  status: embedder
  humanReadableName: "Media devices"
  humanReadableDescription: "Enable media devices"
  condition: ENABLE(MEDIA_STREAM)
  defaultValue:
    WebKitLegacy:
      default: false
    WebKit:
      default: false
    WebCore:
      default: false

MediaEnabled:
  type: bool
  status: embedder
  condition: ENABLE(VIDEO)
  defaultValue:
    WebKitLegacy:
      default: true
    WebKit:
      default: true
    WebCore:
      default: true

MediaPreferredFullscreenWidth:
  type: double
  status: embedder
  defaultValue:
    WebKitLegacy:
      default: 960
    WebKit:
      default: 960
    WebCore:
      default: 960

MediaPreloadingEnabled:
  type: bool
  status: embedder
  defaultValue:
    WebKitLegacy:
      default: false
    WebKit:
      default: false
    WebCore:
      default: false

# FIXME: Is this implemented for WebKitLegacy? If not, this should be excluded from WebKitLegacy entirely.
MediaRecorderEnabled:
  type: bool
  status: stable
  category: media
  humanReadableName: "MediaRecorder"
  humanReadableDescription: "MediaRecorder"
  condition: ENABLE(MEDIA_RECORDER)
  defaultValue:
    WebKitLegacy:
      default: false
    WebKit:
      "PLATFORM(COCOA)": true
      "USE(GSTREAMER_TRANSCODER)": true
      default: false
    WebCore:
      default: false

MediaSessionCoordinatorEnabled:
  type: bool
  status: stable
  category: media
  humanReadableName: "Experimental MediaSession coordinator API"
  humanReadableDescription: "Enable experimental MediaSession coordinator API"
  condition: ENABLE(MEDIA_SESSION_COORDINATOR)
  defaultValue:
    WebKitLegacy:
      default: true
    WebKit:
      default: WebKit::defaultMediaSessionCoordinatorEnabled()
    WebCore:
      default: true

MediaSessionEnabled:
  type: bool
  status: mature
  humanReadableName: "Media Session API"
  humanReadableDescription: "Media Session API"
  condition: ENABLE(MEDIA_SESSION)
  defaultValue:
    WebKitLegacy:
      default: true
    WebKit:
      default: true
    WebCore:
      default: true

MediaSessionPlaylistEnabled:
  type: bool
  status: stable
  category: media
  humanReadableName: "Experimental MediaSession playlist API"
  humanReadableDescription: "Enable experimental MediaSession playlist API"
  condition: ENABLE(MEDIA_SESSION_COORDINATOR) && ENABLE(MEDIA_SESSION_PLAYLIST)
  defaultValue:
    WebKitLegacy:
      default: false
    WebKit:
      default: WebKit::defaultMediaSessionCoordinatorEnabled()
    WebCore:
      default: true

MediaSourceEnabled:
  type: bool
  status: embedder
  category: media
  humanReadableName: "Media Source API"
  humanReadableDescription: "Media Source API"
  defaultValue:
    WebKitLegacy:
      "ENABLE(MEDIA_SOURCE) && PLATFORM(IOS_FAMILY)": WebKit::defaultMediaSourceEnabled()
      "ENABLE(MEDIA_SOURCE) && !PLATFORM(IOS_FAMILY)": true
      default: false
    WebKit:
      "ENABLE(MEDIA_SOURCE) && PLATFORM(IOS_FAMILY)": WebKit::defaultMediaSourceEnabled()
      "ENABLE(MEDIA_SOURCE) && !PLATFORM(IOS_FAMILY)": true
      default: false
    WebCore:
      "ENABLE(MEDIA_SOURCE)": true
      default: false

MediaSourceInWorkerEnabled:
  type: bool
  status: stable
  category: media
  humanReadableName: "MediaSource in a Worker"
  humanReadableDescription: "MediaSource in a Worker"
  condition: ENABLE(MEDIA_SOURCE_IN_WORKERS)
  exposed: [ WebCore, WebKit ]
  defaultValue:
    WebKitLegacy:
      default: false
    WebKit:
      default: true
    WebCore:
      default: true

MediaSourceInlinePaintingEnabled:
  type: bool
  status: mature
  category: media
  humanReadableName: "Experimental MediaSource Inline Painting"
  humanReadableDescription: "Experimental MediaSource Inline Painting"
  condition: ENABLE(MEDIA_SOURCE) && (HAVE(AVSAMPLEBUFFERVIDEOOUTPUT) || USE(GSTREAMER))
  webcoreBinding: DeprecatedGlobalSettings
  defaultValue:
    WebKitLegacy:
      "HAVE(AVSAMPLEBUFFERDISPLAYLAYER_COPYDISPLAYEDPIXELBUFFER)": true
      default: false
    WebKit:
      "HAVE(AVSAMPLEBUFFERDISPLAYLAYER_COPYDISPLAYEDPIXELBUFFER)": true
      default: false

# FIXME: Is this implemented for WebKitLegacy? If not, this should be excluded from WebKitLegacy entirely (though we should still set the default value to false when initializing settings).
# FIXME: Seems to be unused. Remove once verified.
MediaStreamEnabled:
  type: bool
  status: embedder
  condition: ENABLE(MEDIA_STREAM)
  defaultValue:
    WebKitLegacy:
      default: false
    WebKit:
      default: true
    WebCore:
      default: true

MediaStreamTrackProcessingEnabled:
  type: bool
  status: stable
  category: media
  humanReadableName: "MediaStreamTrack Processing"
  humanReadableDescription: "Enable MediaStreamTrack Processing"
  condition: ENABLE(MEDIA_STREAM)
  defaultValue:
    WebKitLegacy:
      default: false
    WebKit:
      "PLATFORM(COCOA)": true
      default: false
    WebCore:
      "PLATFORM(COCOA)": true
      default: false

MediaUserGestureInheritsFromDocument:
  type: bool
  status: embedder
  defaultValue:
    WebKitLegacy:
      default: false
    WebKit:
      default: false
    WebCore:
      default: false

MediaVideoCodecIDsAllowedInLockdownMode:
  type: String
  status: embedder
  webcoreBinding: none
  exposed: [ WebKit ]
  defaultValue:
    WebKit:
      default: '"avc1,zavc,qavc,cavc"'

MinimumFontSize:
  type: double
  status: embedder
  webcoreOnChange: setNeedsRecalcStyleInAllFrames
  defaultValue:
    WebKitLegacy:
      default: 0
    WebKit:
      default: 0
    WebCore:
      default: 0

MinimumLogicalFontSize:
  type: double
  status: embedder
  webcoreOnChange: setNeedsRecalcStyleInAllFrames
  defaultValue:
    WebKitLegacy:
      default: 9
    WebKit:
      default: 9
    WebCore:
      default: 0

MinimumZoomFontSize:
  type: double
  status: embedder
  webKitLegacyPreferenceKey: WebKitMinimumZoomFontSizePreferenceKey
  condition: ENABLE(TEXT_AUTOSIZING)
  defaultValue:
    WebKitLegacy:
      default: 15
    WebKit:
      "PLATFORM(WATCHOS)": 30
      default: 15
    WebCore:
      "PLATFORM(WATCHOS)": 30
      default: 15

MockCaptureDevicesEnabled:
  type: bool
  status: internal
  category: media
  webcoreOnChange: mockCaptureDevicesEnabledChanged
  inspectorOverride: true
  condition: ENABLE(MEDIA_STREAM)
  humanReadableName: "Enable Mock Capture Devices"
  humanReadableDescription: "Enable Mock Capture Devices"
  defaultValue:
    WebKitLegacy:
      default: false
    WebKit:
      "PLATFORM(IOS_FAMILY_SIMULATOR)": true
      default: false
    WebCore:
      default: false

MockCaptureDevicesPromptEnabled:
  type: bool
  status: embedder
  webcoreBinding: none
  exposed: [ WebKit ]
  defaultValue:
    WebKit:
      default: true

MockScrollbarsControllerEnabled:
  type: bool
  status: embedder
  defaultValue:
    WebKitLegacy:
      default: false
    WebKit:
      default: false
    WebCore:
      default: false

MockScrollbarsEnabled:
  type: bool
  status: embedder
  webcoreBinding: DeprecatedGlobalSettings
  defaultValue:
    WebKitLegacy:
      default: false
    WebKit:
      default: false

ModelDocumentEnabled:
  type: bool
  status: testable
  category: html
  humanReadableName: "HTML <model> elements for stand-alone document"
  humanReadableDescription: "Enable HTML <model> element for model documents"
  condition: ENABLE(MODEL_ELEMENT)
  webcoreBinding: DeprecatedGlobalSettings
  defaultValue:
    WebKitLegacy:
      default: false
    WebKit:
      default: false

ModelElementEnabled:
  type: bool
  status: testable
  category: html
  humanReadableName: "HTML <model> element"
  humanReadableDescription: "Enable HTML <model> element"
  condition: ENABLE(MODEL_ELEMENT)
  defaultValue:
    WebKitLegacy:
      default: false
    WebKit:
      default: false
    WebCore:
      default: false

ModelProcessEnabled:
  type: bool
  status: unstable
  condition: ENABLE(MODEL_PROCESS)
  humanReadableName: "Enable Model Process"
  humanReadableDescription: "Load <model> content in a separate process"
  defaultValue:
    WebKitLegacy:
      default: false
    WebKit:
      default: false
    WebCore:
      default: false

MomentumScrollingAnimatorEnabled:
  type: bool
  status: internal
  humanReadableName: "Momentum Scrolling Animator"
  humanReadableDescription: "Generate momentum events in WebKit instead of using those delivered by the system"
  defaultValue:
    WebKitLegacy:
      default: false
    WebKit:
      default: true
    WebCore:
      default: false

MouseEventsSimulationEnabled:
  type: bool
  status: internal
  category: dom
  humanReadableName: "Mouse events simulation"
  humanReadableDescription: "Enable mouse events dispatch along with touch events on iOS"
  condition: ENABLE(TOUCH_EVENTS)
  defaultValue:
    WebKitLegacy:
      default: false
    WebKit:
      default: false
    WebCore:
      default: false

MuteCameraOnMicrophoneInterruptionEnabled:
  type: bool
  status: internal
  category: media
  humanReadableName: "Mute Camera on Microphone Interruption"
  humanReadableDescription: "Mute Camera on Microphone Interruption"
  condition: ENABLE(MEDIA_STREAM)
  defaultValue:
    WebKitLegacy:
      default: false
    WebKit:
      "PLATFORM(IOS_FAMILY)": true
      default: false
    WebCore:
      default: false

NavigationAPIEnabled:
  type: bool
  status: testable
  category: dom
  humanReadableName: "Navigation API"
  humanReadableDescription: "Enable Navigation API"
  defaultValue:
    WebKitLegacy:
      default: false
    WebKit:
      default: false
    WebCore:
      default: false

NeedsAdobeFrameReloadingQuirk:
  comment: 'FIXME: This quirk is needed because of Radar 4674537 and 5211271. We need
    to phase it out once Adobe can fix the bug from their end.'
  type: bool
  status: embedder
  webcoreGetter: needsAcrobatFrameReloadingQuirk
  defaultValue:
    WebKitLegacy:
      PLATFORM(MAC): WebKit::defaultNeedsAdobeFrameReloadingQuirk()
      default: false
    WebKit:
      default: false
    WebCore:
      default: false

NeedsFrameNameFallbackToIdQuirk:
  type: bool
  status: embedder
  defaultValue:
    WebKitLegacy:
      PLATFORM(MAC): WebKit::defaultNeedsFrameNameFallbackToIdQuirk()
      default: false
    WebKit:
      default: false
    WebCore:
      default: false

NeedsInAppBrowserPrivacyQuirks:
  type: bool
  status: internal
  category: dom
  defaultsOverridable: true
  humanReadableName: "Needs In-App Browser Privacy Quirks"
  humanReadableDescription: "Enable quirks needed to support In-App Browser privacy"
  webcoreBinding: none
  exposed: [ WebKit ]
  condition: ENABLE(APP_BOUND_DOMAINS)
  defaultValue:
    WebKit:
      default: false

NeedsKeyboardEventDisambiguationQuirks:
  comment: This is a quirk we are pro-actively applying to old applications. It changes
    keyboard event dispatching, making keyIdentifier available on keypress events,
    making charCode available on keydown/keyup events, and getting keypress dispatched
    in more cases.
  type: bool
  status: embedder
  defaultValue:
    WebKitLegacy:
      PLATFORM(MAC): WebKit::defaultNeedsKeyboardEventDisambiguationQuirks()
      default: false
    WebKit:
      default: false
    WebCore:
      default: false

NeedsSiteSpecificQuirks:
  type: bool
  status: embedder
  humanReadableName: "Needs Site-Specific Quirks"
  humanReadableDescription: "Enable site-specific quirks"
  webKitLegacyPreferenceKey: WebKitUseSiteSpecificSpoofing
  inspectorOverride: true
  defaultValue:
    WebKitLegacy:
      default: false
    WebKit:
      default: true
    WebCore:
      default: false

NeedsStorageAccessFromFileURLsQuirk:
  type: bool
  status: embedder
  humanReadableName: "Needs storage access from file URLs quirk"
  defaultValue:
    WebKitLegacy:
      default: true
    WebKit:
      default: true
    WebCore:
      default: true

NotificationEventEnabled:
  type: bool
  status: internal
  category: dom
  humanReadableName: "NotificationEvent support"
  humanReadableDescription: "NotificationEvent and ServiceWorkerRegistration.showNotification() support"
  condition: ENABLE(NOTIFICATION_EVENT)
  defaultValue:
    WebCore:
      "ENABLE(NOTIFICATION_EVENT) && !PLATFORM(IOS_FAMILY)": true
      default: false
    WebKit:
      "ENABLE(NOTIFICATION_EVENT) && !PLATFORM(IOS_FAMILY)": true
      default: false

NotificationsEnabled:
  type: bool
  status: stable
  category: dom
  humanReadableName: "Notifications"
  humanReadableDescription: "Enable the Notifications API"
  condition: ENABLE(NOTIFICATIONS)
  defaultValue:
    WebKitLegacy:
      "PLATFORM(IOS_FAMILY)": false
      default: true
    WebKit:
      "PLATFORM(IOS_FAMILY)": false
      default: true
    WebCore:
      "PLATFORM(IOS_FAMILY)": false
      default: true

OffscreenCanvasEnabled:
  type: bool
  status: stable
  category: dom
  humanReadableName: "OffscreenCanvas"
  humanReadableDescription: "Support for the OffscreenCanvas APIs"
  condition: ENABLE(OFFSCREEN_CANVAS)
  defaultValue:
    WebKitLegacy:
      "PLATFORM(COCOA)": true
      default: false
    WebKit:
      "PLATFORM(COCOA)": true
      default: false
    WebCore:
      "PLATFORM(COCOA)": true
      default: false

OffscreenCanvasInWorkersEnabled:
  type: bool
  status: stable
  category: dom
  humanReadableName: "OffscreenCanvas in Workers"
  humanReadableDescription: "Support for the OffscreenCanvas APIs in Workers"
  condition: ENABLE(OFFSCREEN_CANVAS_IN_WORKERS)
  defaultValue:
    WebKitLegacy:
      "PLATFORM(COCOA)": true
      default: false
    WebKit:
      "PLATFORM(COCOA)": true
      default: false
    WebCore:
      "PLATFORM(COCOA)": true
      default: false

# FIXME: Reenable this on iOS once we can mitigate impact on memory use.
OpportunisticSweepingAndGarbageCollectionEnabled:
  type: bool
  status: internal
  humanReadableName: "Opportunistic Sweeping and GC"
  humanReadableDescription: "Enable Opportunistic Sweeping and GC"
  category: javascript
  defaultValue:
    WebKitLegacy:
      default: false
    WebKit:
      "PLATFORM(IOS_FAMILY)": false
      default: true
    WebCore:
      default: false

OpusDecoderEnabled:
  type: bool
  status: mature
  humanReadableName: "Opus audio decoder"
  humanReadableDescription: "Enable Opus audio decoder"
  condition: ENABLE(OPUS)
  webcoreBinding: DeprecatedGlobalSettings
  defaultValue:
    WebKitLegacy:
      default: true
    WebKit:
      default: true

OverscrollBehaviorEnabled:
  type: bool
  status: stable
  category: css
  humanReadableName: "CSS Overscroll Behavior"
  humanReadableDescription: "Enable CSS overscroll-behavior"
  defaultValue:
    WebKitLegacy:
      default: false
    WebKit:
      "PLATFORM(WIN) || PLATFORM(GTK) || PLATFORM(WPE)": false
      default: true
    WebCore:
      "PLATFORM(WIN) || PLATFORM(GTK) || PLATFORM(WPE)": false
      default: true

PDFJSViewerEnabled:
  type: bool
  status: testable
  category: html
  humanReadableName: "Enable PDF.js viewer"
  humanReadableDescription: "Enable PDF.js viewer"
  condition: ENABLE(PDFJS)
  defaultValue:
    WebKitLegacy:
      default: false
    WebKit:
      "PLATFORM(GTK) || PLATFORM(WPE)": true
      default: false
    WebCore:
      default: false

PDFPluginEnabled:
  type: bool
  status: embedder
  condition: PLATFORM(COCOA)
  exposed: [ WebKit ]
  defaultValue:
    WebKitLegacy:
      default: false
    WebKit:
      "PLATFORM(IOS_FAMILY)": false
      default: true
    WebCore:
      default: false

PDFPluginHUDEnabled:
  type: bool
  status: embedder
  condition: PLATFORM(COCOA)
  defaultValue:
    WebKitLegacy:
      default: false
    WebKit:
      "PLATFORM(IOS_FAMILY)": false
      default: true
    WebCore:
      default: false

PageAtRuleSupportEnabled:
  type: bool
  status: unstable
  category: css
  humanReadableName: "@page CSS at-rule support"
  humanReadableDescription: "Enable @page support"
  defaultValue:
    WebKitLegacy:
      default: false
    WebKit:
      default: false
    WebCore:
      default: false

PageVisibilityBasedProcessSuppressionEnabled:
  type: bool
  status: internal
  category: dom
  humanReadableName: "Page visibility-based process suppression"
  humanReadableDescription: "Enable page visibility-based process suppression"
  webcoreBinding: none
  exposed: [ WebKit ]
  defaultValue:
    WebKit:
      default: true

PassiveTouchListenersAsDefaultOnDocument:
  type: bool
  status: embedder
  defaultValue:
    WebKitLegacy:
      "PLATFORM(IOS_FAMILY)": WebKit::defaultPassiveTouchListenersAsDefaultOnDocument()
      default: true
    WebKit:
      "PLATFORM(IOS_FAMILY)": WebKit::defaultPassiveTouchListenersAsDefaultOnDocument()
      default: true
    WebCore:
      default: true

PassiveWheelListenersAsDefaultOnDocument:
  type: bool
  status: embedder
  humanReadableName: "Wheel Event listeners on the root made passive"
  humanReadableDescription: "Force wheel event listeners registered on the window, document or body to be passive"
  defaultValue:
    WebKitLegacy:
      "PLATFORM(MAC)": WebKit::defaultPassiveWheelListenersAsDefaultOnDocument()
      default: true
    WebKit:
      "PLATFORM(MAC)": WebKit::defaultPassiveWheelListenersAsDefaultOnDocument()
      default: true
    WebCore:
      default: true

PasswordEchoDuration:
  type: double
  status: embedder
  webKitLegacyPreferenceKey: WebKitPasswordEchoDurationPreferenceKey
  webcoreName: passwordEchoDurationInSeconds
  defaultValue:
    WebKitLegacy:
      "PLATFORM(IOS_FAMILY)": 2
      default: 1
    WebKit:
      default: 2
    WebCore:
      default: 1

PasswordEchoEnabled:
  type: bool
  status: embedder
  webKitLegacyPreferenceKey: WebKitEnablePasswordEchoPreferenceKey
  defaultValue:
    WebKitLegacy:
      "PLATFORM(IOS_FAMILY)": true
      default: false
    WebKit:
      "PLATFORM(IOS_FAMILY) && !PLATFORM(MACCATALYST)": true
      default: false
    WebCore:
      default: false

PeerConnectionEnabled:
  type: bool
  status: embedder
  humanReadableName: "WebRTC Peer Connection"
  humanReadableDescription: "Enable RTCPeerConnection"
  condition: ENABLE(WEB_RTC)
  defaultValue:
    WebKitLegacy:
      default: true
    WebKit:
      "USE(LIBWEBRTC)": WebKit::defaultPeerConnectionEnabledAvailable()
      "USE(GSTREAMER_WEBRTC)": true
      default: false
    WebCore:
      default: true

PeerConnectionVideoScalingAdaptationDisabled:
  type: bool
  status: embedder
  humanReadableName: "WebRTC Peer Connection Video Scaling Adaptation"
  humanReadableDescription: "Disable RTCPeerConnection Video Scaling Adaptation"
  condition: ENABLE(WEB_RTC)
  defaultValue:
    WebKitLegacy:
      default: false
    WebKit:
      default: false
    WebCore:
      default: false

# FIXME: Is this implemented for WebKitLegacy? If not, this should be excluded from WebKitLegacy entirely.
PerElementSpeakerSelectionEnabled:
  type: bool
  status: testable
  category: media
  humanReadableName: "Allow per media element speaker device selection"
  humanReadableDescription: "Allow per media element speaker device selection"
  condition: ENABLE(MEDIA_STREAM)
  defaultValue:
    WebKitLegacy:
      default: false
    WebKit:
      default: false
    WebCore:
      default: false

PermissionsAPIEnabled:
  type: bool
  status: stable
  category: dom
  humanReadableName: "Permissions API"
  humanReadableDescription: "Enable Permissions API"
  defaultValue:
    WebKitLegacy:
      default: false
    WebKit:
      "PLATFORM(COCOA) || PLATFORM(GTK) || PLATFORM(WPE)" : true
      default: false
    WebCore:
      default: false

PhotoPickerPrefersOriginalImageFormat:
  type: bool
  status: internal
  humanReadableName: "Photo Picker Prefers Original Image Format"
  humanReadableDescription: "Prefer the original image format when selecting photos for file upload"
  webcoreBinding: none
  condition: HAVE(PHOTOS_UI)
  exposed: [ WebKit ]
  defaultValue:
    WebKit:
      default: true

PictographFontFamily:
  type: String
  status: embedder
  webKitLegacyPreferenceKey: WebKitPictographFont
  webcoreImplementation: custom
  defaultValue:
    WebKitLegacy:
      "PLATFORM(IOS_FAMILY)": '"AppleColorEmoji"'
      default: '"Apple Color Emoji"'
    WebKit:
      "PLATFORM(COCOA) && PLATFORM(IOS_FAMILY)": '"AppleColorEmoji"'
      "PLATFORM(COCOA) && !PLATFORM(IOS_FAMILY)": '"Apple Color Emoji"'
      default: '"Times"'
    WebCore:
      default: '""'

PictureInPictureAPIEnabled:
  type: bool
  status: embedder
  condition: ENABLE(PICTURE_IN_PICTURE_API)
  defaultValue:
    WebKitLegacy:
      default: false
    WebKit:
      default: true
    WebCore:
      default: true

PitchCorrectionAlgorithm:
  type: uint32_t
  refinedType: WebCore::MediaPlayerEnums::PitchCorrectionAlgorithm
  status: embedder
  defaultValue:
    WebKitLegacy:
      "PLATFORM(COCOA)": static_cast<uint32_t>(WebCore::MediaPlayerEnums::PitchCorrectionAlgorithm::BestForSpeech)
      "PLATFORM(HAIKU)": WebCore::MediaPlayerEnums::PitchCorrectionAlgorithm::BestAllAround
      default: static_cast<uint32_t>(WebCore::MediaPlayerEnums::PitchCorrectionAlgorithm::BestAllAround)
    WebKit:
      "PLATFORM(COCOA)": static_cast<uint32_t>(WebCore::MediaPlayerEnums::PitchCorrectionAlgorithm::BestForSpeech)
      default: static_cast<uint32_t>(WebCore::MediaPlayerEnums::PitchCorrectionAlgorithm::BestAllAround)
    WebCore:
      default: MediaPlayerEnums::PitchCorrectionAlgorithm::BestAllAround

PointerLockOptionsEnabled:
  type: bool
  status: testable
  category: dom
  condition: ENABLE(POINTER_LOCK)
  humanReadableName: "Pointer Lock Options"
  humanReadableDescription: "Element.requestPointerLock(options) and promise support."
  defaultValue:
    WebKitLegacy:
      default: false
    WebKit:
      default: false
    WebCore:
      default: false

PopoverAttributeEnabled:
  type: bool
  status: stable
  category: html
  humanReadableName: "HTML popover attribute"
  humanReadableDescription: "Enable HTML popover attribute support"
  defaultValue:
    WebKitLegacy:
      default: WebKit::defaultPopoverAttributeEnabled()
    WebKit:
      default: WebKit::defaultPopoverAttributeEnabled()
    WebCore:
      default: true

PreferFasterClickOverDoubleTap:
  type: bool
  status: internal
  category: dom
  humanReadableName: "Fast clicks beat DTTZ"
  humanReadableDescription: "Prefer a faster click over a double tap"
  webcoreBinding: none
  condition: PLATFORM(IOS_FAMILY)
  exposed: [ WebKit ]
  defaultValue:
    WebKit:
      "PLATFORM(IOS_FAMILY) && !PLATFORM(WATCHOS)": true
      default: false

PreferPageRenderingUpdatesNear60FPSEnabled:
  type: bool
  status: stable
  category: dom
  humanReadableName: "Prefer Page Rendering Updates near 60fps"
  humanReadableDescription: "Prefer page rendering updates near 60 frames per second rather than using the display's refresh rate"
  defaultValue:
    WebKitLegacy:
      "PLATFORM(VISION)": false
      default: true
    WebKit:
      "PLATFORM(VISION)": false
      default: true
    WebCore:
      "PLATFORM(VISION)": false
      default: true

PreferSandboxedMediaParsing:
  type: bool
  status: internal
  category: media
  humanReadableName: "Prefer Sandboxed Parsing of Media"
  humanReadableDescription: "Prefer parsing media out-of-process in a sandboxed service"
  condition: ENABLE(VIDEO)
  defaultValue:
    WebCore:
      default: true
    WebKitLegacy:
      default: true
    WebKit:
      default: true

PrivateClickMeasurementDebugModeEnabled:
  type: bool
  status: developer
  category: privacy
  humanReadableName: "Private Click Measurement Debug Mode"
  humanReadableDescription: "Enable Private Click Measurement Debug Mode"
  defaultValue:
    WebKitLegacy:
      default: false
    WebKit:
      default: false
    WebCore:
      default: false

PrivateClickMeasurementEnabled:
  type: bool
  status: embedder
  humanReadableName: "Private Click Measurement"
  humanReadableDescription: "Enable Private Click Measurement for Cross-Site Link Navigations"
  defaultValue:
    WebKitLegacy:
      default: false
    WebKit:
      default: true
    WebCore:
      default: true

PrivateClickMeasurementFraudPreventionEnabled:
  type: bool
  status: stable
  category: privacy
  humanReadableName: "Private Click Measurement Fraud Prevention"
  humanReadableDescription: "Enable Private Click Measurement Fraud Prevention"
  defaultValue:
    WebKit:
      "HAVE(RSA_BSSA)": true
      default: false
    WebCore:
      "HAVE(RSA_BSSA)": true
      default: false

PrivateTokenUsageByThirdPartyEnabled:
  type: bool
  status: stable
  category: privacy
  humanReadableName: "Private Token usage by third party"
  humanReadableDescription: "Enable private token usage by third party"
  defaultValue:
    WebKitLegacy:
      default: false
    WebKit:
      default: true
    WebCore:
      default: true

ProcessSwapOnCrossSiteNavigationEnabled:
  type: bool
  status: stable
  category: networking
  humanReadableName: "Swap Processes on Cross-Site Navigation"
  humanReadableDescription: "Swap WebContent Processes on cross-site navigations"
  webcoreBinding: none
  exposed: [ WebKit ]
  defaultValue:
    WebKit:
      "PLATFORM(PLAYSTATION)": false
      default: true

ProcessSwapOnCrossSiteWindowOpenEnabled:
   type: bool
   status: unstable
   category: networking
   humanReadableName: "Swap Processes on Cross-Site Window Open"
   humanReadableDescription: "Swap WebContent Processes on cross-site window.open"
   exposed: [ WebKit ]
   defaultValue:
     WebCore:
       default: false
     WebKitLegacy:
       default: false
     WebKit:
       default: false

PunchOutWhiteBackgroundsInDarkMode:
  type: bool
  status: embedder
  webcoreOnChange: setNeedsRecalcStyleInAllFrames
  defaultValue:
    WebKitLegacy:
      default: false
    WebKit:
      default: false
    WebCore:
      default: false

PushAPIEnabled:
  type: bool
  status: embedder
  category: dom
  humanReadableName: "Push API"
  humanReadableDescription: "Enable Push API"
  defaultValue:
    WebCore:
      default: false
    WebKitLegacy:
      default: false
    WebKit:
      default: false

ReadableByteStreamAPIEnabled:
  type: bool
  status: testable
  category: dom
  humanReadableName: "ReadableByteStream"
  humanReadableDescription: "Enable Readable Byte Streams"
  webcoreBinding: DeprecatedGlobalSettings
  defaultValue:
    WebKitLegacy:
      default: false
    WebKit:
      default: false

# FIXME: This is on by default in WebKit2. Perhaps we should consider turning it on for WebKitLegacy as well.
RemotePlaybackEnabled:
  type: bool
  status: mature
  humanReadableName: "Remote Playback API"
  humanReadableDescription: "Enable Remote Playback API"
  condition: ENABLE(WIRELESS_PLAYBACK_TARGET)
  defaultValue:
    WebKitLegacy:
      default: false
    WebKit:
      "PLATFORM(VISION)" : false
      default: true
    WebCore:
      "PLATFORM(VISION)" : false
      default: true

RemoveBackgroundEnabled:
  type: bool
  # FIXME: Change to "embedder" when there is a way to enable/disable embedder features from API tests.
  status: internal
  category: dom
  humanReadableName: "Remove Background"
  humanReadableDescription: "Enable Remove Background"
  condition: ENABLE(IMAGE_ANALYSIS_ENHANCEMENTS)
  exposed: [ WebKit ]
  defaultValue:
    WebCore:
      default: false
    WebKitLegacy:
      default: false
    WebKit:
      default: defaultRemoveBackgroundEnabled()

ReplayCGDisplayListsIntoBackingStore:
  type: bool
  status: internal
  humanReadableName: "Dynamic Content Scaling: Replay for Testing"
  humanReadableDescription: "Replay Dynamic Content Scaling Display Lists into layer contents for testing"
  webcoreBinding: none
  condition: ENABLE(RE_DYNAMIC_CONTENT_SCALING)
  exposed: [ WebKit ]
  defaultValue:
    WebKit:
      default: false

ReportingEnabled:
  type: bool
  status: stable
  category: dom
  humanReadableName: "Reporting API"
  humanReadableDescription: "Enable Reporting API"
  defaultValue:
    WebKitLegacy:
      default: true
    WebKit:
      default: true
    WebCore:
      default: true

RequestIdleCallbackEnabled:
  type: bool
  status: preview
  category: dom
  humanReadableName: "requestIdleCallback"
  humanReadableDescription: "Enable requestIdleCallback support"
  defaultValue:
    WebKitLegacy:
      default: false
    WebKit:
      default: false
    WebCore:
      default: false

RequestStorageAccessThrowsExceptionUntilReload:
  type: bool
  status: unstable
  category: dom
  humanReadableName: "requestStorageAccess throws execption until reload"
  humanReadableDescription: "requestStorageAccess throws execption until reload"
  defaultValue:
    WebKitLegacy:
      default: false
    WebKit:
      default: false
    WebCore:
      default: false

RequestVideoFrameCallbackEnabled:
  type: bool
  status: stable
  category: media
  humanReadableName: "RequestVideoFrameCallback"
  humanReadableDescription: "Enable RequestVideoFrameCallback API"
  defaultValue:
    WebKitLegacy:
      "PLATFORM(COCOA) && HAVE(AVSAMPLEBUFFERVIDEOOUTPUT)" : true
      default: false
    WebKit:
      "PLATFORM(COCOA) && HAVE(AVSAMPLEBUFFERVIDEOOUTPUT)" : true
      "USE(GSTREAMER)": true
      default: false
    WebCore:
      "PLATFORM(COCOA) && HAVE(AVSAMPLEBUFFERVIDEOOUTPUT)" : true
      "USE(GSTREAMER)": true
      default: false

RequireUAGetDisplayMediaPrompt:
  type: bool
  status: internal
  humanReadableName: "Require User Agent getDisplayMedia prompt"
  humanReadableDescription: "Require and use User Agent getDisplayMedia prompt"
  condition: HAVE(SC_CONTENT_SHARING_PICKER)
  defaultValue:
    WebKit:
      default: true
    WebCore:
      default: true

RequiresPageVisibilityToPlayAudio:
  type: bool
  status: embedder
  defaultValue:
    WebKitLegacy:
      default: false
    WebKit:
      default: false
    WebCore:
      default: false

RequiresUserGestureForAudioPlayback:
  type: bool
  status: embedder
  webKitLegacyPreferenceKey: WebKitAudioPlaybackRequiresUserGesture
  defaultValue:
    WebKitLegacy:
      default: false
    WebKit:
      "PLATFORM(IOS_FAMILY)": true
      default: false
    WebCore:
      PLATFORM(IOS_FAMILY): true
      default: false

RequiresUserGestureForMediaPlayback:
  type: bool
  status: embedder
  webKitLegacyPreferenceKey: WebKitMediaPlaybackRequiresUserGesture
  webcoreBinding: none
  defaultValue:
    WebKitLegacy:
      "PLATFORM(IOS_FAMILY)": true
      default: false
    WebKit:
      default: false

RequiresUserGestureForVideoPlayback:
  type: bool
  status: embedder
  webKitLegacyPreferenceKey: WebKitVideoPlaybackRequiresUserGesture
  defaultValue:
    WebKitLegacy:
      default: false
    WebKit:
      default: false
    WebCore:
      default: false

RequiresUserGestureToLoadVideo:
  type: bool
  status: embedder
  defaultValue:
    WebKitLegacy:
      "PLATFORM(IOS_FAMILY)": WebKit::defaultRequiresUserGestureToLoadVideo()
      default: false
    WebKit:
      default: false
    WebCore:
      "PLATFORM(IOS_FAMILY)": true
      default: false

ResourceLoadSchedulingEnabled:
  type: bool
  status: internal
  category: networking
  humanReadableName: "Resource Load Scheduling"
  humanReadableDescription: "Network process side priority and visibility based resource load scheduling"
  defaultValue:
    WebKitLegacy:
      default: false
    WebKit:
      default: true
    WebCore:
      default: true

ResourceUsageOverlayVisible:
  type: bool
  status: internal
  category: networking
  defaultsOverridable: true
  humanReadableName: "Resource usage overlay"
  humanReadableDescription: "Make resource usage overlay visible"
  condition: ENABLE(RESOURCE_USAGE)
  webcoreOnChange: resourceUsageOverlayVisibleChanged
  defaultValue:
    WebKitLegacy:
      default: false
    WebKit:
      default: false
    WebCore:
      default: false

# FIXME: This is not relevent for WebKitLegacy, so should be excluded from WebKitLegacy entirely.
RestrictedHTTPResponseAccess:
  type: bool
  status: internal
  category: networking
  humanReadableName: "Filter HTTP Response for Web Processes"
  humanReadableDescription: "Enable HTTP Response filtering for Web Processes"
  webcoreBinding: DeprecatedGlobalSettings
  defaultValue:
    WebKitLegacy:
      default: true
    WebKit:
      default: true

RubberBandingForSubScrollableRegionsEnabled:
  type: bool
  status: embedder
  condition: HAVE(RUBBER_BANDING)
  defaultValue:
    WebKitLegacy:
      default: false
    WebKit:
      default: true
    WebCore:
      default: true

SKAttributionEnabled:
  type: bool
  status: embedder
  humanReadableName: "SKAttribution"
  humanReadableDescription: "SKAttribution"
  defaultValue:
    WebCore:
      default: true
    WebKitLegacy:
      default: true
    WebKit:
      default: true

SafeBrowsingEnabled:
  type: bool
  status: embedder
  humanReadableName: "Safe Browsing"
  humanReadableDescription: "Enable Safe Browsing"
  webcoreBinding: none
  exposed: [ WebKit ]
  defaultValue:
    WebKit:
      default: true

SampleBufferContentKeySessionSupportEnabled:
  type: bool
  status: unstable
  category: media
  humanReadableName: "ContentKeySession support for SampleBuffer Renderers"
  humanReadableDescription: "ContentKeySession support for SampleBuffer Renderers Enabled"
  webcoreOnChange: sampleBufferContentKeySessionSupportEnabledChanged
  condition: HAVE(AVCONTENTKEYSPECIFIER)
  defaultValue:
    WebKitLegacy:
      "PLATFORM(IOS_FAMILY)": true
      default: false
    WebKit:
      "PLATFORM(IOS_FAMILY)": true
      default: false
    WebCore:
      "PLATFORM(IOS_FAMILY)": true
      default: false

SampledPageTopColorMaxDifference:
  type: double
  status: embedder
  defaultValue:
    WebKitLegacy:
      default: 0
    WebKit:
      default: 0
    WebCore:
      default: 0

SampledPageTopColorMinHeight:
  type: double
  status: embedder
  defaultValue:
    WebKitLegacy:
      default: 0
    WebKit:
      default: 0
    WebCore:
      default: 0

SansSerifFontFamily:
  type: String
  status: embedder
  webKitLegacyPreferenceKey: WebKitSansSerifFont
  webcoreImplementation: custom
  defaultValue:
    WebKitLegacy:
      default: '"Helvetica"'
    WebKit:
      default: '"Helvetica"'
    WebCore:
      default: '""'

# FIXME: Is this implemented for WebKitLegacy? If not, this should be excluded from WebKitLegacy entirely.
# FIXME: This should have it's own ENABLE.
ScreenCaptureEnabled:
  type: bool
  status: stable
  category: media
  condition: ENABLE(MEDIA_STREAM)
  humanReadableName: "ScreenCapture"
  humanReadableDescription: "Enable ScreenCapture"
  defaultValue:
    WebKitLegacy:
      default: false
    WebKit:
      "PLATFORM(MAC) || USE(GSTREAMER)": true
      default: false
    WebCore:
      default: false

ScreenOrientationAPIEnabled:
  type: bool
  status: stable
  category: dom
  humanReadableName: "Screen Orientation API"
  humanReadableDescription: "Enable Screen Orientation API"
  defaultValue:
    WebKitLegacy:
      default: false
    WebKit:
      default: WebKit::defaultShouldEnableScreenOrientationAPI()
    WebCore:
      default: false

ScreenOrientationLockingAPIEnabled:
  type: bool
  status: testable
  category: dom
  humanReadableName: "Screen Orientation API (Locking / Unlocking)"
  humanReadableDescription: "Enable Screen Orientation API (Locking / Unlocking)"
  defaultValue:
    WebKitLegacy:
      default: false
    WebKit:
      default: false
    WebCore:
      default: false

ScreenWakeLockAPIEnabled:
  type: bool
  status: stable
  category: dom
  humanReadableName: "Screen Wake Lock API"
  humanReadableDescription: "Enable Screen Wake Lock API"
  defaultValue:
    WebKitLegacy:
      default: false
    WebKit:
      default: true
    WebCore:
      default: false

ScrollAnimatorEnabled:
  type: bool
  status: embedder
  humanReadableName: "Scroll animator"
  humanReadableDescription: "Enable scroll animator"
  defaultValue:
    WebKitLegacy:
      "PLATFORM(MAC)": WebKit::defaultScrollAnimatorEnabled()
      "PLATFORM(GTK) || PLATFORM(WPE)": true
      default: false
    WebKit:
      "PLATFORM(MAC)": WebKit::defaultScrollAnimatorEnabled()
      "PLATFORM(GTK) || PLATFORM(WPE)": true
      default: false
    WebCore:
      default: false

ScrollDrivenAnimationsEnabled:
  type: bool
  status: testable
  category: animation
  humanReadableName: "Scroll-driven Animations"
  humanReadableDescription: "Enable Scroll-driven Animations"
  defaultValue:
    WebKitLegacy:
      default: false
    WebKit:
      default: false
    WebCore:
      default: false

ScrollToTextFragmentEnabled:
  type: bool
  status: stable
  category: dom
  humanReadableName: "Scroll To Text Fragment"
  humanReadableDescription: "Enable Scroll To Text Fragment"
  defaultValue:
    WebKitLegacy:
      default: false
    WebKit:
      default: true
    WebCore:
      default: true
      
ScrollToTextFragmentGenerationEnabled:
  type: bool
  status: unstable
  category: dom
  humanReadableName: "Scroll To Text Fragment Generation"
  humanReadableDescription: "Enable Scroll To Text Fragment Generation Menu"
  defaultValue:
    WebKitLegacy:
      default: false
    WebKit:
      default: false
    WebCore:
      default: false

ScrollToTextFragmentIndicatorEnabled:
  type: bool
  status: embedder
  humanReadableName: "Scroll To Text Fragment Indicator"
  humanReadableDescription: "Enable Scroll To Text Fragment Indicator"
  defaultValue:
    WebKit:
      default: true
    WebKitLegacy:
      default: true
    WebCore:
      default: true

ScrollingPerformanceTestingEnabled:
  type: bool
  status: internal
  humanReadableName: "Scroll Performance Testing Enabled"
  humanReadableDescription: "Enable behaviors used by scrolling performance tests"
  webcoreOnChange: scrollingPerformanceTestingEnabledChanged
  exposed: [ WebKit ]
  defaultValue:
    WebKitLegacy:
      default: false
    WebKit:
      default: false
    WebCore:
      default: false

SearchInputIncrementalAttributeAndSearchEventEnabled:
  type: bool
  status: embedder
  category: html
  humanReadableName: "Search control incremental attribute and search event"
  humanReadableDescription: "Enable search control incremental attribute and search event support"
  defaultValue:
    WebKitLegacy:
      default: WebKit::defaultSearchInputIncrementalAttributeAndSearchEventEnabled()
    WebKit:
      default: WebKit::defaultSearchInputIncrementalAttributeAndSearchEventEnabled()
    WebCore:
      default: false

SecureContextChecksEnabled:
  type: bool
  status: internal
  category: security
  humanReadableName: "Secure Context Checks"
  humanReadableDescription: "Allow access to HTTPS-only Web APIs over HTTP"
  defaultValue:
    WebKitLegacy:
      default: true
    WebKit:
      default: true
    WebCore:
      default: true

SelectShowPickerEnabled:
  type: bool
  status: testable
  category: dom
  humanReadableName: "<select> showPicker() method"
  humanReadableDescription: "Enable showPicker() method on <select>"
  defaultValue:
    WebKitLegacy:
      default: false
    WebKit:
      default: false
    WebCore:
      default: false

# FIXME: This is handled via WebView SPI rather than WebPreferences for WebKitLegacy. We should change the SPI to lookup the WebPreferences value instead.
SelectTrailingWhitespaceEnabled:
  type: bool
  status: embedder
  webKitLegacyBinding: custom
  defaultValue:
    WebKit:
      default: false
    WebKitLegacy:
      default: false
    WebCore:
      default: false

SelectionAPIForShadowDOMEnabled:
  type: bool
  status: stable
  category: dom
  humanReadableName: "Selection API for shadow DOM"
  humanReadableDescription: "Enable selection API for shadow DOM"
  defaultValue:
    WebKit:
      default: true
    WebKitLegacy:
      default: true
    WebCore:
      default: true

SelectionFlippingEnabled:
  type: bool
  status: embedder
  humanReadableName: "Selection Flipping"
  humanReadableDescription: "Enable Selection Flipping"
  webcoreBinding: none
  defaultValue:
    WebKit:
      "PLATFORM(VISION)" : false
      default: true

SendMouseEventsToDisabledFormControlsEnabled:
  type: bool
  status: stable
  category: html
  humanReadableName: "Send mouse events to disabled form controls"
  humanReadableDescription: "Send mouse events to disabled form controls"
  defaultValue:
    WebKit:
      default: true
    WebKitLegacy:
      default: true
    WebCore:
      default: true

SerifFontFamily:
  type: String
  status: embedder
  webKitLegacyPreferenceKey: WebKitSerifFont
  webcoreImplementation: custom
  defaultValue:
    WebKitLegacy:
      default: '"Times"'
    WebKit:
      default: '"Times"'
    WebCore:
      default: '""'

ServiceControlsEnabled:
  type: bool
  status: embedder
  condition: ENABLE(SERVICE_CONTROLS)
  defaultValue:
    WebKitLegacy:
      default: false
    WebKit:
      default: false
    WebCore:
      default: false

ServiceWorkerEntitlementDisabledForTesting:
  type: bool
  status: embedder
  webcoreBinding: none
  exposed: [ WebKit ]
  defaultValue:
    WebKit:
      default: false

ServiceWorkerNavigationPreloadEnabled:
  type: bool
  status: stable
  category: networking
  humanReadableName: "Service Worker Navigation Preload"
  humanReadableDescription: "Enable Service Worker Navigation Preload API"
  defaultValue:
    WebCore:
      default: true
    WebKitLegacy:
      default: false
    WebKit:
      default: true

ServiceWorkersEnabled:
  type: bool
  status: stable
  category: dom
  humanReadableName: "Service Workers"
  humanReadableDescription: "Enable Service Workers"
  exposed: [ WebKit ]
  defaultValue:
    WebKitLegacy:
      default: false
    WebKit:
      default: true
    WebCore:
      default: false

ServiceWorkersUserGestureEnabled:
  type: bool
  status: internal
  category: dom
  humanReadableName: "Validate UserGesture requirements in Service Workers"
  humanReadableDescription: "Validate UserGesture requirements in Service Workers"
  defaultValue:
    WebKitLegacy:
      default: false
    WebKit:
      default: true
    WebCore:
      default: true

# When enabling this, don't enable on watchOS or the macOS base system (which don't have Vision.framework).
# You can detect these by running isVisionFrameworkAvailable().
ShapeDetection:
  type: bool
  category: media
  status: testable
  humanReadableName: "Shape Detection API"
  humanReadableDescription: "Enable the Shape Detection API"
  defaultValue:
    WebKitLegacy:
      default: false
    WebKit:
      default: false
    WebCore:
      default: false

SharedWorkerEnabled:
  type: bool
  status: stable
  category: dom
  humanReadableName: "SharedWorker"
  humanReadableDescription: "Enabled SharedWorker API"
  defaultValue:
    WebCore:
      default: false
    WebKitLegacy:
      default: false
    WebKit:
      default: true

ShouldAllowUserInstalledFonts:
  type: bool
  status: embedder
  webcoreOnChange: setNeedsRecalcStyleInAllFrames
  defaultValue:
    WebKitLegacy:
      default: true
    WebKit:
      default: true
    WebCore:
      default: true

ShouldConvertInvalidURLsToBlank:
  type: bool
  status: embedder
  defaultValue:
    WebKitLegacy:
      "PLATFORM(HAIKU)": true
      default: WebKit::defaultShouldConvertInvalidURLsToBlank()
    WebKit:
      default: true
    WebCore:
      default: true

ShouldConvertPositionStyleOnCopy:
  type: bool
  status: embedder
  defaultValue:
    WebKitLegacy:
      default: false
    WebKit:
      default: false
    WebCore:
      default: false

ShouldDecidePolicyBeforeLoadingQuickLookPreview:
  type: bool
  status: embedder
  defaultValue:
    WebKitLegacy:
      default: false
    WebKit:
      default: false
    WebCore:
      default: false

ShouldDeferAsynchronousScriptsUntilAfterDocumentLoadOrFirstPaint:
  type: bool
  status: stable
  category: dom
  humanReadableName: "Defer async scripts until DOMContentLoaded or first-paint"
  humanReadableDescription: "Defer async scripts until DOMContentLoaded or first-paint"
  defaultValue:
    WebKitLegacy:
      default: true
    WebKit:
      default: true
    WebCore:
      default: true

ShouldDisplayCaptions:
  type: bool
  status: embedder
  condition: ENABLE(VIDEO)
  defaultValue:
    WebKitLegacy:
      default: false
    WebKit:
      default: false
    WebCore:
      default: false

ShouldDisplaySubtitles:
  type: bool
  status: embedder
  condition: ENABLE(VIDEO)
  defaultValue:
    WebKitLegacy:
      default: false
    WebKit:
      default: false
    WebCore:
      default: false

ShouldDisplayTextDescriptions:
  type: bool
  status: embedder
  condition: ENABLE(VIDEO)
  defaultValue: 
    WebKitLegacy:
      default: false
    WebKit:
      default: false
    WebCore:
      default: false

ShouldDropNearSuspendedAssertionAfterDelay:
  type: bool
  status: internal
  humanReadableName: "Drop Near-Suspended Assertion After Delay"
  humanReadableDescription: "Causes processes to fully suspend after a delay"
  defaultValue:
    WebKitLegacy:
      default: false
    WebKit:
      default: WebKit::defaultShouldDropNearSuspendedAssertionAfterDelay()
    WebCore:
      default: false

ShouldEnableTextAutosizingBoost:
  type: bool
  status: embedder
  webcoreOnChange: shouldEnableTextAutosizingBoostChanged
  condition: ENABLE(TEXT_AUTOSIZING)
  defaultValue:
    WebKitLegacy:
      default: false
    WebKit:
      default: false
    WebCore:
      default: false

# FIXME: Is this implemented for WebKitLegacy? If not, this should be excluded from WebKitLegacy entirely (though we should still set the default value to false when initializing settings).
ShouldIgnoreMetaViewport:
  type: bool
  status: embedder
  defaultValue:
    WebKitLegacy:
      default: false
    WebKit:
      default: false
    WebCore:
      default: false

ShouldPrintBackgrounds:
  type: bool
  status: embedder
  webKitLegacyPreferenceKey: WebKitShouldPrintBackgroundsPreferenceKey
  defaultValue:
    WebKitLegacy:
      "PLATFORM(IOS_FAMILY)": true
      default: false
    WebKit:
      "PLATFORM(IOS_FAMILY)": WebKit::defaultShouldPrintBackgrounds()
      default: false
    WebCore:
      default: false

ShouldRespectImageOrientation:
  type: bool
  status: embedder
  defaultValue:
    WebKitLegacy:
      "PLATFORM(IOS_FAMILY)": true
      default: false
    WebKit:
      "PLATFORM(IOS_FAMILY)": true
      default: false
    WebCore:
      "PLATFORM(IOS_FAMILY)": true
      default: false

ShouldRestrictBaseURLSchemes:
  type: bool
  status: embedder
  defaultValue:
    WebKitLegacy:
      "PLATFORM(HAIKU)": false
      default: WebKit::defaultShouldRestrictBaseURLSchemes()
    WebKit:
      default: false
    WebCore:
      default: true

ShouldSuppressTextInputFromEditingDuringProvisionalNavigation:
  type: bool
  status: embedder
  defaultValue:
    WebKitLegacy:
      default: false
    WebKit:
      default: false
    WebCore:
      default: false

ShouldTakeNearSuspendedAssertions:
  type: bool
  status: internal
  category: dom
  humanReadableName: "Take WebKit:NearSuspended assertions on background web content processes"
  humanReadableDescription: "Take WebKit:NearSuspended assertions on background web content processes"
  exposed: [ WebKit ]
  defaultValue:
    WebKitLegacy:
      default: true
    WebKit:
      default: defaultShouldTakeNearSuspendedAssertion()
    WebCore:
      default: true

# FIXME: This is not relevent for WebKitLegacy, so should be excluded from WebKitLegacy entirely (though we should still set the default value to false when initializing settings).
# FIXME: This is not used in WebCore, so should not have a binding to WebCore::Settings.
ShouldUseServiceWorkerShortTimeout:
  type: bool
  status: embedder
  defaultValue:
    WebKitLegacy:
      default: false
    WebKit:
      default: false
    WebCore:
      default: false

ShowMediaStatsContextMenuItemEnabled:
  type: bool
  status: developer
  category: media
  humanReadableName: "Show Media Stats"
  humanReadableDescription: "Adds a 'Media Stats' context menu item to <video> when the Develop menu is enabled"
  defaultValue:
    WebKitLegacy:
      default: false
    WebKit:
      default: false
    WebCore:
      default: false

ShowModalDialogEnabled:
  type: bool
  status: developer
  category: dom
  humanReadableName: "Legacy showModalDialog() API"
  humanReadableDescription: "Legacy showModalDialog() API"
  defaultValue:
    WebKitLegacy:
      "PLATFORM(IOS_FAMILY)": WebKit::defaultShowModalDialogEnabled()
      default: false
    WebKit:
      default: WebKit::defaultShowModalDialogEnabled()
    WebCore:
      default: false

ShowsToolTipOverTruncatedText:
  type: bool
  status: embedder
  defaultValue:
    WebKitLegacy:
      default: false
    WebKit:
      default: false
    WebCore:
      default: false

ShowsURLsInToolTipsEnabled:
  type: bool
  status: embedder
  webKitLegacyPreferenceKey: WebKitShowsURLsInToolTips
  webcoreName: showsURLsInToolTips
  defaultValue:
    WebKitLegacy:
      default: false
    WebKit:
      default: false
    WebCore:
      default: false

ShrinksStandaloneImagesToFit:
  type: bool
  status: embedder
  defaultValue:
    WebKitLegacy:
      "PLATFORM(HAIKU)": true
      default: false
    WebKit:
      default: true
    WebCore:
      default: true

SidewaysWritingModesEnabled:
  type: bool
  status: testable
  category: css
  humanReadableName: "Sideways writing modes"
  humanReadableDescription: "Enable support for sideways writing modes"
  defaultValue:
    WebKitLegacy:
      default: false
    WebKit:
      default: false
    WebCore:
      default: false

SiteIsolationEnabled:
  type: bool
  status: unstable
  category: security
  humanReadableName: "Site Isolation"
  humanReadableDescription: "Put cross-origin iframes in a different process"
  defaultValue:
    WebKitLegacy:
      default: false
    WebKit:
      default: false
    WebCore:
      default: false

# FIXME: This is handled via WebView SPI rather than WebPreferences for WebKitLegacy. We should change the SPI to lookup the WebPreferences value instead.
SmartInsertDeleteEnabled:
  type: bool
  status: embedder
  webKitLegacyBinding: custom
  defaultValue:
    WebKit:
      default: true
    WebKitLegacy:
      default: true
    WebCore:
      default: true

SourceBufferChangeTypeEnabled:
  type: bool
  status: embedder
  condition: ENABLE(MEDIA_SOURCE)
  defaultValue:
    WebKitLegacy:
      default: true
    WebKit:
      "USE(GSTREAMER)": false
      default: true
    WebCore:
      "USE(GSTREAMER)": false
      default: true

SpatialNavigationEnabled:
  type: bool
  status: embedder
  defaultValue:
    WebKitLegacy:
      default: false
    WebKit:
      default: false
    WebCore:
      default: false

# FIXME: Is this implemented for WebKitLegacy? If not, this should be excluded from WebKitLegacy entirely.
SpeakerSelectionRequiresUserGesture:
  type: bool
  status: internal
  category: media
  humanReadableName: "Require a user gesture for speaker selection"
  humanReadableDescription: "Require a user gesture for speaker selection"
  condition: ENABLE(MEDIA_STREAM)
  defaultValue:
    WebKitLegacy:
      default: true
    WebKit:
      default: true
    WebCore:
      default: true

SpeechRecognitionEnabled:
  type: bool
  status: mature
  humanReadableName: "SpeechRecognition API"
  humanReadableDescription: "Enable SpeechRecognition of WebSpeech API"
  defaultValue:
    WebKitLegacy:
      default: false
    WebKit:
      "HAVE(SPEECHRECOGNIZER) && ENABLE(MEDIA_STREAM)": true
      default: false
    WebCore:
      default: false

SpeechSynthesisAPIEnabled:
  type: bool
  status: embedder
  humanReadableName: "SpeechSynthesis API"
  humanReadableDescription: "SpeechSynthesis API"
  defaultValue:
    WebKitLegacy:
      default: true
    WebKit:
      default: true
    WebCore:
      default: true

SpringTimingFunctionEnabled:
  type: bool
  status: unstable
  category: css
  humanReadableName: "CSS Spring Animations"
  humanReadableDescription: "CSS Spring Animation prototype"
  defaultValue:
    WebKitLegacy:
      default: false
    WebKit:
      "ENABLE(EXPERIMENTAL_FEATURES)" : true
      default: false
    WebCore:
      default: false

Standalone:
  type: bool
  status: embedder
  webKitLegacyPreferenceKey: WebKitStandalonePreferenceKey
  defaultValue:
    WebKitLegacy:
      default: false
    WebKit:
      default: false
    WebCore:
      default: false

StandardFontFamily:
  type: String
  status: embedder
  webKitLegacyPreferenceKey: WebKitStandardFont
  webcoreImplementation: custom
  defaultValue:
    WebKitLegacy:
      default: '"Times"'
    WebKit:
      "PLATFORM(WATCHOS)": '"system-ui"'
      default: '"Times"'
    WebCore:
      default: '""'

StorageAPIEnabled:
  type: bool
  status: stable
  category: dom
  humanReadableName: "Storage API"
  humanReadableDescription: "Enable Storage API"
  defaultValue:
    WebKitLegacy:
      default: false
    WebKit:
      "PLATFORM(COCOA)" : true
      default: false
    WebCore:
      "PLATFORM(COCOA)" : true
      default: false

StorageAPIEstimateEnabled:
  type: bool
  status: stable
  category: dom
  humanReadableName: "Storage API Estimate"
  humanReadableDescription: "Enable Storage API Estimate"
  defaultValue:
    WebKitLegacy:
      default: false
    WebKit:
      "PLATFORM(COCOA)" : true
      default: false
    WebCore:
      "PLATFORM(COCOA)" : true
      default: false

StorageBlockingPolicy:
  type: uint32_t
  humanReadableName: "Storage Blocking Policy"
  refinedType: WebCore::StorageBlockingPolicy
  status: embedder
  webcoreOnChange: storageBlockingPolicyChanged
  defaultValue:
    WebKitLegacy:
      "PLATFORM(HAIKU)": WebCore::StorageBlockingPolicy::AllowAll
      default: WebAllowAllStorage
    WebKit:
      default: WebCore::StorageBlockingPolicy::BlockThirdParty
    WebCore:
      default: StorageBlockingPolicy::AllowAll

SuppressesIncrementalRendering:
  type: bool
  status: embedder
  defaultValue:
    WebKitLegacy:
      default: false
    WebKit:
      default: false
    WebCore:
      default: false

SwitchControlEnabled:
  type: bool
  status: stable
  category: html
  humanReadableName: "HTML switch control"
  humanReadableDescription: "Enable HTML switch control"
  defaultValue:
    WebKitLegacy:
      "PLATFORM(COCOA)": true
      default: false
    WebKit:
      "PLATFORM(COCOA)": true
      default: false
    WebCore:
      "PLATFORM(COCOA)": true
      default: false

# FIXME: There is no custom binding implemented for WebKitLegacy.
SystemLayoutDirection:
  type: uint32_t
  refinedType: WebCore::TextDirection
  status: embedder
  defaultValue:
    WebKitLegacy:
      default: TextDirection::LTR
    WebKit:
      default: TextDirection::LTR
    WebCore:
      default: TextDirection::LTR

# FIXME: Is this implemented for WebKitLegacy? If not, this should be excluded from WebKitLegacy entirely (though we should still set the default value to false when initializing settings).
SystemPreviewEnabled:
  type: bool
  status: embedder
  condition: USE(SYSTEM_PREVIEW)
  defaultValue:
    WebKitLegacy:
      default: false
    WebKit:
      default: false
    WebCore:
      default: false

TabsToLinks:
  type: bool
  status: embedder
  webKitLegacyPreferenceKey: WebKitTabToLinksPreferenceKey
  webcoreBinding: none
  defaultValue:
    WebKitLegacy:
      default: false
    WebKit:
      "PLATFORM(GTK)": true
      default: false

TelephoneNumberParsingEnabled:
  type: bool
  status: embedder
  webKitLegacyPreferenceKey: WebKitTelephoneParsingEnabledPreferenceKey
  defaultValue:
    WebKitLegacy:
      default: false
    WebKit:
      default: false
    WebCore:
      default: false

TemporaryTileCohortRetentionEnabled:
  type: bool
  status: embedder
  defaultValue:
    WebKitLegacy:
      default: true
    WebKit:
      "PLATFORM(IOS_FAMILY)": false
      default: true
    WebCore:
      default: true

TextAreasAreResizable:
  type: bool
  status: embedder
  webcoreOnChange: setNeedsRecalcStyleInAllFrames
  defaultValue:
    WebKitLegacy:
      default: false
    WebKit:
      "PLATFORM(IOS_FAMILY)": false
      default: true
    WebCore:
      default: false

TextAutosizingEnabled:
  type: bool
  status: embedder
  webcoreOnChange: setNeedsRecalcStyleInAllFrames
  condition: ENABLE(TEXT_AUTOSIZING)
  defaultValue:
    WebKitLegacy:
      "PLATFORM(IOS_FAMILY)": true
      default: false
    WebKit:
      "PLATFORM(IOS_FAMILY)": true
      default: false
    WebCore:
      "PLATFORM(IOS_FAMILY)": true
      default: false

# FIXME: Is this implemented for WebKitLegacy? If not, this should be excluded from WebKitLegacy entirely.
TextAutosizingUsesIdempotentMode:
  type: bool
  status: embedder
  webcoreOnChange: textAutosizingUsesIdempotentModeChanged
  humanReadableName: "Idempotent Text Autosizing"
  humanReadableDescription: "Use idempotent text autosizing mode"
  condition: ENABLE(TEXT_AUTOSIZING)
  defaultValue:
    WebKitLegacy:
      default: false
    WebKit:
      "PLATFORM(IOS_FAMILY) && !PLATFORM(VISION)": defaultTextAutosizingUsesIdempotentMode()
      default: false
    WebCore:
      default: false

TextExtractionEnabled:
  type: bool
  status: embedder
  webcoreBinding: none
  exposed: [ WebKit ]
  defaultValue:
    WebKit:
      default: true

TextInteractionEnabled:
  type: bool
  status: embedder
  defaultValue:
    WebKitLegacy:
      "PLATFORM(WATCHOS)": false
      default: true
    WebKit:
      "PLATFORM(WATCHOS)": false
      default: true
    WebCore:
      "PLATFORM(WATCHOS)": false
      default: true

TextRecognitionInVideosEnabled:
  type: bool
  # FIXME: Change to "embedder" when there is a way to enable/disable embedder features from API tests.
  status: internal
  category: media
  humanReadableName: "Text Recognition in Videos"
  humanReadableDescription: "Enable Text Recognition in Videos"
  condition: ENABLE(IMAGE_ANALYSIS)
  exposed: [ WebKit ]
  defaultValue:
    WebCore:
      default: false
    WebKitLegacy:
      default: false
    WebKit:
      default: defaultTextRecognitionInVideosEnabled()

ThreadedAnimationResolutionEnabled:
  type: bool
  status: unstable
  category: animation
  humanReadableName: "Threaded animation resolution"
  humanReadableDescription: "Run accelerated animations on a separate thread"
  condition: ENABLE(THREADED_ANIMATION_RESOLUTION)
  defaultValue:
    WebKitLegacy:
      default: false
    WebKit:
      default: false
    WebCore:
      default: false

ThreadedScrollingEnabled:
  type: bool
  status: embedder
  webcoreBinding: none
  exposed: [ WebKit ]
  defaultValue:
    WebKit:
      default: true

ThumbAndTrackPseudoElementsEnabled:
  type: bool
  status: testable
  category: css
  humanReadableName: "::thumb and ::track pseudo-elements"
  humanReadableDescription: "Enable support for CSS ::thumb and ::track pseudo-elements"
  defaultValue:
    WebKitLegacy:
      default: false
    WebKit:
      default: false
    WebCore:
      default: false

# FIXME: This is not relevent for WebKitLegacy, so should be excluded from WebKitLegacy entirely.
TiledScrollingIndicatorVisible:
  type: bool
  status: internal
  defaultsOverridable: true
  humanReadableName: "Tiled scrolling indicator"
  humanReadableDescription: "Make tiled scrolling indicator visible"
  webcoreName: showTiledScrollingIndicator
  defaultValue:
    WebKitLegacy:
      default: false
    WebKit:
      default: false
    WebCore:
      default: false

TouchEventsEnabled:
  type: bool
  status: embedder
  humanReadableName: "Touch Events"
  humanReadableDescription: "Enable Touch Events"
  condition: ENABLE(TOUCH_EVENTS)
  defaultValue:
    WebCore:
      default: WebCore::screenHasTouchDevice()

TrackConfigurationEnabled:
  type: bool
  status: testable
  category: media
  humanReadableName: "Track Configuration API"
  humanReadableDescription: "Track Configuration API"
  defaultValue:
    WebKitLegacy:
      default: false
    WebKit:
      default: false
    WebCore:
      default: false

TreatsAnyTextCSSLinkAsStylesheet:
  type: bool
  status: embedder
  defaultValue:
    WebKitLegacy:
      PLATFORM(MAC): WebKit::defaultTreatsAnyTextCSSLinkAsStylesheet()
      default: false
    WebKit:
      default: false
    WebCore:
      default: false

TrustedTypesEnabled:
  type: bool
  status: testable
  category: dom
  humanReadableName: "Trusted Types"
  humanReadableDescription: "Enable Trusted Types"
  defaultValue:
    WebKitLegacy:
      default: false
    WebKit:
      default: false
    WebCore:
      default: false

UAVisualTransitionDetectionEnabled:
  type: bool
  status: testable
  category: dom
  humanReadableName: "Detect UA visual transitions"
  humanReadableDescription: "Enable detection of UA visual transitions"
  defaultValue:
    WebKitLegacy:
      default: false
    WebKit:
      default: false
    WebCore:
      default: false

# FIXME: Is this implemented for WebKitLegacy? If not, this should be excluded from WebKitLegacy entirely.
UndoManagerAPIEnabled:
  type: bool
  status: unstable
  category: dom
  humanReadableName: "UndoManager DOM API"
  humanReadableDescription: "Enable the UndoManager DOM API"
  defaultValue:
    WebKitLegacy:
      default: false
    WebKit:
      default: false
    WebCore:
      default: false

UnifiedPDFEnabled:
  type: bool
  status: internal
  category: security
  humanReadableName: "Unified PDF Viewer"
  humanReadableDescription: "Enable Unified PDF Viewer"
  condition: ENABLE(UNIFIED_PDF)
  defaultValue:
    WebKitLegacy:
      "ENABLE(UNIFIED_PDF_BY_DEFAULT)": true
      default: false
    WebKit:
      "ENABLE(UNIFIED_PDF_BY_DEFAULT)": true
      default: false
    WebCore:
      "ENABLE(UNIFIED_PDF_BY_DEFAULT)": true
      default: false

UpgradeKnownHostsToHTTPSEnabled:
  type: bool
  status: internal
  category: networking
  humanReadableName: "Upgrade known hosts to HTTPS"
  humanReadableDescription: "Upgrade known hosts to HTTPS"
  webcoreBinding: none
  exposed: [ WebKit ]
  defaultValue:
    WebKit:
      default: true

UpgradeMixedContentEnabled:
  type: bool
  status: stable
  category: networking
  humanReadableName: "Upgrade upgradable mixed content"
  humanReadableDescription: "Upgrade upgradable mixed content"
  defaultValue:
    WebKitLegacy:
      default: true
    WebKit:
      default: true
    WebCore:
      default: true

UseARKitForModel:
  type: bool
  status: internal
  humanReadableName: "Use ARKit for <model>"
  humanReadableDescription: "Use ARKit for <model>"
  webcoreBinding: none
  exposed: [ WebKit ]
  condition: ENABLE(ARKIT_INLINE_PREVIEW)
  defaultValue:
    WebKit:
      default: true

UseAsyncUIKitInteractions:
  type: bool
  status: internal
  humanReadableName: "Async UIKit Interactions"
  humanReadableDescription: "Use Async UIKit Interactions"
  condition: PLATFORM(IOS_FAMILY)
  defaultValue:
    WebKitLegacy:
      default: false
    WebKit:
      default: WebKit::defaultUseAsyncUIKitInteractions()
    WebCore:
      default: false

UseCGDisplayListsForDOMRendering:
  type: bool
  status: internal
  humanReadableName: "Dynamic Content Scaling: DOM Rendering"
  humanReadableDescription: "Use Dynamic Content Scaling for DOM rendering"
  webcoreBinding: none
  condition: ENABLE(RE_DYNAMIC_CONTENT_SCALING)
  exposed: [ WebKit ]
  defaultValue:
    WebKit:
      default: true

UseGPUProcessForCanvasRenderingEnabled:
  type: bool
  status: stable
  category: dom
  humanReadableName: "GPU Process: Canvas Rendering"
  humanReadableDescription: "Enable canvas rendering in GPU Process"
  webcoreBinding: none
  condition: ENABLE(GPU_PROCESS) && !(PLATFORM(GTK) || PLATFORM(WPE))
  exposed: [ WebKit ]
  defaultValue:
    WebKit:
      "ENABLE(GPU_PROCESS_BY_DEFAULT)": true
      "USE(GRAPHICS_LAYER_WC)": true
      default: false

UseGPUProcessForDOMRenderingEnabled:
  type: bool
  status: stable
  category: dom
  humanReadableName: "GPU Process: DOM Rendering"
  humanReadableDescription: "Enable DOM rendering in GPU Process"
  webcoreBinding: none
  condition: ENABLE(GPU_PROCESS)
  exposed: [ WebKit ]
  defaultValue:
    WebKit:
      default: defaultUseGPUProcessForDOMRenderingEnabled()

UseGPUProcessForDisplayCapture:
  type: bool
  status: stable
  category: media
  humanReadableName: "GPU Process: Screen and Window capture"
  humanReadableDescription: "Display capture in GPU Process"
  webcoreBinding: none
  condition: HAVE(SCREEN_CAPTURE_KIT)
  exposed: [ WebKit ]
  defaultValue:
    WebKit:
      default: true

UseGPUProcessForMediaEnabled:
  type: bool
  status: embedder
  humanReadableName: "GPU Process: Media"
  humanReadableDescription: "Do all media loading and playback in the GPU Process"
  webcoreBinding: none
  condition: ENABLE(GPU_PROCESS) && !USE(GSTREAMER)
  exposed: [ WebKit ]
  defaultValue:
    WebKit:
      "ENABLE(GPU_PROCESS_BY_DEFAULT)": true
      default: false

UseGPUProcessForWebGLEnabled:
  type: bool
  status: internal
  humanReadableName: "GPU Process: WebGL"
  humanReadableDescription: "Process all WebGL operations in GPU Process"
  condition: ENABLE(GPU_PROCESS) && ENABLE(WEBGL)
  defaultValue:
    WebKitLegacy:
      default: false
    WebKit:
      "ENABLE(GPU_PROCESS_BY_DEFAULT) && ENABLE(GPU_PROCESS_WEBGL_BY_DEFAULT)": true
      "USE(GRAPHICS_LAYER_WC)": true
      default: false
    WebCore:
      "ENABLE(GPU_PROCESS_BY_DEFAULT) && ENABLE(GPU_PROCESS_WEBGL_BY_DEFAULT)": true
      "USE(GRAPHICS_LAYER_WC)": true
      default: false

UseGeneralDirectoryForStorage:
  type: bool
  status: internal
  category: dom
  humanReadableName: "Use General Directory For Storage"
  humanReadableDescription: "Use general storage directory for IndexedDB and LocalStorage"
  webcoreBinding: none
  exposed: [ WebKit ]
  defaultValue:
    WebKit:
      default: true

UseGiantTiles:
  type: bool
  status: embedder
  humanReadableName: "Use giant tiles"
  defaultValue:
    WebKitLegacy:
      default: false
    WebKit:
      default: false
    WebCore:
      default: false

UseImageDocumentForSubframePDF:
  type: bool
  status: embedder
  defaultValue:
    WebKitLegacy:
      PLATFORM(IOS_FAMILY): true
      default: false
    WebKit:
      PLATFORM(IOS_FAMILY): true
      default: false
    WebCore:
      PLATFORM(IOS_FAMILY): true
      default: false

<<<<<<< HEAD
UseLegacyBackgroundSizeShorthandBehavior:
  type: bool
  status: embedder
  defaultValue:
    WebKitLegacy:
      "PLATFORM(HAIKU)": false
      default: WebKit::defaultUseLegacyBackgroundSizeShorthandBehavior()
    WebKit:
      default: false
    WebCore:
      default: false

=======
>>>>>>> 77738ec6
UsePreHTML5ParserQuirks:
  type: bool
  status: embedder
  defaultValue:
    WebKitLegacy:
      PLATFORM(MAC): WebKit::defaultUsePreHTML5ParserQuirks()
      default: false
    WebKit:
      default: false
    WebCore:
      default: false

UseSCContentSharingPicker:
  type: bool
  status: internal
  humanReadableName: "Use SCContentSharingPicker"
  humanReadableDescription: "Use SCContentSharingPicker when available"
  condition: HAVE(SC_CONTENT_SHARING_PICKER)
  defaultValue:
    WebKit:
      default: WebKit::defaultUseSCContentSharingPicker()
    WebCore:
      default: false

UseSceneKitForModel:
  type: bool
  status: unstable
  humanReadableName: "Use SceneKit for <model>"
  humanReadableDescription: "Use SceneKit for <model>"
  webcoreBinding: none
  exposed: [ WebKit ]
  condition: HAVE(SCENEKIT)
  defaultValue:
    WebKit:
      default: false

UserActivationAPIEnabled:
  type: bool
  status: stable
  category: dom
  humanReadableName: "User Activation API"
  humanReadableDescription: "Enable User Activation API"
  defaultValue:
    WebKitLegacy:
      default: false
    WebKit:
      default: true
    WebCore:
      default: false

UserGesturePromisePropagationEnabled:
  type: bool
  status: internal
  category: dom
  humanReadableName: "UserGesture Promise Propagation"
  humanReadableDescription: "UserGesture Promise Propagation"
  defaultValue:
    WebKitLegacy:
      default: true
    WebKit:
      default: true
    WebCore:
      default: true

# FIXME: There is no custom binding implemented for WebKitLegacy.
UserInterfaceDirectionPolicy:
  type: uint32_t
  refinedType: WebCore::UserInterfaceDirectionPolicy
  status: embedder
  defaultValue:
    WebKitLegacy:
      default: UserInterfaceDirectionPolicy::Content
    WebKit:
      default: UserInterfaceDirectionPolicy::Content
    WebCore:
      default: UserInterfaceDirectionPolicy::Content

UsesBackForwardCache:
  type: bool
  status: embedder
  webcoreOnChange: usesBackForwardCacheChanged
  webcoreExcludeFromInternalSettings: true
  webKitLegacyPreferenceKey: WebKitUsesPageCachePreferenceKey
  defaultValue:
    WebKitLegacy:
      default: true
    WebKit:
      default: true
    WebCore:
      default: true

UsesEncodingDetector:
  type: bool
  status: embedder
  defaultValue:
    WebKitLegacy:
      default: false
    WebKit:
      default: false
    WebCore:
      default: false

VP8DecoderEnabled:
  type: bool
  status: embedder
  webcoreBinding: none
  condition: ENABLE(VP9)
  defaultValue:
    WebKitLegacy:
      default: false
    WebKit:
      default: true

VP9DecoderEnabled:
  type: bool
  status: embedder
  condition: ENABLE(VP9)
  defaultValue:
    WebCore:
      default: false
    WebKitLegacy:
      default: false
    WebKit:
      default: true

VP9SWDecoderEnabledOnBattery:
  type: bool
  status: internal
  category: media
  humanReadableName: "VP9 SW decoder on battery"
  humanReadableDescription: "Enable VP9 SW decoder on battery"
  webcoreBinding: none
  condition: ENABLE(VP9)
  defaultValue:
    WebKit:
      default: false

VerifyWindowOpenUserGestureFromUIProcess:
  type: bool
  status: testable
  category: security
  humanReadableName: "Verify window.open user gesture"
  humanReadableDescription: "Verifies that the user gesture for window.open came from the UI process"
  defaultValue:
    WebKitLegacy:
      default: false
    WebKit:
      default: false
    WebCore:
      default: false

VerticalFormControlsEnabled:
  type: bool
  status: stable
  category: html
  humanReadableName: "Vertical form control support"
  humanReadableDescription: "Enable support for form controls in vertical writing mode"
  defaultValue:
    WebKitLegacy:
      "PLATFORM(COCOA)": true
      default: false
    WebKit:
      "PLATFORM(COCOA)": true
      default: false
    WebCore:
      "PLATFORM(COCOA)": true
      default: false

VideoFullscreenRequiresElementFullscreen:
  type: bool
  status: embedder
  condition: PLATFORM(IOS_FAMILY)
  defaultValue:
    WebKitLegacy:
      default: false
    WebKit:
      default: false
    WebCore:
      default: false
      
VideoPresentationModeAPIEnabled:
  type: bool
  status: embedder
  defaultValue:
    WebKitLegacy:
      "PLATFORM(VISION)" : false
      default: true
    WebKit:
      "PLATFORM(VISION)" : false
      default: true
    WebCore:
      "PLATFORM(VISION)" : false
      default: true

VideoQualityIncludesDisplayCompositingEnabled:
  type: bool
  status: embedder
  condition: ENABLE(VIDEO)
  defaultValue:
    WebKitLegacy:
      default: false
    WebKit:
      default: false
    WebCore:
      default: false

ViewGestureDebuggingEnabled:
  type: bool
  status: embedder
  humanReadableName: "View gesture debugging"
  humanReadableDescription: "Enable view gesture debugging"
  webcoreBinding: none
  exposed: [ WebKit ]
  defaultValue:
    WebKit:
      default: false

ViewTransitionsEnabled:
  type: bool
  category: animation
  status: stable
  humanReadableName: "View Transitions"
  humanReadableDescription: "Enable the View Transitions API"
  defaultValue:
    WebKitLegacy:
      default: true
    WebKit:
      default: true
    WebCore:
      default: true

VisibleDebugOverlayRegions:
  type: uint32_t
  status: embedder
  defaultsOverridable: true
  webcoreType: DebugOverlayRegions
  defaultValue:
    WebKitLegacy:
      default: 0
    WebKit:
      default: 0
    WebCore:
      default: 0

VisualTranslationEnabled:
  type: bool
  # FIXME: Change to "embedder" when there is a way to enable/disable embedder features from API tests.
  status: internal
  category: dom
  humanReadableName: "Visual Translation"
  humanReadableDescription: "Enable Visual Translation"
  condition: ENABLE(IMAGE_ANALYSIS)
  exposed: [ WebKit ]
  defaultValue:
    WebCore:
      default: false
    WebKitLegacy:
      default: false
    WebKit:
      default: defaultVisualTranslationEnabled()

VisualViewportAPIEnabled:
  type: bool
  status: mature
  humanReadableName: "Visual Viewport API"
  humanReadableDescription: "Enable Visual Viewport API"
  defaultValue:
    WebKitLegacy:
      "PLATFORM(IOS_FAMILY)" : false
      default: true
    WebKit:
      default: true
    WebCore:
      default: false

VisualViewportEnabled:
  type: bool
  status: embedder
  webcoreOnChange: setNeedsRecalcStyleInAllFrames
  defaultValue:
    WebKitLegacy:
      PLATFORM(IOS_FAMILY): false
      default: true
    WebKit:
      default: true
    WebCore:
      default: true

VorbisDecoderEnabled:
  type: bool
  status: mature
  humanReadableName: "Vorbis audio decoder"
  humanReadableDescription: "Enable Vorbis audio decoder"
  condition: ENABLE(VORBIS)
  webcoreBinding: DeprecatedGlobalSettings
  defaultValue:
    WebKitLegacy:
      default: true
    WebKit:
      default: true

WantsBalancedSetDefersLoadingBehavior:
  type: bool
  status: embedder
  defaultValue:
    WebKitLegacy:
      default: false
    WebKit:
      default: false
    WebCore:
      default: false

WebAPIStatisticsEnabled:
  type: bool
  status: unstable
  category: dom
  humanReadableName: "Web API Statistics"
  humanReadableDescription: "Enable Web API Statistics"
  defaultValue:
    WebKitLegacy:
      default: false
    WebKit:
      default: false
    WebCore:
      default: false

WebAPIsInShadowRealmEnabled:
  type: bool
  status: unstable
  category: dom
  humanReadableName: "Web APIs in ShadowRealm"
  humanReadableDescription: "Enable Web APIs to be exposed in ShadowRealm"
  defaultValue:
    WebKitLegacy:
      default: false
    WebKit:
      default: false
    WebCore:
      default: false

WebAnimationsCustomEffectsEnabled:
  type: bool
  status: testable
  category: animation
  humanReadableName: "Web Animations custom effects"
  humanReadableDescription: "Support for the CustomEffect interface"
  defaultValue:
    WebKitLegacy:
      default: false
    WebKit:
      default: false
    WebCore:
      default: false

WebAnimationsCustomFrameRateEnabled:
  type: bool
  status: testable
  category: animation
  humanReadableName: "Web Animations custom frame rate"
  humanReadableDescription: "Support for specifying a custom frame rate for Web Animations"
  defaultValue:
    WebKitLegacy:
      default: false
    WebKit:
      default: false
    WebCore:
      default: false

WebArchiveDebugModeEnabled:
  type: bool
  status: embedder
  humanReadableName: "Web Archive debug mode"
  humanReadableDescription: "Enable web archive debug mode"
  webKitLegacyPreferenceKey: WebKitWebArchiveDebugModeEnabledPreferenceKey
  condition: ENABLE(WEB_ARCHIVE)
  defaultValue:
    WebKitLegacy:
      default: false
    WebKit:
      default: false
    WebCore:
      default: false

WebArchiveTestingModeEnabled:
  type: bool
  status: internal
  category: dom
  humanReadableName: "Web Archive testing mode"
  humanReadableDescription: "Enable web archive testing mode"
  condition: ENABLE(WEB_ARCHIVE)
  defaultValue:
    WebKitLegacy:
      default: false
    WebKit:
      default: false
    WebCore:
      default: false

WebAssemblyESMIntegrationEnabled:
  type: bool
  status: testable
  category: javascript
  humanReadableName: "WebAssembly ES module integration support"
  humanReadableDescription: "Support for allowing WebAssembly modules to integrate as ES modules"
  condition: ENABLE(WEBASSEMBLY)
  defaultValue:
    WebKitLegacy:
      default: false
    WebKit:
      default: false
    WebCore:
      default: false

WebAudioEnabled:
  type: bool
  status: embedder
  condition: ENABLE(WEB_AUDIO)
  defaultValue:
    WebKitLegacy:
      default: true
    WebKit:
      default: true
    WebCore:
      default: false

WebAuthenticationASEnabled:
  type: bool
  status: embedder
  humanReadableName: "Web Authentication AuthenticationServices"
  humanReadableDescription: "Enable Modern Web Authentication support though AuthenticationServices"
  condition: HAVE(WEB_AUTHN_AS_MODERN)
  defaultValue:
    WebKitLegacy:
      default: false
    WebKit:
      default: true
    WebCore:
      default: true

# FIXME: Is this implemented for WebKitLegacy? If not, this should be excluded from WebKitLegacy entirely.
WebAuthenticationEnabled:
  type: bool
  status: embedder
  humanReadableName: "Web Authentication"
  humanReadableDescription: "Enable Web Authentication support"
  condition: ENABLE(WEB_AUTHN)
  defaultValue:
    WebKitLegacy:
      default: false
    WebKit:
      default: true
    WebCore:
      default: true

WebCodecsAV1Enabled:
  type: bool
  status: preview
  category: media
  humanReadableName: "WebCodecs AV1 codec"
  humanReadableDescription: "Enable WebCodecs AV1 codec"
  condition: ENABLE(WEB_CODECS)
  defaultValue:
    WebKitLegacy:
      default: false
    WebKit:
      "USE(GSTREAMER)": true
      default: false
    WebCore:
      "USE(GSTREAMER)": true
      default: false

WebCodecsAudioEnabled:
  type: bool
  status: preview
  category: media
  humanReadableName: "WebCodecs Audio API"
  humanReadableDescription: "Enable WebCodecs Audio API"
  condition: ENABLE(WEB_CODECS)
  defaultValue:
    WebKitLegacy:
      default: false
    WebKit:
      "USE(GSTREAMER)": true
      default: false
    WebCore:
      "USE(GSTREAMER)": true
      default: false

WebCodecsHEVCEnabled:
  type: bool
  status: stable
  category: media
  humanReadableName: "WebCodecs HEVC codec"
  humanReadableDescription: "Enable WebCodecs HEVC codec"
  condition: ENABLE(WEB_CODECS)
  defaultValue:
    WebKitLegacy:
      default: false
    WebKit:
      "USE(GSTREAMER)": true
      "PLATFORM(COCOA)": true
      default: false
    WebCore:
      "USE(GSTREAMER)": true
      "PLATFORM(COCOA)": true
      default: false

WebCodecsVideoEnabled:
  type: bool
  status: stable
  category: media
  humanReadableName: "WebCodecs Video API"
  humanReadableDescription: "Enable WebCodecs Video API"
  condition: ENABLE(WEB_CODECS)
  defaultValue:
    WebKitLegacy:
      default: false
    WebKit:
      "PLATFORM(COCOA)": true
      "USE(GSTREAMER)": true
      default: false
    WebCore:
      "PLATFORM(COCOA)": true
      "USE(GSTREAMER)": true
      default: false

WebCryptoSafeCurvesEnabled:
  type: bool
  status: stable
  category: dom
  humanReadableName: "Web Crypto Safe Curves"
  humanReadableDescription: "Enable Web Crypto Safe Curves"
  defaultValue:
    WebKitLegacy:
      "PLATFORM(COCOA) || PLATFORM(GTK) || PLATFORM(WPE)": true
      default: false
    WebKit:
      "PLATFORM(COCOA) || PLATFORM(GTK) || PLATFORM(WPE)": true
      default: false
    WebCore:
      "PLATFORM(COCOA) || PLATFORM(GTK) || PLATFORM(WPE)": true
      default: false

WebCryptoX25519Enabled:
  type: bool
  status: preview
  category: dom
  humanReadableName: "Web Crypto X25519 algorithm"
  humanReadableDescription: "Enable Web Crypto X25519 algorithm"
  defaultValue:
    WebKitLegacy:
      default: false
    WebKit:
      default: false
    WebCore:
      default: false

WebGLDraftExtensionsEnabled:
  type: bool
  status: testable
  category: dom
  humanReadableName: "WebGL Draft Extensions"
  humanReadableDescription: "Enable WebGL extensions that are still in draft status"
  defaultValue:
    WebKitLegacy:
      default: false
    WebKit:
      default: false
    WebCore:
      default: false

WebGLEnabled:
  type: bool
  status: mature
  humanReadableName: "WebGL"
  humanReadableDescription: "Enable WebGL"
  defaultValue:
    WebKitLegacy:
      default: true
    WebKit:
      default: true
    WebCore:
      default: false

WebGLTimerQueriesEnabled:
  type: bool
  status: developer
  category: dom
  humanReadableName: "WebGL Timer Queries"
  humanReadableDescription: "Enable WebGL extensions that provide GPU timer queries"
  defaultValue:
    WebKitLegacy:
      default: false
    WebKit:
      default: false
    WebCore:
      default: false

WebGLUsingMetal:
  type: bool
  status: internal
  category: dom
  humanReadableName: "WebGL via Metal"
  humanReadableDescription: "Use the Metal backend for ANGLE"
  condition: ENABLE(WEBGL) && PLATFORM(COCOA)
  defaultValue:
    WebKitLegacy:
      "HAVE(WEBGL_COMPATIBLE_METAL)": true
      default: false
    WebKit:
      "HAVE(WEBGL_COMPATIBLE_METAL)": true
      default: false
    WebCore:
      "HAVE(WEBGL_COMPATIBLE_METAL)": true
      default: false

WebGPUEnabled:
  type: bool
  status: Webgpu_feature_status
  category: dom
  humanReadableName: "WebGPU"
  humanReadableDescription: "Enable WebGPU"
  defaultValue:
    WebKitLegacy:
      "ENABLE(WEBGPU_BY_DEFAULT)": true
      default: false
    WebKit:
      "ENABLE(WEBGPU_BY_DEFAULT)": true
      default: false
    WebCore:
      "ENABLE(WEBGPU_BY_DEFAULT)": true
      default: false

WebInspectorEngineeringSettingsAllowed:
  type: bool
  status: internal
  category: dom
  defaultsOverridable: true
  humanReadableName: "WebInspector engineering settings allowed"
  defaultValue:
    WebKitLegacy:
      default: false
    WebKit:
      default: false
    WebCore:
      default: false

WebLocksAPIEnabled:
  type: bool
  status: stable
  category: dom
  humanReadableName: "Web Locks API"
  humanReadableDescription: "Web Locks API"
  defaultValue:
    WebKitLegacy:
      default: false
    WebKit:
      default: true
    WebCore:
      default: true

WebMFormatReaderEnabled:
  type: bool
  status: embedder
  webcoreBinding: DeprecatedGlobalSettings
  condition: ENABLE(WEBM_FORMAT_READER)
  defaultValue:
    WebKit:
      default: true

# FIXME: Is this implemented for WebKitLegacy? If not, this should be excluded from WebKitLegacy entirely.
WebMParserEnabled:
  type: bool
  status: embedder
  webcoreBinding: DeprecatedGlobalSettings
  condition: ENABLE(MEDIA_SOURCE)
  defaultValue:
    WebKitLegacy:
      default: true
    WebKit:
      default: true

WebRTCAV1CodecEnabled:
  type: bool
  status: preview
  category: media
  humanReadableName: "WebRTC AV1 codec"
  humanReadableDescription: "Enable WebRTC AV1 codec"
  condition: ENABLE(WEB_RTC)
  defaultValue:
    WebKitLegacy:
      default: false
    WebKit:
      "USE(GSTREAMER)": true
      default: false
    WebCore:
      "USE(GSTREAMER)": true
      default: false

WebRTCAudioLatencyAdaptationEnabled:
  type: bool
  status: internal
  category: media
  humanReadableName: "WebRTC Audio Latency Adaptation"
  humanReadableDescription: "Enable WebRTC Audio Latency Adaptation"
  webcoreBinding: DeprecatedGlobalSettings
  defaultValue:
    WebKitLegacy:
      default: true
    WebKit:
      default: true

# FIXME: Is this implemented for WebKitLegacy? If not, this should be excluded from WebKitLegacy entirely.
WebRTCDTMFEnabled:
  type: bool
  status: internal
  category: media
  humanReadableName: "WebRTC DTMF"
  humanReadableDescription: "Enable WebRTC DTMF"
  condition: ENABLE(WEB_RTC)
  defaultValue:
    WebKitLegacy:
      default: true
    WebKit:
      default: true
    WebCore:
      default: true

WebRTCEncodedTransformEnabled:
  type: bool
  status: stable
  category: media
  condition: ENABLE(WEB_RTC)
  humanReadableName: "WebRTC Encoded Transform API"
  humanReadableDescription: "Enable WebRTC Encoded Transform API"
  defaultValue:
    WebKitLegacy:
      default: false
    WebKit:
      "USE(LIBWEBRTC)": true
      default: false
    WebCore:
      "USE(LIBWEBRTC)": true
      default: false

# FIXME: Is this implemented for WebKitLegacy? If not, this should be excluded from WebKitLegacy entirely.
WebRTCH264HardwareEncoderEnabled:
  type: bool
  status: internal
  category: media
  humanReadableName: "WebRTC H264 Hardware encoder"
  humanReadableDescription: "Enable H264 Hardware encoder"
  webcoreBinding: none
  condition: ENABLE(WEB_RTC)
  defaultValue:
    WebKitLegacy:
      default: true
    WebKit:
      default: true

# FIXME: Is this implemented for WebKitLegacy? If not, this should be excluded from WebKitLegacy entirely.
WebRTCH264LowLatencyEncoderEnabled:
  type: bool
  status: internal
  category: media
  humanReadableName: "WebRTC H264 LowLatency encoder"
  humanReadableDescription: "Enable H264 LowLatency encoder"
  webcoreBinding: DeprecatedGlobalSettings
  condition: ENABLE(WEB_RTC)
  defaultValue:
    WebKitLegacy:
      default: false
    WebKit:
      default: true

# FIXME: Is this implemented for WebKitLegacy? If not, this should be excluded from WebKitLegacy entirely.
WebRTCH264SimulcastEnabled:
  type: bool
  status: internal
  category: media
  humanReadableName: "WebRTC H264 Simulcast"
  humanReadableDescription: "Enable WebRTC H264 Simulcast"
  webcoreBinding: DeprecatedGlobalSettings
  condition: ENABLE(WEB_RTC)
  defaultValue:
    WebKitLegacy:
      default: true
    WebKit:
      default: true

WebRTCH265CodecEnabled:
  type: bool
  status: stable
  category: media
  condition: ENABLE(WEB_RTC)
  humanReadableName: "WebRTC HEVC codec"
  humanReadableDescription: "Enable WebRTC HEVC codec"
  defaultValue:
    WebKitLegacy:
      default: false
    WebKit:
      "PLATFORM(COCOA)": true
      default: false
    WebCore:
      "PLATFORM(COCOA)": true
      default: false

WebRTCMediaPipelineAdditionalLoggingEnabled:
  type: bool
  status: internal
  category: media
  humanReadableName: "WebRTC Media Pipeline Additional Logging"
  humanReadableDescription: "Enable WebRTC Media Pipeline Additional Logging"
  defaultValue:
    WebKitLegacy:
      default: false
    WebKit:
      default: false
    WebCore:
      default: false

# FIXME: This is not relevant for WebKitLegacy, so should be excluded from WebKitLegacy entirely.
WebRTCPlatformCodecsInGPUProcessEnabled:
  type: bool
  status: embedder
  humanReadableName: "GPU Process: WebRTC Platform Codecs"
  humanReadableDescription: "Enable WebRTC Platform Codecs in GPU Process"
  condition: ENABLE(WEB_RTC)
  defaultValue:
    WebKitLegacy:
      default: false
    WebKit:
      "ENABLE(GPU_PROCESS_BY_DEFAULT)": true
      default: false
    WebCore:
      default: false

WebRTCPlatformTCPSocketsEnabled:
  type: bool
  status: internal
  category: media
  humanReadableName: "WebRTC Platform TCP Sockets"
  humanReadableDescription: "Enable WebRTC Platform TCP Sockets"
  webcoreBinding: DeprecatedGlobalSettings
  condition: ENABLE(WEB_RTC)
  defaultValue:
    WebKit:
      default: true

WebRTCPlatformUDPSocketsEnabled:
  type: bool
  status: internal
  category: media
  humanReadableName: "WebRTC Platform UDP Sockets"
  humanReadableDescription: "Enable WebRTC Platform UDP Sockets"
  webcoreBinding: DeprecatedGlobalSettings
  condition: ENABLE(WEB_RTC)
  defaultValue:
    WebKit:
      default: true

WebRTCRemoteVideoFrameEnabled:
  type: bool
  status: internal
  category: media
  humanReadableName: "WebRTC Remote Video Frame"
  humanReadableDescription: "Enable WebRTC Remote Video Frame"
  condition: ENABLE(WEB_RTC)
  defaultValue:
    WebKitLegacy:
      default: false
    WebKit:
      "PLATFORM(COCOA)": true
      default: false
    WebCore:
      default: false

WebRTCSFrameTransformEnabled:
  type: bool
  status: testable
  category: media
  condition: ENABLE(WEB_RTC)
  humanReadableName: "WebRTC SFrame Transform API"
  humanReadableDescription: "Enable WebRTC SFrame Transform API"
  defaultValue:
    WebKitLegacy:
      default: false
    WebKit:
      default: false
    WebCore:
      default: false

WebRTCSocketsProxyingEnabled:
  type: bool
  status: internal
  category: media
  humanReadableName: "WebRTC Sockets Proxying"
  humanReadableDescription: "Enable WebRTC Sockets Proxying"
  condition: ENABLE(WEB_RTC)
  defaultValue:
    WebKitLegacy:
      default: false
    WebKit:
      default: true
    WebCore:
      default: false

WebRTCVP9Profile0CodecEnabled:
  type: bool
  status: internal
  category: media
  humanReadableName: "WebRTC VP9 profile 0 codec"
  humanReadableDescription: "Enable WebRTC VP9 profile 0 codec"
  condition: ENABLE(WEB_RTC)
  defaultValue:
    WebKitLegacy:
      default: true
    WebKit:
      default: true
    WebCore:
      default: true

WebRTCVP9Profile2CodecEnabled:
  type: bool
  status: stable
  category: media
  humanReadableName: "WebRTC VP9 profile 2 codec"
  humanReadableDescription: "Enable WebRTC VP9 profile 2 codec"
  condition: ENABLE(WEB_RTC)
  defaultValue:
    WebKitLegacy:
      default: false
    WebKit:
      "PLATFORM(COCOA)": true
      default: false
    WebCore:
      "PLATFORM(COCOA)": true
      default: false

WebSQLEnabled:
  type: bool
  status: embedder
  humanReadableName: "Enable WebSQL"
  humanReadableDescription: "Enable WebSQL"
  webcoreBinding: custom
  exposed: [ WebKitLegacy ]
  defaultValue:
    WebKitLegacy:
      "PLATFORM(IOS_FAMILY)": WebKit::defaultWebSQLEnabled()
      default: true

WebSecurityEnabled:
  type: bool
  status: embedder
  inspectorOverride: true
  defaultValue:
    WebKitLegacy:
      default: true
    WebKit:
      default: true
    WebCore:
      default: true

# FIXME: Is this implemented for WebKitLegacy? If not, this should be excluded from WebKitLegacy entirely (though we should still set the default value to false when initializing settings).
WebShareEnabled:
  type: bool
  status: embedder
  humanReadableName: "Web Share"
  humanReadableDescription: "Enable support for share sheet via Web Share API"
  defaultValue:
    WebKitLegacy:
      default: false
    WebKit:
      "PLATFORM(COCOA) && !PLATFORM(WATCHOS) && !PLATFORM(APPLETV)": true
      default: false
    WebCore:
      default: false

WebShareFileAPIEnabled:
  type: bool
  status: stable
  category: dom
  humanReadableName: "Web Share API Level 2"
  humanReadableDescription: "Enable level 2 of Web Share API"
  defaultValue:
    WebKitLegacy:
      default: false
    WebKit:
      "PLATFORM(COCOA) && !PLATFORM(WATCHOS) && !PLATFORM(APPLETV)": true
      default: false
    WebCore:
      default: false

WebSocketEnabled:
  type: bool
  status: embedder
  defaultValue:
    WebKitLegacy:
      "PLATFORM(WATCHOS)": false
      default: true
    WebKit:
      "PLATFORM(WATCHOS)": false
      default: true
    WebCore:
      "PLATFORM(WATCHOS)": false
      default: true

WebTransportEnabled:
  type: bool
  status: testable
  category: networking
  humanReadableName: "WebTransport"
  humanReadableDescription: "Enable WebTransport"
  defaultValue:
    WebKitLegacy:
      default: false
    WebKit:
      default: false
    WebCore:
      default: false

WebXRAugmentedRealityModuleEnabled:
  type: bool
  status: testable
  category: dom
  humanReadableName: "WebXR Augmented Reality Module"
  humanReadableDescription: "Adds support for the WebXR Augmented Reality Module"
  condition: ENABLE(WEBXR)
  defaultValue:
    WebKitLegacy:
      default: false
    WebKit:
      default: false
    WebCore:
      default: false

WebXREnabled:
  type: bool
  status: stable
  category: dom
  humanReadableName: "WebXR Device API"
  humanReadableDescription: "Adds support for accessing virtual reality (VR) and augmented reality (AR) devices, including sensors and head-mounted displays, on the Web"
  condition: ENABLE(WEBXR)
  defaultValue:
    WebKitLegacy:
      default: true
    WebKit:
      default: true
    WebCore:
      default: true

WebXRGamepadsModuleEnabled:
  type: bool
  status: stable
  category: dom
  humanReadableName: "WebXR Gamepads Module"
  humanReadableDescription: "Adds support for the WebXR Gamepads Module"
  condition: ENABLE(WEBXR)
  defaultValue:
    WebKitLegacy:
      default: true
    WebKit:
      default: true
    WebCore:
      default: true

WebXRHandInputModuleEnabled:
  type: bool
  status: stable
  category: dom
  humanReadableName: "WebXR Hand Input Module"
  humanReadableDescription: "Adds support for the Hands Input Module for WebXR"
  condition: ENABLE(WEBXR_HANDS)
  defaultValue:
    WebKitLegacy:
      default: true
    WebKit:
      default: true
    WebCore:
      default: true

WheelEventGesturesBecomeNonBlocking:
  type: bool
  status: mature
  humanReadableName: "Wheel Event gestures become non-blocking"
  humanReadableDescription: "preventDefault() is only allowed on the first wheel event in a gesture"
  defaultValue:
    WebKitLegacy:
      "PLATFORM(MAC)": WebKit::defaultWheelEventGesturesBecomeNonBlocking()
      default: true
    WebKit:
      "PLATFORM(MAC)": WebKit::defaultWheelEventGesturesBecomeNonBlocking()
      default: true
    WebCore:
      default: true

WindowFocusRestricted:
  comment: When enabled, window.blur() does not change focus, and window.focus() only
    changes focus when invoked from the context that created the window.
  type: bool
  status: embedder
  defaultValue:
    WebKitLegacy:
      PLATFORM(MAC): WebKit::defaultWindowFocusRestricted()
      default: true
    WebKit:
      default: true
    WebCore:
      default: true
      
WirelessPlaybackTargetAPIEnabled:
  type: bool
  status: embedder
  defaultValue:
    WebKitLegacy:
      "PLATFORM(VISION)" : false
      default: true
    WebKit:
      "PLATFORM(VISION)" : false
      default: true
    WebCore:
      "PLATFORM(VISION)" : false
      default: true

WriteRichTextDataWhenCopyingOrDragging:
  type: bool
  status: internal
  humanReadableName: "Write RTF on Copy"
  humanReadableDescription: "Write RTF, RTFD and attributed strings to the pasteboard when copying or dragging"
  condition: PLATFORM(COCOA)
  defaultValue:
    WebKitLegacy:
      default: true
    WebKit:
      "PLATFORM(IOS_FAMILY)": WebKit::defaultWriteRichTextDataWhenCopyingOrDragging()
      default: true
    WebCore:
      default: true

WritingSuggestionsAttributeEnabled:
  type: bool
  status: stable
  category: dom
  humanReadableName: "Writing Suggestions"
  humanReadableDescription: "Enable the writingsuggestions attribute"
  condition: ENABLE(WRITING_SUGGESTIONS)
  defaultValue:
    WebKitLegacy:
      default: true
    WebKit:
      default: true
    WebCore:
      default: true

ZoomOnDoubleTapWhenRoot:
  type: bool
  status: internal
  condition: PLATFORM(IOS_FAMILY)
  humanReadableName: "DTTZ also when root"
  humanReadableDescription: "Double taps zoom, even if we dispatched a click on the root nodes"
  webcoreBinding: none
  exposed: [ WebKit ]
  defaultValue:
    WebKit:
      default: false<|MERGE_RESOLUTION|>--- conflicted
+++ resolved
@@ -6843,21 +6843,6 @@
       PLATFORM(IOS_FAMILY): true
       default: false
 
-<<<<<<< HEAD
-UseLegacyBackgroundSizeShorthandBehavior:
-  type: bool
-  status: embedder
-  defaultValue:
-    WebKitLegacy:
-      "PLATFORM(HAIKU)": false
-      default: WebKit::defaultUseLegacyBackgroundSizeShorthandBehavior()
-    WebKit:
-      default: false
-    WebCore:
-      default: false
-
-=======
->>>>>>> 77738ec6
 UsePreHTML5ParserQuirks:
   type: bool
   status: embedder
