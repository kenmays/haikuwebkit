--- conflicted
+++ resolved
@@ -739,12 +739,7 @@
   humanReadableDescription: "Enable Intersection Observer support"
   defaultValue:
     WebKitLegacy:
-<<<<<<< HEAD
-      "PLATFORM(HAIKU)": true
-      default: false
-=======
-      default: true
->>>>>>> 76d43d62
+      default: true
     WebKit:
       default: true
     WebCore:
