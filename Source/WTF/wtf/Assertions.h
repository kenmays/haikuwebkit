/*
 * Copyright (C) 2003-2024 Apple Inc.  All rights reserved.
 *
 * Redistribution and use in source and binary forms, with or without
 * modification, are permitted provided that the following conditions
 * are met:
 * 1. Redistributions of source code must retain the above copyright
 *    notice, this list of conditions and the following disclaimer.
 * 2. Redistributions in binary form must reproduce the above copyright
 *    notice, this list of conditions and the following disclaimer in the
 *    documentation and/or other materials provided with the distribution.
 *
 * THIS SOFTWARE IS PROVIDED BY APPLE INC. ``AS IS'' AND ANY
 * EXPRESS OR IMPLIED WARRANTIES, INCLUDING, BUT NOT LIMITED TO, THE
 * IMPLIED WARRANTIES OF MERCHANTABILITY AND FITNESS FOR A PARTICULAR
 * PURPOSE ARE DISCLAIMED.  IN NO EVENT SHALL APPLE INC. OR
 * CONTRIBUTORS BE LIABLE FOR ANY DIRECT, INDIRECT, INCIDENTAL, SPECIAL,
 * EXEMPLARY, OR CONSEQUENTIAL DAMAGES (INCLUDING, BUT NOT LIMITED TO,
 * PROCUREMENT OF SUBSTITUTE GOODS OR SERVICES; LOSS OF USE, DATA, OR
 * PROFITS; OR BUSINESS INTERRUPTION) HOWEVER CAUSED AND ON ANY THEORY
 * OF LIABILITY, WHETHER IN CONTRACT, STRICT LIABILITY, OR TORT
 * (INCLUDING NEGLIGENCE OR OTHERWISE) ARISING IN ANY WAY OUT OF THE USE
 * OF THIS SOFTWARE, EVEN IF ADVISED OF THE POSSIBILITY OF SUCH DAMAGE. 
 */

#pragma once

#include <wtf/Platform.h>

/*
   no namespaces because this file has to be includable from C and Objective-C

   Note, this file uses many GCC extensions, but it should be compatible with
   C, Objective C, C++, and Objective C++.

   For non-debug builds, everything is disabled by default except for "always
   on" logging. Defining any of the symbols explicitly prevents this from
   having any effect.
*/

#undef __STDC_FORMAT_MACROS
#define __STDC_FORMAT_MACROS
#include <inttypes.h>
#include <stdarg.h>
#include <stdbool.h>
#include <stddef.h>
#include <stdlib.h>
#include <wtf/ExportMacros.h>

#if OS(DARWIN)
#include <wtf/spi/darwin/AbortWithReasonSPI.h>
#endif

#if OS(HAIKU)
#include <kernel/OS.h>
#include <stdio.h>
#endif

#if USE(OS_LOG)
#include <os/log.h>
#endif

#if ENABLE(JOURNALD_LOG)
#define SD_JOURNAL_SUPPRESS_LOCATION
#include <systemd/sd-journal.h>
#endif

#ifdef __cplusplus
#include <cstdlib>
#include <type_traits>

#if OS(WINDOWS)
#if !COMPILER(GCC_COMPATIBLE)
extern "C" void _ReadWriteBarrier(void);
#pragma intrinsic(_ReadWriteBarrier)
#endif
#include <intrin.h>
#endif
#endif

/* ASSERT_ENABLED is defined in PlatformEnable.h. */

#ifndef BACKTRACE_DISABLED
#define BACKTRACE_DISABLED !ASSERT_ENABLED
#endif

#ifndef ASSERT_MSG_DISABLED
#define ASSERT_MSG_DISABLED !ASSERT_ENABLED
#endif

#ifndef ASSERT_ARG_DISABLED
#define ASSERT_ARG_DISABLED !ASSERT_ENABLED
#endif

#ifndef FATAL_DISABLED
#define FATAL_DISABLED !ASSERT_ENABLED
#endif

#ifndef ERROR_DISABLED
#define ERROR_DISABLED !ASSERT_ENABLED
#endif

#ifndef LOG_DISABLED
#define LOG_DISABLED !ASSERT_ENABLED
#endif

#if ENABLE(RELEASE_LOG)
#define RELEASE_LOG_DISABLED 0
#else
#define RELEASE_LOG_DISABLED !(USE(OS_LOG) || ENABLE(JOURNALD_LOG))
#endif

#ifndef VERBOSE_RELEASE_LOG
#define VERBOSE_RELEASE_LOG ENABLE(JOURNALD_LOG)
#endif

#if COMPILER(GCC_COMPATIBLE)
#define WTF_PRETTY_FUNCTION __PRETTY_FUNCTION__
#else
#define WTF_PRETTY_FUNCTION __FUNCTION__
#endif

#if COMPILER(MINGW)
/* By default MinGW emits warnings when C99 format attributes are used, even if __USE_MINGW_ANSI_STDIO is defined */
#define WTF_ATTRIBUTE_PRINTF(formatStringArgument, extraArguments) __attribute__((__format__(gnu_printf, formatStringArgument, extraArguments)))
#elif COMPILER(GCC_COMPATIBLE) && !defined(__OBJC__)
/* WTF logging functions can process %@ in the format string to log a NSObject* but the printf format attribute
   emits a warning when %@ is used in the format string.  Until <rdar://problem/5195437> is resolved we can't include
   the attribute when being used from Objective-C code in case it decides to use %@. */
#define WTF_ATTRIBUTE_PRINTF(formatStringArgument, extraArguments) __attribute__((__format__(printf, formatStringArgument, extraArguments)))
#else
#define WTF_ATTRIBUTE_PRINTF(formatStringArgument, extraArguments)
#endif

#if PLATFORM(IOS_FAMILY)
/* For a project that uses WTF but has no config.h, we need to explicitly set the export defines here. */
#ifndef WTF_EXPORT_PRIVATE
#define WTF_EXPORT_PRIVATE
#endif
#endif // PLATFORM(IOS_FAMILY)

/* These helper functions are always declared, but not necessarily always defined if the corresponding function is disabled. */

#ifdef __cplusplus
extern "C" {
#endif

/* CRASH() - Raises a fatal error resulting in program termination and triggering either the debugger or the crash reporter.

   Use CRASH() in response to known, unrecoverable errors like out-of-memory.
   Macro is enabled in both debug and release mode.
   To test for unknown errors and verify assumptions, use ASSERT instead, to avoid impacting performance in release builds.

   Signals are ignored by the crash reporter on OS X so we must do better.
*/
#if COMPILER(GCC_COMPATIBLE) || COMPILER(MSVC)
#define NO_RETURN_DUE_TO_CRASH NO_RETURN
#else
#define NO_RETURN_DUE_TO_CRASH
#endif

#ifdef __cplusplus
enum class WTFLogChannelState : uint8_t { Off, On, OnWithAccumulation };
#undef Always
enum class WTFLogLevel : uint8_t { Always, Error, Warning, Info, Debug };
namespace WTF {
class PrintStream;
}
#else
typedef uint8_t WTFLogChannelState;
typedef uint8_t WTFLogLevel;
#endif

typedef struct {
    WTFLogChannelState state;
    const char* name;
    WTFLogLevel level;
#if !RELEASE_LOG_DISABLED
    const char* subsystem;
#if USE(OS_LOG)
    __unsafe_unretained os_log_t osLogChannel;
#endif
#endif
} WTFLogChannel;

#define LOG_CHANNEL(name) JOIN_LOG_CHANNEL_WITH_PREFIX(LOG_CHANNEL_PREFIX, name)
#define LOG_CHANNEL_ADDRESS(name) &LOG_CHANNEL(name),
#define JOIN_LOG_CHANNEL_WITH_PREFIX(prefix, channel) JOIN_LOG_CHANNEL_WITH_PREFIX_LEVEL_2(prefix, channel)
#define JOIN_LOG_CHANNEL_WITH_PREFIX_LEVEL_2(prefix, channel) prefix ## channel

#if PLATFORM(GTK)
#define LOG_CHANNEL_WEBKIT_SUBSYSTEM "WebKitGTK"
#elif PLATFORM(WPE)
#define LOG_CHANNEL_WEBKIT_SUBSYSTEM "WPEWebKit"
#elif PLATFORM(PLAYSTATION)
#define LOG_CHANNEL_WEBKIT_SUBSYSTEM "SceNKWebKit"
#else
#define LOG_CHANNEL_WEBKIT_SUBSYSTEM "com.apple.WebKit"
#endif

#define DECLARE_LOG_CHANNEL(name) \
    extern WTFLogChannel LOG_CHANNEL(name);

#if !defined(DEFINE_LOG_CHANNEL)
#if RELEASE_LOG_DISABLED
#define DEFINE_LOG_CHANNEL_WITH_DETAILS(name, initialState, level, subsystem) \
    WTFLogChannel LOG_CHANNEL(name) = { initialState, #name, level };
#elif USE(OS_LOG)
#define DEFINE_LOG_CHANNEL_WITH_DETAILS(name, initialState, level, subsystem) \
    WTFLogChannel LOG_CHANNEL(name) = { initialState, #name, level, subsystem, OS_LOG_DEFAULT };
#else
#define DEFINE_LOG_CHANNEL_WITH_DETAILS(name, initialState, level, subsystem) \
    WTFLogChannel LOG_CHANNEL(name) = { initialState, #name, level, subsystem };
#endif
#endif

// This file is included from C (not C++) files, so we can't say things like WTFLogChannelState::Off.
static const WTFLogChannelState logChannelStateOff = (WTFLogChannelState)0;
static const WTFLogChannelState logChannelStateOn = (WTFLogChannelState)1;
static const WTFLogLevel logLevelError = (WTFLogLevel)1;
#define DEFINE_LOG_CHANNEL(name, subsystem) DEFINE_LOG_CHANNEL_WITH_DETAILS(name, logChannelStateOff, logLevelError, subsystem);

WTF_EXPORT_PRIVATE void WTFReportNotImplementedYet(const char* file, int line, const char* function);
WTF_EXPORT_PRIVATE void WTFReportAssertionFailure(const char* file, int line, const char* function, const char* assertion);
WTF_EXPORT_PRIVATE void WTFReportAssertionFailureWithMessage(const char* file, int line, const char* function, const char* assertion, const char* format, ...) WTF_ATTRIBUTE_PRINTF(5, 6);
WTF_EXPORT_PRIVATE void WTFReportArgumentAssertionFailure(const char* file, int line, const char* function, const char* argName, const char* assertion);
WTF_EXPORT_PRIVATE void WTFReportFatalError(const char* file, int line, const char* function, const char* format, ...) WTF_ATTRIBUTE_PRINTF(4, 5);
WTF_EXPORT_PRIVATE void WTFReportError(const char* file, int line, const char* function, const char* format, ...) WTF_ATTRIBUTE_PRINTF(4, 5);
WTF_EXPORT_PRIVATE void WTFLog(WTFLogChannel*, const char* format, ...) WTF_ATTRIBUTE_PRINTF(2, 3);
WTF_EXPORT_PRIVATE void WTFLogVerbose(const char* file, int line, const char* function, WTFLogChannel*, const char* format, ...) WTF_ATTRIBUTE_PRINTF(5, 6);
WTF_EXPORT_PRIVATE void WTFLogAlwaysV(const char* format, va_list) WTF_ATTRIBUTE_PRINTF(1, 0);
WTF_EXPORT_PRIVATE void WTFLogAlways(const char* format, ...) WTF_ATTRIBUTE_PRINTF(1, 2);
WTF_EXPORT_PRIVATE NO_RETURN_DUE_TO_CRASH void WTFLogAlwaysAndCrash(const char* format, ...) WTF_ATTRIBUTE_PRINTF(1, 2);
WTF_EXPORT_PRIVATE WTFLogChannel* WTFLogChannelByName(WTFLogChannel*[], size_t count, const char*);
WTF_EXPORT_PRIVATE void WTFInitializeLogChannelStatesFromString(WTFLogChannel*[], size_t count, const char*);
WTF_EXPORT_PRIVATE void WTFLogWithLevel(WTFLogChannel*, WTFLogLevel, const char* format, ...) WTF_ATTRIBUTE_PRINTF(3, 4);
WTF_EXPORT_PRIVATE void WTFSetLogChannelLevel(WTFLogChannel*, WTFLogLevel);
WTF_EXPORT_PRIVATE bool WTFWillLogWithLevel(WTFLogChannel*, WTFLogLevel);

WTF_EXPORT_PRIVATE NEVER_INLINE void WTFGetBacktrace(void** stack, int* size);
WTF_EXPORT_PRIVATE void WTFReportBacktraceWithPrefix(const char*);
WTF_EXPORT_PRIVATE void WTFReportBacktraceWithStackDepth(int);
WTF_EXPORT_PRIVATE void WTFReportBacktraceWithPrefixAndStackDepth(const char*, int);
WTF_EXPORT_PRIVATE void WTFReportBacktrace(void);
#ifdef __cplusplus
WTF_EXPORT_PRIVATE void WTFReportBacktraceWithPrefixAndPrintStream(WTF::PrintStream&, const char*);
WTF_EXPORT_PRIVATE void WTFPrintBacktraceWithPrefixAndPrintStream(WTF::PrintStream&, void** stack, int size, const char* prefix);
#endif
WTF_EXPORT_PRIVATE void WTFPrintBacktrace(void** stack, int size);
#if !RELEASE_LOG_DISABLED
WTF_EXPORT_PRIVATE void WTFReleaseLogStackTrace(WTFLogChannel*);
#endif

WTF_EXPORT_PRIVATE bool WTFIsDebuggerAttached(void);

#if CPU(X86_64) || CPU(X86)

#define WTF_FATAL_CRASH_INST "int3"

// This ordering was chosen to be consistent with JSC's JIT asserts. We probably shouldn't change this ordering
// since it would make tooling crash reports much harder. If, for whatever reason, we decide to change the ordering
// here we should update the abortWithuint64_t functions.
#define CRASH_ARG_GPR0 "rdi"
#define CRASH_ARG_GPR1 "rsi"
#define CRASH_ARG_GPR2 "rdx"
#define CRASH_ARG_GPR3 "rcx"

#define CRASH_GPR0 "r11"
#define CRASH_GPR1 "r10"
#define CRASH_GPR2 "r9"
#define CRASH_GPR3 "r8"
#define CRASH_GPR4 "r15"
#define CRASH_GPR5 "r14"
#define CRASH_GPR6 "r13"

#elif CPU(ARM64)

#if !defined(WTF_FATAL_CRASH_CODE)
#if ASAN_ENABLED
#define WTF_FATAL_CRASH_CODE 0x0
#else
#define WTF_FATAL_CRASH_CODE 0xc471
#endif
#endif

#if !defined(WTF_FATAL_CRASH_INST)
#if ASAN_ENABLED
#define WTF_FATAL_CRASH_INST "brk #0x0"
#else
#define WTF_FATAL_CRASH_INST "brk #0xc471"
#endif
#endif

// See comment above on the ordering.
#define CRASH_ARG_GPR0 "x0"
#define CRASH_ARG_GPR1 "x1"
#define CRASH_ARG_GPR2 "x2"
#define CRASH_ARG_GPR3 "x3"

#define CRASH_GPR0 "x16"
#define CRASH_GPR1 "x17"
#define CRASH_GPR2 "x19" // We skip x18, which is reserved on ARM64 for platform use.
#define CRASH_GPR3 "x20"
#define CRASH_GPR4 "x21"
#define CRASH_GPR5 "x22"
#define CRASH_GPR6 "x23"

#endif // CPU(ARM64)

#if COMPILER(MSVC)
#define WTFBreakpointTrap()  __debugbreak()
#elif ASAN_ENABLED
#define WTFBreakpointTrap()  __builtin_trap()
#elif CPU(X86_64) || CPU(X86)
#define WTFBreakpointTrap()  asm volatile (WTF_FATAL_CRASH_INST)
#elif CPU(ARM_THUMB2)
#define WTFBreakpointTrap()  asm volatile ("bkpt #0")
#elif CPU(ARM64)
#define WTFBreakpointTrap()  asm volatile (WTF_FATAL_CRASH_INST)
#else
#define WTFBreakpointTrap() WTFCrash() // Not implemented.
#endif

#if COMPILER(MSVC)
#define WTFBreakpointTrapUnderConstexprContext() ((void) 0)
#else
#define WTFBreakpointTrapUnderConstexprContext() __builtin_trap()
#endif

#ifndef CRASH

#if defined(NDEBUG) && (OS(DARWIN) || PLATFORM(PLAYSTATION))
// Crash with a SIGTRAP i.e EXC_BREAKPOINT.
// We are not using __builtin_trap because it is only guaranteed to abort, but not necessarily
// trigger a SIGTRAP. Instead, we use inline asm to ensure that we trigger the SIGTRAP.
#define CRASH() do { \
    WTFBreakpointTrap(); \
    __builtin_unreachable(); \
} while (0)
#define CRASH_UNDER_CONSTEXPR_CONTEXT() do { \
    WTFBreakpointTrapUnderConstexprContext(); \
    __builtin_unreachable(); \
} while (0)
#elif PLATFORM(HAIKU)
#define CRASH() (debugger(__PRETTY_FUNCTION__), abort())
#define CRASH_UNDER_CONSTEXPR_CONTEXT() WTFBreakpointTrapUnderConstexprContext()
#elif !ENABLE(DEVELOPER_MODE) && !OS(DARWIN)
#ifdef __cplusplus
#define CRASH() std::abort()
#define CRASH_UNDER_CONSTEXPR_CONTEXT() WTFBreakpointTrapUnderConstexprContext()
#else
#define CRASH() abort()
#define CRASH_UNDER_CONSTEXPR_CONTEXT() WTFBreakpointTrapUnderConstexprContext()
#endif // __cplusplus
#else
#define CRASH() WTFCrash()
#define CRASH_UNDER_CONSTEXPR_CONTEXT() WTFBreakpointTrapUnderConstexprContext()
#endif

#endif // !defined(CRASH)

WTF_EXPORT_PRIVATE NO_RETURN_DUE_TO_CRASH void WTFCrash(void);

#ifndef CRASH_WITH_SECURITY_IMPLICATION
#define CRASH_WITH_SECURITY_IMPLICATION() WTFCrashWithSecurityImplication()
#endif

WTF_EXPORT_PRIVATE NO_RETURN_DUE_TO_CRASH void WTFCrashWithSecurityImplication(void);

#ifdef __cplusplus
}
#endif

/* BACKTRACE

  Print a backtrace to the same location as ASSERT messages.
*/

#if BACKTRACE_DISABLED

#define BACKTRACE() ((void)0)

#else

#define BACKTRACE() do { \
    WTFReportBacktrace(); \
} while(false)

#endif

/* ASSERT, ASSERT_NOT_REACHED, ASSERT_UNUSED

  These macros are compiled out of release builds.
  Expressions inside them are evaluated in debug builds only.
*/

#if OS(WINDOWS)
/* FIXME: Change to use something other than ASSERT to avoid this conflict with the underlying platform */
#undef ASSERT
#endif

#if !ASSERT_ENABLED

#define ASSERT(assertion, ...) ((void)0)
#define ASSERT_UNDER_CONSTEXPR_CONTEXT(assertion) ((void)0)
#define ASSERT_AT(assertion, file, line, function) ((void)0)
#define ASSERT_NOT_REACHED(...) ((void)0)
#define ASSERT_NOT_REACHED_UNDER_CONSTEXPR_CONTEXT(...) ((void)0)
#define ASSERT_NOT_IMPLEMENTED_YET() ((void)0)
#define ASSERT_IMPLIES(condition, assertion) ((void)0)
#define NO_RETURN_DUE_TO_ASSERT

#define ASSERT_UNUSED(variable, assertion, ...) ((void)variable)

#if ENABLE(SECURITY_ASSERTIONS)
#define ASSERT_NOT_REACHED_WITH_SECURITY_IMPLICATION(...) CRASH_WITH_SECURITY_IMPLICATION_AND_INFO(__VA_ARGS__)
#define ASSERT_WITH_SECURITY_IMPLICATION(assertion) \
    (!(assertion) ? \
        (WTFReportAssertionFailure(__FILE__, __LINE__, WTF_PRETTY_FUNCTION, #assertion), \
         CRASH_WITH_SECURITY_IMPLICATION()) : \
        (void)0)

#define ASSERT_WITH_SECURITY_IMPLICATION_DISABLED 0
#define NO_RETURN_DUE_TO_ASSERT_WITH_SECURITY_IMPLICATION NO_RETURN_DUE_TO_CRASH
#else /* not ENABLE(SECURITY_ASSERTIONS) */
#define ASSERT_NOT_REACHED_WITH_SECURITY_IMPLICATION(...) ((void)0)
#define ASSERT_WITH_SECURITY_IMPLICATION(assertion) ((void)0)
#define ASSERT_WITH_SECURITY_IMPLICATION_DISABLED 1
#define NO_RETURN_DUE_TO_ASSERT_WITH_SECURITY_IMPLICATION
#endif /* ENABLE(SECURITY_ASSERTIONS) */

#else /* ASSERT_ENABLED */

#define ASSERT(assertion, ...) do { \
    if (!(assertion)) { \
        WTFReportAssertionFailure(__FILE__, __LINE__, WTF_PRETTY_FUNCTION, #assertion); \
        CRASH_WITH_INFO(__VA_ARGS__); \
    } \
} while (0)

#define ASSERT_UNDER_CONSTEXPR_CONTEXT(assertion) do { \
    if (!(assertion)) { \
        WTFReportAssertionFailure(__FILE__, __LINE__, WTF_PRETTY_FUNCTION, #assertion); \
        CRASH_UNDER_CONSTEXPR_CONTEXT(); \
    } \
} while (0)

#define ASSERT_AT(assertion, file, line, function) do { \
    if (!(assertion)) { \
        WTFReportAssertionFailure(file, line, function, #assertion); \
        CRASH(); \
    } \
} while (0)

#define ASSERT_NOT_REACHED(...) do { \
    WTFReportAssertionFailure(__FILE__, __LINE__, WTF_PRETTY_FUNCTION, 0); \
    CRASH_WITH_INFO(__VA_ARGS__); \
} while (0)

#define ASSERT_NOT_REACHED_WITH_SECURITY_IMPLICATION(...) do { \
    WTFReportAssertionFailure(__FILE__, __LINE__, WTF_PRETTY_FUNCTION, 0); \
    CRASH_WITH_SECURITY_IMPLICATION_AND_INFO(__VA_ARGS__); \
} while (0)

#define ASSERT_NOT_REACHED_UNDER_CONSTEXPR_CONTEXT(...) do { \
    CRASH_UNDER_CONSTEXPR_CONTEXT(); \
} while (0)

#define ASSERT_NOT_IMPLEMENTED_YET() do { \
    WTFReportNotImplementedYet(__FILE__, __LINE__, WTF_PRETTY_FUNCTION); \
    CRASH(); \
} while (0)

#define ASSERT_IMPLIES(condition, assertion) do { \
    if ((condition) && !(assertion)) { \
        WTFReportAssertionFailure(__FILE__, __LINE__, WTF_PRETTY_FUNCTION, #condition " => " #assertion); \
        CRASH(); \
    } \
} while (0)

#define ASSERT_UNUSED(variable, assertion, ...) ASSERT(assertion, __VA_ARGS__)

#define NO_RETURN_DUE_TO_ASSERT NO_RETURN_DUE_TO_CRASH
#define NO_RETURN_DUE_TO_ASSERT_WITH_SECURITY_IMPLICATION NO_RETURN_DUE_TO_CRASH

/* ASSERT_WITH_SECURITY_IMPLICATION
 
   Failure of this assertion indicates a possible security vulnerability.
   Class of vulnerabilities that it tests include bad casts, out of bounds
   accesses, use-after-frees, etc. Please file a bug using the security
   template - https://bugs.webkit.org/enter_bug.cgi?product=Security.
 
*/
#define ASSERT_WITH_SECURITY_IMPLICATION(assertion) \
    (!(assertion) ? \
        (WTFReportAssertionFailure(__FILE__, __LINE__, WTF_PRETTY_FUNCTION, #assertion), \
         CRASH_WITH_SECURITY_IMPLICATION()) : \
        (void)0)
#define ASSERT_WITH_SECURITY_IMPLICATION_DISABLED 0

#endif /* ASSERT_ENABLED */

/* ASSERT_WITH_MESSAGE */

#if ASSERT_MSG_DISABLED
#define ASSERT_WITH_MESSAGE(assertion, ...) ((void)0)
#else
#define ASSERT_WITH_MESSAGE(assertion, ...) do { \
    if (!(assertion)) { \
        WTFReportAssertionFailureWithMessage(__FILE__, __LINE__, WTF_PRETTY_FUNCTION, #assertion, __VA_ARGS__); \
        CRASH(); \
    } \
} while (0)
#endif

#ifdef __cplusplus
constexpr bool assertionFailureDueToUnreachableCode = false;
#define ASSERT_NOT_REACHED_WITH_MESSAGE(...) ASSERT_WITH_MESSAGE(assertionFailureDueToUnreachableCode, __VA_ARGS__)
#endif

/* ASSERT_WITH_MESSAGE_UNUSED */

#if ASSERT_MSG_DISABLED
#define ASSERT_WITH_MESSAGE_UNUSED(variable, assertion, ...) ((void)variable)
#else
#define ASSERT_WITH_MESSAGE_UNUSED(variable, assertion, ...) do { \
    if (!(assertion)) { \
        WTFReportAssertionFailureWithMessage(__FILE__, __LINE__, WTF_PRETTY_FUNCTION, #assertion, __VA_ARGS__); \
        CRASH(); \
    } \
} while (0)
#endif
                        
                        
/* ASSERT_ARG */

#if ASSERT_ARG_DISABLED

#define ASSERT_ARG(argName, assertion) ((void)0)

#else

#define ASSERT_ARG(argName, assertion) do { \
    if (!(assertion)) { \
        WTFReportArgumentAssertionFailure(__FILE__, __LINE__, WTF_PRETTY_FUNCTION, #argName, #assertion); \
        CRASH(); \
    } \
} while (0)

#endif

/* COMPILE_ASSERT */
#ifndef COMPILE_ASSERT
#if COMPILER_SUPPORTS(C_STATIC_ASSERT)
/* Unlike static_assert below, this also works in plain C code. */
#define COMPILE_ASSERT(exp, name) _Static_assert((exp), #name)
#else
#define COMPILE_ASSERT(exp, name) static_assert((exp), #name)
#endif
#endif

/* FATAL */

#if FATAL_DISABLED
#define FATAL(...) ((void)0)
#else
#define FATAL(...) do { \
    WTFReportFatalError(__FILE__, __LINE__, WTF_PRETTY_FUNCTION, __VA_ARGS__); \
    CRASH(); \
} while (0)
#endif

/* LOG_ERROR */

#if ERROR_DISABLED
#define LOG_ERROR(...) ((void)0)
#else
#define LOG_ERROR(...) WTFReportError(__FILE__, __LINE__, WTF_PRETTY_FUNCTION, __VA_ARGS__)
#endif

/* LOG */

#if LOG_DISABLED
#define LOG(channel, ...) ((void)0)
#else
#define LOG(channel, ...) do { \
        if (LOG_CHANNEL(channel).state != logChannelStateOff) \
            WTFLog(&LOG_CHANNEL(channel), __VA_ARGS__); \
    } while (0)
#endif

/* LOG_VERBOSE */

#if LOG_DISABLED
#define LOG_VERBOSE(channel, ...) ((void)0)
#else
#define LOG_VERBOSE(channel, ...) do { \
        if (LOG_CHANNEL(channel).state != logChannelStateOff) \
            WTFLogVerbose(__FILE__, __LINE__, WTF_PRETTY_FUNCTION, &LOG_CHANNEL(channel), __VA_ARGS__); \
    } while (0)
#endif

/* LOG_WITH_LEVEL */

#if LOG_DISABLED
#define LOG_WITH_LEVEL(channel, logLevel, ...) ((void)0)
#else
#define LOG_WITH_LEVEL(channel, logLevel, ...) do { \
        if  (LOG_CHANNEL(channel).state != logChannelStateOff && LOG_CHANNEL(channel).level >= (logLevel)) \
            WTFLogWithLevel(&LOG_CHANNEL(channel), logLevel, __VA_ARGS__); \
    } while (0)
#endif

/* LOG_WITH_STREAM */

#if LOG_DISABLED
#define LOG_WITH_STREAM(channel, commands) ((void)0)
#else
#define LOG_WITH_STREAM(channel, commands) do { \
        if (LOG_CHANNEL(channel).state != logChannelStateOff) { \
            WTF::TextStream stream(WTF::TextStream::LineMode::SingleLine); \
            commands; \
            WTFLog(&LOG_CHANNEL(channel), "%s", stream.release().utf8().data()); \
        } \
    } while (0)
#endif

/* RELEASE_LOG */

#if RELEASE_LOG_DISABLED

#define PUBLIC_LOG_STRING "s"
#define PRIVATE_LOG_STRING "s"
#define SENSITIVE_LOG_STRING "s"
#define RELEASE_LOG(channel, ...) ((void)0)
#define RELEASE_LOG_ERROR(channel, ...) LOG_ERROR(__VA_ARGS__)
#define RELEASE_LOG_FAULT(channel, ...) LOG_ERROR(__VA_ARGS__)
#define RELEASE_LOG_INFO(channel, ...) ((void)0)
#define RELEASE_LOG_DEBUG(channel, ...) ((void)0)

#define RELEASE_LOG_IF(isAllowed, channel, ...) ((void)0)
#define RELEASE_LOG_ERROR_IF(isAllowed, channel, ...) do { if (isAllowed) RELEASE_LOG_ERROR(channel, __VA_ARGS__); } while (0)
#define RELEASE_LOG_INFO_IF(isAllowed, channel, ...) ((void)0)
#define RELEASE_LOG_DEBUG_IF(isAllowed, channel, ...) ((void)0)

#define RELEASE_LOG_WITH_LEVEL(channel, level, ...) ((void)0)
#define RELEASE_LOG_WITH_LEVEL_IF(isAllowed, channel, level, ...) do { if (isAllowed) RELEASE_LOG_WITH_LEVEL(channel, level, __VA_ARGS__); } while (0)

#define RELEASE_LOG_STACKTRACE(channel) ((void)0)

#elif USE(OS_LOG)

#define PUBLIC_LOG_STRING "{public}s"
#define PRIVATE_LOG_STRING "{private}s"
#define SENSITIVE_LOG_STRING "{sensitive}s"
#define RELEASE_LOG(channel, ...) os_log(LOG_CHANNEL(channel).osLogChannel, __VA_ARGS__)
#define RELEASE_LOG_ERROR(channel, ...) os_log_error(LOG_CHANNEL(channel).osLogChannel, __VA_ARGS__)
#define RELEASE_LOG_FAULT(channel, ...) os_log_fault(LOG_CHANNEL(channel).osLogChannel, __VA_ARGS__)
#define RELEASE_LOG_INFO(channel, ...) os_log_info(LOG_CHANNEL(channel).osLogChannel, __VA_ARGS__)
#define RELEASE_LOG_DEBUG(channel, ...) os_log_debug(LOG_CHANNEL(channel).osLogChannel, __VA_ARGS__)
#define RELEASE_LOG_WITH_LEVEL(channel, logLevel, ...) do { \
    if (LOG_CHANNEL(channel).level >= (logLevel)) \
        os_log(LOG_CHANNEL(channel).osLogChannel, __VA_ARGS__); \
} while (0)

#define RELEASE_LOG_WITH_LEVEL_IF(isAllowed, channel, logLevel, ...) do { \
    if ((isAllowed) && LOG_CHANNEL(channel).level >= (logLevel)) \
        os_log(LOG_CHANNEL(channel).osLogChannel, __VA_ARGS__); \
} while (0)

#elif ENABLE(JOURNALD_LOG)

#define PUBLIC_LOG_STRING "s"
#define PRIVATE_LOG_STRING "s"
#define SENSITIVE_LOG_STRING "s"
#define SD_JOURNAL_SEND(channel, priority, file, line, function, ...) do { \
    if (LOG_CHANNEL(channel).state != WTFLogChannelState::Off) \
        sd_journal_send_with_location("CODE_FILE=" file, "CODE_LINE=" line, function, "WEBKIT_SUBSYSTEM=%s", LOG_CHANNEL(channel).subsystem, "WEBKIT_CHANNEL=%s", LOG_CHANNEL(channel).name, "PRIORITY=%i", priority, "MESSAGE=" __VA_ARGS__, nullptr); \
} while (0)

#define _XSTRINGIFY(line) #line
#define _STRINGIFY(line) _XSTRINGIFY(line)
#define RELEASE_LOG(channel, ...) SD_JOURNAL_SEND(channel, LOG_NOTICE, __FILE__, _STRINGIFY(__LINE__), __func__, __VA_ARGS__)
#define RELEASE_LOG_ERROR(channel, ...) SD_JOURNAL_SEND(channel, LOG_ERR, __FILE__, _STRINGIFY(__LINE__), __func__, __VA_ARGS__)
#define RELEASE_LOG_FAULT(channel, ...) SD_JOURNAL_SEND(channel, LOG_CRIT, __FILE__, _STRINGIFY(__LINE__), __func__, __VA_ARGS__)
#define RELEASE_LOG_INFO(channel, ...) SD_JOURNAL_SEND(channel, LOG_INFO, __FILE__, _STRINGIFY(__LINE__), __func__, __VA_ARGS__)
#define RELEASE_LOG_DEBUG(channel, ...) SD_JOURNAL_SEND(channel, LOG_DEBUG, __FILE__, _STRINGIFY(__LINE__), __func__, __VA_ARGS__)

#define RELEASE_LOG_WITH_LEVEL(channel, logLevel, ...) do { \
    if (LOG_CHANNEL(channel).level >= (logLevel)) \
        SD_JOURNAL_SEND(channel, LOG_INFO, __FILE__, _STRINGIFY(__LINE__), __func__, __VA_ARGS__); \
} while (0)

#define RELEASE_LOG_WITH_LEVEL_IF(isAllowed, channel, logLevel, ...) do { \
    if ((isAllowed) && LOG_CHANNEL(channel).level >= (logLevel)) \
        SD_JOURNAL_SEND(channel, LOG_INFO, __FILE__, _STRINGIFY(__LINE__), __func__, __VA_ARGS__); \
} while (0)

#else

#define PUBLIC_LOG_STRING "s"
#define PRIVATE_LOG_STRING "s"
#define SENSITIVE_LOG_STRING "s"
#define LOGF(channel, priority, fmt, ...) do { \
    auto& logChannel = LOG_CHANNEL(channel); \
    if (logChannel.state != WTFLogChannelState::Off) \
        fprintf(stderr, "[%s:%s:%i] " fmt "\n", logChannel.subsystem, logChannel.name, priority, ##__VA_ARGS__); \
} while (0)

#define RELEASE_LOG(channel, ...) LOGF(channel, 4, __VA_ARGS__)
#define RELEASE_LOG_ERROR(channel, ...) LOGF(channel, 1, __VA_ARGS__)
#define RELEASE_LOG_FAULT(channel, ...) LOGF(channel, 2, __VA_ARGS__)
#define RELEASE_LOG_INFO(channel, ...) LOGF(channel, 3, __VA_ARGS__)
#define RELEASE_LOG_DEBUG(channel, ...) LOGF(channel, 4, __VA_ARGS__)

#define RELEASE_LOG_WITH_LEVEL(channel, logLevel, ...) do { \
    if (LOG_CHANNEL(channel).level >= (logLevel)) \
        LOGF(channel, logLevel, __VA_ARGS__); \
} while (0)

#define RELEASE_LOG_WITH_LEVEL_IF(isAllowed, channel, logLevel, ...) do { \
    if ((isAllowed) && LOG_CHANNEL(channel).level >= (logLevel)) \
        LOGF(channel, logLevel, __VA_ARGS__); \
} while (0)

#endif

#if !RELEASE_LOG_DISABLED
#define RELEASE_LOG_STACKTRACE(channel) WTFReleaseLogStackTrace(&LOG_CHANNEL(channel))
#define RELEASE_LOG_IF(isAllowed, channel, ...) do { if (isAllowed) RELEASE_LOG(channel, __VA_ARGS__); } while (0)
#define RELEASE_LOG_ERROR_IF(isAllowed, channel, ...) do { if (isAllowed) RELEASE_LOG_ERROR(channel, __VA_ARGS__); } while (0)
#define RELEASE_LOG_INFO_IF(isAllowed, channel, ...) do { if (isAllowed) RELEASE_LOG_INFO(channel, __VA_ARGS__); } while (0)
#define RELEASE_LOG_DEBUG_IF(isAllowed, channel, ...) do { if (isAllowed) RELEASE_LOG_DEBUG(channel, __VA_ARGS__); } while (0)

#define RELEASE_LOG_STACKTRACE(channel) WTFReleaseLogStackTrace(&LOG_CHANNEL(channel))
#endif

/* ALWAYS_LOG */

#define ALWAYS_LOG_WITH_STREAM(commands) do { \
        WTF::TextStream stream(WTF::TextStream::LineMode::SingleLine); \
        commands; \
        WTFLogAlways("%s", stream.release().utf8().data()); \
    } while (0)

#define WTF_ALWAYS_LOG(commands) do { \
        WTF::TextStream stream(WTF::TextStream::LineMode::SingleLine); \
        stream << commands; \
        WTFLogAlways("%s", stream.release().utf8().data()); \
    } while (0)

/* RELEASE_ASSERT */

#if !ASSERT_ENABLED

#define RELEASE_ASSERT(assertion, ...) do { \
    if (UNLIKELY(!(assertion))) \
        CRASH_WITH_INFO(__VA_ARGS__); \
} while (0)
#define RELEASE_ASSERT_WITH_MESSAGE(assertion, ...) RELEASE_ASSERT(assertion)
#define RELEASE_ASSERT_WITH_SECURITY_IMPLICATION(assertion) RELEASE_ASSERT(assertion)
#define RELEASE_ASSERT_NOT_REACHED(...) CRASH_WITH_INFO(__VA_ARGS__)
#define RELEASE_ASSERT_NOT_REACHED_UNDER_CONSTEXPR_CONTEXT() CRASH_UNDER_CONSTEXPR_CONTEXT();
#define RELEASE_ASSERT_UNDER_CONSTEXPR_CONTEXT(assertion) do { \
    if (UNLIKELY(!(assertion))) { \
        CRASH_UNDER_CONSTEXPR_CONTEXT(); \
    } \
} while (0)

#else /* ASSERT_ENABLED */

#define RELEASE_ASSERT(assertion, ...) ASSERT(assertion, __VA_ARGS__)
#define RELEASE_ASSERT_WITH_MESSAGE(assertion, ...) ASSERT_WITH_MESSAGE(assertion, __VA_ARGS__)
#define RELEASE_ASSERT_WITH_SECURITY_IMPLICATION(assertion) ASSERT_WITH_SECURITY_IMPLICATION(assertion)
#define RELEASE_ASSERT_NOT_REACHED(...) ASSERT_NOT_REACHED(__VA_ARGS__)
#define RELEASE_ASSERT_NOT_REACHED_UNDER_CONSTEXPR_CONTEXT() ASSERT_NOT_REACHED_UNDER_CONSTEXPR_CONTEXT()
#define RELEASE_ASSERT_UNDER_CONSTEXPR_CONTEXT(assertion) ASSERT_UNDER_CONSTEXPR_CONTEXT(assertion)

#endif /* ASSERT_ENABLED */

#ifdef __cplusplus
#define RELEASE_ASSERT_NOT_REACHED_WITH_MESSAGE(...) RELEASE_ASSERT_WITH_MESSAGE(assertionFailureDueToUnreachableCode, __VA_ARGS__)

// The combination of line, file, function, and counter should be a unique number per call to this crash. This tricks the compiler into not coalescing calls to WTFCrashWithInfo.
// The easiest way to fill these values per translation unit is to pass __LINE__, __FILE__, WTF_PRETTY_FUNCTION, and __COUNTER__.
WTF_EXPORT_PRIVATE NO_RETURN_DUE_TO_CRASH NOT_TAIL_CALLED void WTFCrashWithInfoImpl(int line, const char* file, const char* function, int counter, uint64_t reason, uint64_t misc1, uint64_t misc2, uint64_t misc3, uint64_t misc4, uint64_t misc5, uint64_t misc6);
WTF_EXPORT_PRIVATE NO_RETURN_DUE_TO_CRASH NOT_TAIL_CALLED void WTFCrashWithInfoImpl(int line, const char* file, const char* function, int counter, uint64_t reason, uint64_t misc1, uint64_t misc2, uint64_t misc3, uint64_t misc4, uint64_t misc5);
WTF_EXPORT_PRIVATE NO_RETURN_DUE_TO_CRASH NOT_TAIL_CALLED void WTFCrashWithInfoImpl(int line, const char* file, const char* function, int counter, uint64_t reason, uint64_t misc1, uint64_t misc2, uint64_t misc3, uint64_t misc4);
WTF_EXPORT_PRIVATE NO_RETURN_DUE_TO_CRASH NOT_TAIL_CALLED void WTFCrashWithInfoImpl(int line, const char* file, const char* function, int counter, uint64_t reason, uint64_t misc1, uint64_t misc2, uint64_t misc3);
WTF_EXPORT_PRIVATE NO_RETURN_DUE_TO_CRASH NOT_TAIL_CALLED void WTFCrashWithInfoImpl(int line, const char* file, const char* function, int counter, uint64_t reason, uint64_t misc1, uint64_t misc2);
WTF_EXPORT_PRIVATE NO_RETURN_DUE_TO_CRASH NOT_TAIL_CALLED void WTFCrashWithInfoImpl(int line, const char* file, const char* function, int counter, uint64_t reason, uint64_t misc1);
WTF_EXPORT_PRIVATE NO_RETURN_DUE_TO_CRASH NOT_TAIL_CALLED void WTFCrashWithInfoImpl(int line, const char* file, const char* function, int counter, uint64_t reason);
#if (OS(DARWIN) || PLATFORM(PLAYSTATION)) && (CPU(X86_64) || CPU(ARM64))
NO_RETURN_DUE_TO_CRASH ALWAYS_INLINE void WTFCrashWithInfo(int line, const char* file, const char* function, int counter);
#else
NO_RETURN_DUE_TO_CRASH NOT_TAIL_CALLED void WTFCrashWithInfo(int line, const char* file, const char* function, int counter);
#endif

template<typename T>
ALWAYS_INLINE uint64_t wtfCrashArg(T* arg) { return reinterpret_cast<uintptr_t>(arg); }

template<typename T>
ALWAYS_INLINE uint64_t wtfCrashArg(T arg) { return arg; }

template<typename T>
NO_RETURN_DUE_TO_CRASH ALWAYS_INLINE void WTFCrashWithInfo(int line, const char* file, const char* function, int counter, T reason)
{
    WTFCrashWithInfoImpl(line, file, function, counter, wtfCrashArg(reason));
}

template<typename T, typename U>
NO_RETURN_DUE_TO_CRASH ALWAYS_INLINE void WTFCrashWithInfo(int line, const char* file, const char* function, int counter, T reason, U misc1)
{
    WTFCrashWithInfoImpl(line, file, function, counter, wtfCrashArg(reason), wtfCrashArg(misc1));
}

template<typename T, typename U, typename V>
NO_RETURN_DUE_TO_CRASH ALWAYS_INLINE void WTFCrashWithInfo(int line, const char* file, const char* function, int counter, T reason, U misc1, V misc2)
{
    WTFCrashWithInfoImpl(line, file, function, counter, wtfCrashArg(reason), wtfCrashArg(misc1), wtfCrashArg(misc2));
}

template<typename T, typename U, typename V, typename W>
NO_RETURN_DUE_TO_CRASH ALWAYS_INLINE void WTFCrashWithInfo(int line, const char* file, const char* function, int counter, T reason, U misc1, V misc2, W misc3)
{
    WTFCrashWithInfoImpl(line, file, function, counter, wtfCrashArg(reason), wtfCrashArg(misc1), wtfCrashArg(misc2), wtfCrashArg(misc3));
}

template<typename T, typename U, typename V, typename W, typename X>
NO_RETURN_DUE_TO_CRASH ALWAYS_INLINE void WTFCrashWithInfo(int line, const char* file, const char* function, int counter, T reason, U misc1, V misc2, W misc3, X misc4)
{
    WTFCrashWithInfoImpl(line, file, function, counter, wtfCrashArg(reason), wtfCrashArg(misc1), wtfCrashArg(misc2), wtfCrashArg(misc3), wtfCrashArg(misc4));
}

template<typename T, typename U, typename V, typename W, typename X, typename Y>
NO_RETURN_DUE_TO_CRASH ALWAYS_INLINE void WTFCrashWithInfo(int line, const char* file, const char* function, int counter, T reason, U misc1, V misc2, W misc3, X misc4, Y misc5)
{
    WTFCrashWithInfoImpl(line, file, function, counter, wtfCrashArg(reason), wtfCrashArg(misc1), wtfCrashArg(misc2), wtfCrashArg(misc3), wtfCrashArg(misc4), wtfCrashArg(misc5));
}

template<typename T, typename U, typename V, typename W, typename X, typename Y, typename Z>
NO_RETURN_DUE_TO_CRASH ALWAYS_INLINE void WTFCrashWithInfo(int line, const char* file, const char* function, int counter, T reason, U misc1, V misc2, W misc3, X misc4, Y misc5, Z misc6)
{
    WTFCrashWithInfoImpl(line, file, function, counter, wtfCrashArg(reason), wtfCrashArg(misc1), wtfCrashArg(misc2), wtfCrashArg(misc3), wtfCrashArg(misc4), wtfCrashArg(misc5), wtfCrashArg(misc6));
}

<<<<<<< HEAD
inline void WTFCrashWithInfo(int line, const char* filename, const char* function, int d)
=======
#if (OS(DARWIN) || PLATFORM(PLAYSTATION)) && (CPU(X86_64) || CPU(ARM64))

NO_RETURN_DUE_TO_CRASH ALWAYS_INLINE void WTFCrashWithInfo(int line, const char* file, const char* function, int counter)
{
    uint64_t x0Value = static_cast<uint64_t>(static_cast<int64_t>(line));
    uint64_t x1Value = reinterpret_cast<uintptr_t>(file);
    uint64_t x2Value = reinterpret_cast<uintptr_t>(function);
    uint64_t x3Value = static_cast<uint64_t>(static_cast<int64_t>(counter));
    register uint64_t x0GPR asm(CRASH_ARG_GPR0) = x0Value;
    register uint64_t x1GPR asm(CRASH_ARG_GPR1) = x1Value;
    register uint64_t x2GPR asm(CRASH_ARG_GPR2) = x2Value;
    register uint64_t x3GPR asm(CRASH_ARG_GPR3) = x3Value;
    __asm__ volatile (WTF_FATAL_CRASH_INST : : "r"(x0GPR), "r"(x1GPR), "r"(x2GPR), "r"(x3GPR));
    __builtin_trap();
}

#else

inline void WTFCrashWithInfo(int, const char*, const char*, int)
>>>>>>> 77738ec6
#if COMPILER(CLANG)
    __attribute__((optnone))
#endif
{
#if PLATFORM(HAIKU)
    char* str = NULL;
    asprintf(&str, "%s:%d: %s, %d", filename, line, function, d);
    debugger(str);
    free(str);
    abort();
#else
    CRASH();
#endif
}

#endif

namespace WTF {
inline void isIntegralOrPointerType() { }

template<typename T, typename... Types>
void isIntegralOrPointerType(T, Types... types)
{
    static_assert(std::is_integral<T>::value || std::is_enum<T>::value || std::is_pointer<T>::value, "All types need to be bitwise_cast-able to integral type for logging");
    isIntegralOrPointerType(types...);
}

#if PLATFORM(COCOA)
WTF_EXPORT_PRIVATE void disableForwardingVPrintfStdErrToOSLog();
#endif

} // namespace WTF

inline void compilerFenceForCrash()
{
#if OS(WINDOWS) && !COMPILER(GCC_COMPATIBLE)
    _ReadWriteBarrier();
#else
    asm volatile("" ::: "memory");
#endif
}

#ifndef CRASH_WITH_INFO

#define PP_THIRD_ARG(a,b,c,...) c
#define VA_OPT_SUPPORTED_I(...) PP_THIRD_ARG(__VA_OPT__(,),true,false,)
#define VA_OPT_SUPPORTED VA_OPT_SUPPORTED_I(?)

// This is useful if you are going to stuff data into registers before crashing, like the
// crashWithInfo functions below.
#if !VA_OPT_SUPPORTED
#define CRASH_WITH_INFO(...) do { \
        WTF::isIntegralOrPointerType(__VA_ARGS__); \
        compilerFenceForCrash(); \
        WTFCrashWithInfo(__LINE__, __FILE__, WTF_PRETTY_FUNCTION, __COUNTER__, ##__VA_ARGS__); \
    } while (false)
#else
#define CRASH_WITH_INFO(...) do { \
        WTF::isIntegralOrPointerType(__VA_ARGS__); \
        compilerFenceForCrash(); \
        WTFCrashWithInfo(__LINE__, __FILE__, WTF_PRETTY_FUNCTION, __COUNTER__ __VA_OPT__(,) __VA_ARGS__); \
    } while (false)
#endif
#endif // CRASH_WITH_INFO

#ifndef CRASH_WITH_SECURITY_IMPLICATION_AND_INFO
#define CRASH_WITH_SECURITY_IMPLICATION_AND_INFO CRASH_WITH_INFO
#endif // CRASH_WITH_SECURITY_IMPLICATION_AND_INFO

#else /* not __cplusplus */

#ifndef CRASH_WITH_INFO
#define CRASH_WITH_INFO() CRASH()
#endif

#endif /* __cplusplus */

#if OS(DARWIN)
#define CRASH_WITH_EXTRA_SECURITY_IMPLICATION_AND_INFO(abortReason, abortMsg, ...) do { \
        if (g_wtfConfig.useSpecialAbortForExtraSecurityImplications) \
            abort_with_reason(OS_REASON_WEBKIT, abortReason, abortMsg, OS_REASON_FLAG_SECURITY_SENSITIVE); \
        CRASH_WITH_INFO(__VA_ARGS__); \
    } while (false)
#else
#define CRASH_WITH_EXTRA_SECURITY_IMPLICATION_AND_INFO(abortReason, abortMsg, ...) CRASH_WITH_INFO(__VA_ARGS__)
#endif

/* UNREACHABLE_FOR_PLATFORM */

#if COMPILER(CLANG)
// This would be a macro except that its use of #pragma works best around
// a function. Hence it uses macro naming convention.
IGNORE_WARNINGS_BEGIN("missing-noreturn")
static inline void UNREACHABLE_FOR_PLATFORM(void)
{
    // This *MUST* be a release assert. We use it in places where it's better to crash than to keep
    // going.
    RELEASE_ASSERT_NOT_REACHED();
}
IGNORE_WARNINGS_END
#else
#define UNREACHABLE_FOR_PLATFORM() RELEASE_ASSERT_NOT_REACHED()
#endif<|MERGE_RESOLUTION|>--- conflicted
+++ resolved
@@ -844,9 +844,6 @@
     WTFCrashWithInfoImpl(line, file, function, counter, wtfCrashArg(reason), wtfCrashArg(misc1), wtfCrashArg(misc2), wtfCrashArg(misc3), wtfCrashArg(misc4), wtfCrashArg(misc5), wtfCrashArg(misc6));
 }
 
-<<<<<<< HEAD
-inline void WTFCrashWithInfo(int line, const char* filename, const char* function, int d)
-=======
 #if (OS(DARWIN) || PLATFORM(PLAYSTATION)) && (CPU(X86_64) || CPU(ARM64))
 
 NO_RETURN_DUE_TO_CRASH ALWAYS_INLINE void WTFCrashWithInfo(int line, const char* file, const char* function, int counter)
@@ -865,8 +862,7 @@
 
 #else
 
-inline void WTFCrashWithInfo(int, const char*, const char*, int)
->>>>>>> 77738ec6
+inline void WTFCrashWithInfo(int line, const char* filename, const char* function, int d)
 #if COMPILER(CLANG)
     __attribute__((optnone))
 #endif
