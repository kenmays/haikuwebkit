--- conflicted
+++ resolved
@@ -189,15 +189,14 @@
     WTF_EXPORT_PRIVATE operator NSURL *() const;
 #endif
 
-<<<<<<< HEAD
 #if PLATFORM(HAIKU)
     explicit URL(const BUrl&);
     operator BUrl() const;
-=======
+#endif
+
 #if USE(GLIB) && HAVE(GURI)
     URL(GUri*);
     GRefPtr<GUri> createGUri() const;
->>>>>>> 788a5c88
 #endif
 
 #ifndef NDEBUG
