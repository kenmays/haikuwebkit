/*
 * Copyright (C) 2010-2022 Apple Inc. All rights reserved.
 *
 * Redistribution and use in source and binary forms, with or without
 * modification, are permitted provided that the following conditions
 * are met:
 * 1. Redistributions of source code must retain the above copyright
 *    notice, this list of conditions and the following disclaimer.
 * 2. Redistributions in binary form must reproduce the above copyright
 *    notice, this list of conditions and the following disclaimer in the
 *    documentation and/or other materials provided with the distribution.
 *
 * THIS SOFTWARE IS PROVIDED BY APPLE INC. AND ITS CONTRIBUTORS ``AS IS''
 * AND ANY EXPRESS OR IMPLIED WARRANTIES, INCLUDING, BUT NOT LIMITED TO,
 * THE IMPLIED WARRANTIES OF MERCHANTABILITY AND FITNESS FOR A PARTICULAR
 * PURPOSE ARE DISCLAIMED. IN NO EVENT SHALL APPLE INC. OR ITS CONTRIBUTORS
 * BE LIABLE FOR ANY DIRECT, INDIRECT, INCIDENTAL, SPECIAL, EXEMPLARY, OR
 * CONSEQUENTIAL DAMAGES (INCLUDING, BUT NOT LIMITED TO, PROCUREMENT OF
 * SUBSTITUTE GOODS OR SERVICES; LOSS OF USE, DATA, OR PROFITS; OR BUSINESS
 * INTERRUPTION) HOWEVER CAUSED AND ON ANY THEORY OF LIABILITY, WHETHER IN
 * CONTRACT, STRICT LIABILITY, OR TORT (INCLUDING NEGLIGENCE OR OTHERWISE)
 * ARISING IN ANY WAY OUT OF THE USE OF THIS SOFTWARE, EVEN IF ADVISED OF
 * THE POSSIBILITY OF SUCH DAMAGE.
 */

#include "config.h"
#include <wtf/OSAllocator.h>

#include <errno.h>
#include <sys/mman.h>
#include <wtf/Assertions.h>
#include <wtf/MathExtras.h>
#include <wtf/PageBlock.h>

#if ENABLE(JIT_CAGE)
#include <WebKitAdditions/JITCageAdditions.h>
#else // ENABLE(JIT_CAGE)
#if OS(DARWIN)
#define MAP_EXECUTABLE_FOR_JIT MAP_JIT
#define MAP_EXECUTABLE_FOR_JIT_WITH_JIT_CAGE MAP_JIT
#else // OS(DARWIN)
#define MAP_EXECUTABLE_FOR_JIT 0
#define MAP_EXECUTABLE_FOR_JIT_WITH_JIT_CAGE 0
#endif // OS(DARWIN)
#endif // ENABLE(JIT_CAGE)

#if OS(DARWIN)
#include <wtf/spi/cocoa/MachVMSPI.h>
#endif

namespace WTF {

void* OSAllocator::tryReserveAndCommit(size_t bytes, Usage usage, bool writable, bool executable, bool jitCageEnabled, bool includesGuardPages)
{
    // All POSIX reservations start out logically committed.
    int protection = PROT_READ;
    if (writable)
        protection |= PROT_WRITE;
    if (executable)
        protection |= PROT_EXEC;

    int flags = MAP_PRIVATE | MAP_ANON;
#if OS(DARWIN)
    if (executable) {
        if (jitCageEnabled)
            flags |= MAP_EXECUTABLE_FOR_JIT_WITH_JIT_CAGE;
        else
            flags |= MAP_EXECUTABLE_FOR_JIT;
    }
#else
    UNUSED_PARAM(jitCageEnabled);
#endif

#if OS(DARWIN)
    int fd = usage;
#else
    UNUSED_PARAM(usage);
    int fd = -1;
#endif

    void* result = nullptr;
#if (OS(DARWIN) && CPU(X86_64))
    if (executable) {
        ASSERT(includesGuardPages);
        // Cook up an address to allocate at, using the following recipe:
        //   17 bits of zero, stay in userspace kids.
        //   26 bits of randomness for ASLR.
        //   21 bits of zero, at least stay aligned within one level of the pagetables.
        //
        // But! - as a temporary workaround for some plugin problems (rdar://problem/6812854),
        // for now instead of 2^26 bits of ASLR lets stick with 25 bits of randomization plus
        // 2^24, which should put up somewhere in the middle of userspace (in the address range
        // 0x200000000000 .. 0x5fffffffffff).
        intptr_t randomLocation = 0;
        randomLocation = arc4random() & ((1 << 25) - 1);
        randomLocation += (1 << 24);
        randomLocation <<= 21;
        result = reinterpret_cast<void*>(randomLocation);
    }
#endif

    result = mmap(result, bytes, protection, flags, fd, 0);
    if (result == MAP_FAILED)
        result = nullptr;
    if (result && includesGuardPages) {
        // We use mmap to remap the guardpages rather than using mprotect as
        // mprotect results in multiple references to the code region. This
        // breaks the madvise based mechanism we use to return physical memory
        // to the OS.
        mmap(result, pageSize(), PROT_NONE, MAP_FIXED | MAP_PRIVATE | MAP_ANON, fd, 0);
        mmap(static_cast<char*>(result) + bytes - pageSize(), pageSize(), PROT_NONE, MAP_FIXED | MAP_PRIVATE | MAP_ANON, fd, 0);
    }
    return result;
}

void* OSAllocator::tryReserveUncommitted(size_t bytes, Usage usage, bool writable, bool executable, bool jitCageEnabled, bool includesGuardPages)
{
#if OS(LINUX) || OS(HAIKU)
    UNUSED_PARAM(usage);
    UNUSED_PARAM(jitCageEnabled);
    UNUSED_PARAM(includesGuardPages);
    int protection = PROT_READ;
    if (writable)
        protection |= PROT_WRITE;
    if (executable)
        protection |= PROT_EXEC;

    void* result = mmap(0, bytes, protection, MAP_NORESERVE | MAP_PRIVATE | MAP_ANON, -1, 0);
    if (result == MAP_FAILED)
        result = nullptr;
    if (result)
        while (madvise(result, bytes, MADV_DONTNEED) == -1 && errno == EAGAIN) { }
#else
    void* result = tryReserveAndCommit(bytes, usage, writable, executable, jitCageEnabled, includesGuardPages);
#if HAVE(MADV_FREE_REUSE)
    if (result) {
        // To support the "reserve then commit" model, we have to initially decommit.
        while (madvise(result, bytes, MADV_FREE_REUSABLE) == -1 && errno == EAGAIN) { }
    }
#endif

#endif

    return result;
}

void* OSAllocator::reserveUncommitted(size_t bytes, Usage usage, bool writable, bool executable, bool jitCageEnabled, bool includesGuardPages)
{
    void* result = tryReserveUncommitted(bytes, usage, writable, executable, jitCageEnabled, includesGuardPages);
    RELEASE_ASSERT(result);
    return result;
}

void* OSAllocator::tryReserveUncommittedAligned(size_t bytes, size_t alignment, Usage usage, bool writable, bool executable, bool jitCageEnabled, bool includesGuardPages)
{
    ASSERT(hasOneBitSet(alignment) && alignment >= pageSize());

#if PLATFORM(MAC) || USE(APPLE_INTERNAL_SDK)
    UNUSED_PARAM(usage); // Not supported for mach API.
    ASSERT_UNUSED(includesGuardPages, !includesGuardPages);
    ASSERT_UNUSED(jitCageEnabled, !jitCageEnabled); // Not supported for mach API.
    vm_prot_t protections = VM_PROT_READ;
    if (writable)
        protections |= VM_PROT_WRITE;
    if (executable)
        protections |= VM_PROT_EXECUTE;

    const vm_inherit_t childProcessInheritance = VM_INHERIT_DEFAULT;
    const bool copy = false;
    const int flags = VM_FLAGS_ANYWHERE;

    void* aligned = nullptr;
    kern_return_t result = mach_vm_map(mach_task_self(), reinterpret_cast<mach_vm_address_t*>(&aligned), bytes, alignment - 1, flags, MEMORY_OBJECT_NULL, 0, copy, protections, protections, childProcessInheritance);
    ASSERT_UNUSED(result, result == KERN_SUCCESS || !aligned);
#if HAVE(MADV_FREE_REUSE)
    if (aligned) {
        // To support the "reserve then commit" model, we have to initially decommit.
        while (madvise(aligned, bytes, MADV_FREE_REUSABLE) == -1 && errno == EAGAIN) { }
    }
#endif

    return aligned;
#else
#if HAVE(MAP_ALIGNED)
#ifndef MAP_NORESERVE
#define MAP_NORESERVE 0
#endif
    UNUSED_PARAM(usage);
    UNUSED_PARAM(jitCageEnabled);
    UNUSED_PARAM(includesGuardPages);
    int protection = PROT_READ;
    if (writable)
        protection |= PROT_WRITE;
    if (executable)
        protection |= PROT_EXEC;

    void* result = mmap(0, bytes, protection, MAP_NORESERVE | MAP_PRIVATE | MAP_ANON | MAP_ALIGNED(getLSBSet(alignment)), -1, 0);
    if (result == MAP_FAILED)
        return nullptr;
    if (result)
        while (madvise(result, bytes, MADV_DONTNEED) == -1 && errno == EAGAIN) { }
    return result;
#else

    // Add the alignment so we can ensure enough mapped memory to get an aligned start.
    size_t mappedSize = bytes + alignment;
    char* mapped = reinterpret_cast<char*>(tryReserveUncommitted(mappedSize, usage, writable, executable, jitCageEnabled, includesGuardPages));
    char* mappedEnd = mapped + mappedSize;

    char* aligned = reinterpret_cast<char*>(roundUpToMultipleOf(alignment, reinterpret_cast<uintptr_t>(mapped)));
    char* alignedEnd = aligned + bytes;

    RELEASE_ASSERT(alignedEnd <= mappedEnd);

    if (size_t leftExtra = aligned - mapped)
        releaseDecommitted(mapped, leftExtra);

    if (size_t rightExtra = mappedEnd - alignedEnd)
        releaseDecommitted(alignedEnd, rightExtra);

    return aligned;
#endif // HAVE(MAP_ALIGNED)
#endif // PLATFORM(MAC) || USE(APPLE_INTERNAL_SDK)
}

void* OSAllocator::reserveAndCommit(size_t bytes, Usage usage, bool writable, bool executable, bool jitCageEnabled, bool includesGuardPages)
{
    void* result = tryReserveAndCommit(bytes, usage, writable, executable, jitCageEnabled, includesGuardPages);
    RELEASE_ASSERT(result);
    return result;
}

void OSAllocator::commit(void* address, size_t bytes, bool writable, bool executable)
{
<<<<<<< HEAD
#if OS(LINUX) || OS(HAIKU)
    int protection = PROT_READ;
    if (writable)
        protection |= PROT_WRITE;
    if (executable)
        protection |= PROT_EXEC;
    if (mprotect(address, bytes, protection))
        CRASH();
    madvise(address, bytes, MADV_WILLNEED);
=======
#if OS(LINUX)
    UNUSED_PARAM(writable);
    UNUSED_PARAM(executable);
    while (madvise(address, bytes, MADV_WILLNEED) == -1 && errno == EAGAIN) { }
>>>>>>> 3f069cd6
#elif HAVE(MADV_FREE_REUSE)
    UNUSED_PARAM(writable);
    UNUSED_PARAM(executable);
    while (madvise(address, bytes, MADV_FREE_REUSE) == -1 && errno == EAGAIN) { }
#else
    // Non-MADV_FREE_REUSE reservations automatically commit on demand.
    UNUSED_PARAM(address);
    UNUSED_PARAM(bytes);
    UNUSED_PARAM(writable);
    UNUSED_PARAM(executable);
#endif
}

void OSAllocator::decommit(void* address, size_t bytes)
{
<<<<<<< HEAD
#if OS(LINUX) || OS(HAIKU)
    madvise(address, bytes, MADV_DONTNEED);
    if (mprotect(address, bytes, PROT_NONE))
        CRASH();
=======
#if OS(LINUX)
    while (madvise(address, bytes, MADV_DONTNEED) == -1 && errno == EAGAIN) { }
>>>>>>> 3f069cd6
#elif HAVE(MADV_FREE_REUSE)
    while (madvise(address, bytes, MADV_FREE_REUSABLE) == -1 && errno == EAGAIN) { }
#elif HAVE(MADV_FREE)
    while (madvise(address, bytes, MADV_FREE) == -1 && errno == EAGAIN) { }
#elif HAVE(MADV_DONTNEED)
    while (madvise(address, bytes, MADV_DONTNEED) == -1 && errno == EAGAIN) { }
#else
    UNUSED_PARAM(address);
    UNUSED_PARAM(bytes);
#endif
}

void OSAllocator::hintMemoryNotNeededSoon(void* address, size_t bytes)
{
#if HAVE(MADV_DONTNEED)
    while (madvise(address, bytes, MADV_DONTNEED) == -1 && errno == EAGAIN) { }
#else
    UNUSED_PARAM(address);
    UNUSED_PARAM(bytes);
#endif
}

void OSAllocator::releaseDecommitted(void* address, size_t bytes)
{
    int result = munmap(address, bytes);
    if (result == -1)
        CRASH();
}

} // namespace WTF<|MERGE_RESOLUTION|>--- conflicted
+++ resolved
@@ -232,22 +232,10 @@
 
 void OSAllocator::commit(void* address, size_t bytes, bool writable, bool executable)
 {
-<<<<<<< HEAD
 #if OS(LINUX) || OS(HAIKU)
-    int protection = PROT_READ;
-    if (writable)
-        protection |= PROT_WRITE;
-    if (executable)
-        protection |= PROT_EXEC;
-    if (mprotect(address, bytes, protection))
-        CRASH();
-    madvise(address, bytes, MADV_WILLNEED);
-=======
-#if OS(LINUX)
     UNUSED_PARAM(writable);
     UNUSED_PARAM(executable);
     while (madvise(address, bytes, MADV_WILLNEED) == -1 && errno == EAGAIN) { }
->>>>>>> 3f069cd6
 #elif HAVE(MADV_FREE_REUSE)
     UNUSED_PARAM(writable);
     UNUSED_PARAM(executable);
@@ -263,15 +251,8 @@
 
 void OSAllocator::decommit(void* address, size_t bytes)
 {
-<<<<<<< HEAD
 #if OS(LINUX) || OS(HAIKU)
-    madvise(address, bytes, MADV_DONTNEED);
-    if (mprotect(address, bytes, PROT_NONE))
-        CRASH();
-=======
-#if OS(LINUX)
     while (madvise(address, bytes, MADV_DONTNEED) == -1 && errno == EAGAIN) { }
->>>>>>> 3f069cd6
 #elif HAVE(MADV_FREE_REUSE)
     while (madvise(address, bytes, MADV_FREE_REUSABLE) == -1 && errno == EAGAIN) { }
 #elif HAVE(MADV_FREE)
