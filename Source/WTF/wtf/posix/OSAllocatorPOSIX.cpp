--- conflicted
+++ resolved
@@ -44,35 +44,8 @@
 #endif // OS(DARWIN)
 #endif // ENABLE(JIT_CAGE)
 
-<<<<<<< HEAD
-namespace WTF {
-
-void* OSAllocator::reserveUncommitted(size_t bytes, Usage usage, bool writable, bool executable, bool jitCageEnabled, bool includesGuardPages)
-{
-#if OS(LINUX) || OS(HAIKU)
-    UNUSED_PARAM(usage);
-    UNUSED_PARAM(writable);
-    UNUSED_PARAM(executable);
-    UNUSED_PARAM(jitCageEnabled);
-    UNUSED_PARAM(includesGuardPages);
-
-    void* result = mmap(0, bytes, PROT_NONE, MAP_NORESERVE | MAP_PRIVATE | MAP_ANON, -1, 0);
-    if (result == MAP_FAILED)
-        CRASH();
-    madvise(result, bytes, MADV_DONTNEED);
-#else
-    void* result = reserveAndCommit(bytes, usage, writable, executable, jitCageEnabled, includesGuardPages);
-#if HAVE(MADV_FREE_REUSE)
-    if (result) {
-        // To support the "reserve then commit" model, we have to initially decommit.
-        while (madvise(result, bytes, MADV_FREE_REUSABLE) == -1 && errno == EAGAIN) { }
-    }
-#endif
-
-=======
 #if OS(DARWIN)
 #include <wtf/spi/cocoa/MachVMSPI.h>
->>>>>>> 35467df0
 #endif
 
 namespace WTF {
@@ -142,7 +115,7 @@
 
 static void* tryReserveUncommitted(size_t bytes, OSAllocator::Usage usage, bool writable, bool executable, bool jitCageEnabled, bool includesGuardPages)
 {
-#if OS(LINUX)
+#if OS(LINUX) || OS(HAIKU)
     UNUSED_PARAM(usage);
     UNUSED_PARAM(writable);
     UNUSED_PARAM(executable);
