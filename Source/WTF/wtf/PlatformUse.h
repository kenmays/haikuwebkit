--- conflicted
+++ resolved
@@ -86,18 +86,10 @@
 #define USE_WEBP 1
 #endif
 
-<<<<<<< HEAD
 #if PLATFORM(HAIKU)
 #define USE_HAIKU 1
 #endif
 
-/* On Windows, use QueryPerformanceCounter by default */
-#if OS(WINDOWS)
-#define USE_QUERY_PERFORMANCE_COUNTER  1
-#endif
-
-=======
->>>>>>> 5c4d82ab
 #if PLATFORM(COCOA)
 #define USE_CF 1
 #endif
