--- conflicted
+++ resolved
@@ -205,6 +205,18 @@
     return static_cast<Int128>(currentTime() * 1'000'000'000);
 }
 
+#elif PLATFORM(HAIKU)
+
+Int128 currentTimeInNanoseconds()
+{
+    return static_cast<Int128>(real_time_clock_usecs() * 1000.0);
+}
+
+double currentTime()
+{
+    return (double)real_time_clock_usecs() / 1000000.0;
+}
+
 #else
 
 Int128 currentTimeInNanoseconds()
@@ -214,18 +226,6 @@
     return (static_cast<Int128>(ts.tv_sec) * 1'000'000'000) + ts.tv_nsec;
 }
 
-<<<<<<< HEAD
-#elif PLATFORM(HAIKU)
-
-double currentTime()
-{
-    return (double)real_time_clock_usecs() / 1000000.0;
-}
-
-#else
-
-=======
->>>>>>> 5c4d82ab
 static inline double currentTime()
 {
     struct timespec ts { };
