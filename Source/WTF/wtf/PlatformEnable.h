--- conflicted
+++ resolved
@@ -867,11 +867,7 @@
 #endif
 
 /* CSS Selector JIT Compiler */
-<<<<<<< HEAD
-#if !defined(ENABLE_CSS_SELECTOR_JIT) && ((CPU(X86_64) || CPU(ARM64) || (CPU(ARM_THUMB2) && OS(DARWIN))) && ENABLE(JIT) && (OS(DARWIN) || OS(HAIKU) || OS(WINDOWS) || PLATFORM(GTK) || PLATFORM(WPE)))
-=======
-#if !defined(ENABLE_CSS_SELECTOR_JIT) && ((CPU(X86_64) || CPU(ARM64)) && ENABLE(JIT) && (OS(DARWIN) || OS(WINDOWS) || PLATFORM(GTK) || PLATFORM(WPE)))
->>>>>>> 77738ec6
+#if !defined(ENABLE_CSS_SELECTOR_JIT) && ((CPU(X86_64) || CPU(ARM64)) && ENABLE(JIT) && (OS(DARWIN) || OS(HAIKU) || OS(WINDOWS) || PLATFORM(GTK) || PLATFORM(WPE)))
 #define ENABLE_CSS_SELECTOR_JIT 1
 #endif
 
