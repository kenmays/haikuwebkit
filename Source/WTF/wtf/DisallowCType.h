/*
 * Copyright (C) 2007 Apple Inc. All rights reserved.
 *
 * Redistribution and use in source and binary forms, with or without
 * modification, are permitted provided that the following conditions
 * are met:
 *
 * 1.  Redistributions of source code must retain the above copyright
 *     notice, this list of conditions and the following disclaimer. 
 * 2.  Redistributions in binary form must reproduce the above copyright
 *     notice, this list of conditions and the following disclaimer in the
 *     documentation and/or other materials provided with the distribution. 
 * 3.  Neither the name of Apple Inc. ("Apple") nor the names of
 *     its contributors may be used to endorse or promote products derived
 *     from this software without specific prior written permission. 
 *
 * THIS SOFTWARE IS PROVIDED BY APPLE AND ITS CONTRIBUTORS "AS IS" AND ANY
 * EXPRESS OR IMPLIED WARRANTIES, INCLUDING, BUT NOT LIMITED TO, THE IMPLIED
 * WARRANTIES OF MERCHANTABILITY AND FITNESS FOR A PARTICULAR PURPOSE ARE
 * DISCLAIMED. IN NO EVENT SHALL APPLE OR ITS CONTRIBUTORS BE LIABLE FOR ANY
 * DIRECT, INDIRECT, INCIDENTAL, SPECIAL, EXEMPLARY, OR CONSEQUENTIAL DAMAGES
 * (INCLUDING, BUT NOT LIMITED TO, PROCUREMENT OF SUBSTITUTE GOODS OR SERVICES;
 * LOSS OF USE, DATA, OR PROFITS; OR BUSINESS INTERRUPTION) HOWEVER CAUSED AND
 * ON ANY THEORY OF LIABILITY, WHETHER IN CONTRACT, STRICT LIABILITY, OR TORT
 * (INCLUDING NEGLIGENCE OR OTHERWISE) ARISING IN ANY WAY OUT OF THE USE OF
 * THIS SOFTWARE, EVEN IF ADVISED OF THE POSSIBILITY OF SUCH DAMAGE.
 */

#pragma once

#include <wtf/Platform.h>

// The behavior of many of the functions in the <ctype.h> header is dependent
// on the current locale. But almost all uses of these functions are for
// locale-independent, ASCII-specific purposes. In WebKit code we use our own
// ASCII-specific functions instead. This header makes sure we get a compile-time
// error if we use one of the <ctype.h> functions by accident.

// this breaks compilation of <QFontDatabase>, at least, so turn it off for now
// Also generates errors on wx on Windows, presumably because these functions
// are used from wx headers. On GTK+ for Mac many GTK+ files include <libintl.h>
// or <glib/gi18n-lib.h>, which in turn include <xlocale/_ctype.h> which uses
<<<<<<< HEAD
// isacii(). 
#if !(OS(DARWIN) && PLATFORM(GTK)) && !PLATFORM(HAIKU) && !defined(_LIBCPP_VERSION) && defined(__GLIBC__)
=======
// isacii(). Additionally, regex.h uses tolower on Linux.
#if !OS(LINUX) && !defined(_LIBCPP_VERSION) && defined(__GLIBC__)
>>>>>>> 5c4d82ab

#include <ctype.h>

#undef isalnum
#undef isalpha
#undef isascii
#undef isblank
#undef iscntrl
#undef isdigit
#undef isgraph
#undef islower
#undef isprint
#undef ispunct
#undef isspace
#undef isupper
#undef isxdigit
#undef toascii
#undef tolower
#undef toupper

#define isalnum isalnum_WTF_Please_use_ASCIICType_instead_of_ctype_see_comment_in_ASCIICType_h
#define isalpha isalpha_WTF_Please_use_ASCIICType_instead_of_ctype_see_comment_in_ASCIICType_h
#define isascii isascii_WTF_Please_use_ASCIICType_instead_of_ctype_see_comment_in_ASCIICType_h
#define isblank isblank_WTF_Please_use_ASCIICType_instead_of_ctype_see_comment_in_ASCIICType_h
#define iscntrl iscntrl_WTF_Please_use_ASCIICType_instead_of_ctype_see_comment_in_ASCIICType_h
#define isdigit isdigit_WTF_Please_use_ASCIICType_instead_of_ctype_see_comment_in_ASCIICType_h
#define isgraph isgraph_WTF_Please_use_ASCIICType_instead_of_ctype_see_comment_in_ASCIICType_h
#define islower islower_WTF_Please_use_ASCIICType_instead_of_ctype_see_comment_in_ASCIICType_h
#define isprint isprint_WTF_Please_use_ASCIICType_instead_of_ctype_see_comment_in_ASCIICType_h
#define ispunct ispunct_WTF_Please_use_ASCIICType_instead_of_ctype_see_comment_in_ASCIICType_h
#define isspace isspace_WTF_Please_use_ASCIICType_instead_of_ctype_see_comment_in_ASCIICType_h
#define isupper isupper_WTF_Please_use_ASCIICType_instead_of_ctype_see_comment_in_ASCIICType_h
#define isxdigit isxdigit_WTF_Please_use_ASCIICType_instead_of_ctype_see_comment_in_ASCIICType_h
#define toascii toascii_WTF_Please_use_ASCIICType_instead_of_ctype_see_comment_in_ASCIICType_h
#define tolower tolower_WTF_Please_use_ASCIICType_instead_of_ctype_see_comment_in_ASCIICType_h
#define toupper toupper_WTF_Please_use_ASCIICType_instead_of_ctype_see_comment_in_ASCIICType_h

#endif<|MERGE_RESOLUTION|>--- conflicted
+++ resolved
@@ -40,13 +40,8 @@
 // Also generates errors on wx on Windows, presumably because these functions
 // are used from wx headers. On GTK+ for Mac many GTK+ files include <libintl.h>
 // or <glib/gi18n-lib.h>, which in turn include <xlocale/_ctype.h> which uses
-<<<<<<< HEAD
-// isacii(). 
-#if !(OS(DARWIN) && PLATFORM(GTK)) && !PLATFORM(HAIKU) && !defined(_LIBCPP_VERSION) && defined(__GLIBC__)
-=======
 // isacii(). Additionally, regex.h uses tolower on Linux.
-#if !OS(LINUX) && !defined(_LIBCPP_VERSION) && defined(__GLIBC__)
->>>>>>> 5c4d82ab
+#if !OS(LINUX) && !OS(HAIKU) && !defined(_LIBCPP_VERSION) && defined(__GLIBC__)
 
 #include <ctype.h>
 
