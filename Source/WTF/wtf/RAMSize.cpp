--- conflicted
+++ resolved
@@ -30,15 +30,10 @@
 
 #if OS(WINDOWS)
 #include <windows.h>
-<<<<<<< HEAD
-#elif defined(USE_SYSTEM_MALLOC) && USE_SYSTEM_MALLOC
+#elif USE(SYSTEM_MALLOC)
 #if OS(HAIKU)
 #include <OS.h>
 #elif OS(LINUX)
-=======
-#elif USE(SYSTEM_MALLOC)
-#if OS(LINUX)
->>>>>>> 4b057156
 #include <sys/sysinfo.h>
 #elif OS(UNIX)
 #include <unistd.h>
