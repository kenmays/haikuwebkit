/*
 * Copyright (C) 2012-2019 Apple Inc. All rights reserved.
 *
 * Redistribution and use in source and binary forms, with or without
 * modification, are permitted provided that the following conditions
 * are met:
 * 1. Redistributions of source code must retain the above copyright
 *    notice, this list of conditions and the following disclaimer.
 * 2. Redistributions in binary form must reproduce the above copyright
 *    notice, this list of conditions and the following disclaimer in the
 *    documentation and/or other materials provided with the distribution.
 *
 * THIS SOFTWARE IS PROVIDED BY APPLE INC. ``AS IS'' AND ANY
 * EXPRESS OR IMPLIED WARRANTIES, INCLUDING, BUT NOT LIMITED TO, THE
 * IMPLIED WARRANTIES OF MERCHANTABILITY AND FITNESS FOR A PARTICULAR
 * PURPOSE ARE DISCLAIMED.  IN NO EVENT SHALL APPLE INC. OR
 * CONTRIBUTORS BE LIABLE FOR ANY DIRECT, INDIRECT, INCIDENTAL, SPECIAL,
 * EXEMPLARY, OR CONSEQUENTIAL DAMAGES (INCLUDING, BUT NOT LIMITED TO,
 * PROCUREMENT OF SUBSTITUTE GOODS OR SERVICES; LOSS OF USE, DATA, OR
 * PROFITS; OR BUSINESS INTERRUPTION) HOWEVER CAUSED AND ON ANY THEORY
 * OF LIABILITY, WHETHER IN CONTRACT, STRICT LIABILITY, OR TORT
 * (INCLUDING NEGLIGENCE OR OTHERWISE) ARISING IN ANY WAY OUT OF THE USE
 * OF THIS SOFTWARE, EVEN IF ADVISED OF THE POSSIBILITY OF SUCH DAMAGE. 
 */

#include "config.h"
#include "BlockDirectory.h"

#include "BlockDirectoryInlines.h"
#include "Heap.h"
#include "SubspaceInlines.h"
#include "SuperSampler.h"

#include <wtf/FunctionTraits.h>
#include <wtf/Lock.h>
#include <wtf/SimpleStats.h>

namespace JSC {

DEFINE_ALLOCATOR_WITH_HEAP_IDENTIFIER(BlockDirectory);

BlockDirectory::BlockDirectory(size_t cellSize)
    : m_cellSize(static_cast<unsigned>(cellSize))
{
}

BlockDirectory::~BlockDirectory()
{
    Locker locker { m_localAllocatorsLock };
    while (!m_localAllocators.isEmpty())
        m_localAllocators.begin()->remove();
}

void BlockDirectory::setSubspace(Subspace* subspace)
{
    m_attributes = subspace->attributes();
    m_subspace = subspace;
}

void BlockDirectory::updatePercentageOfPagedOutPages(SimpleStats& stats)
{
    // FIXME: We should figure out a solution for Windows and PlayStation.
<<<<<<< HEAD
#if OS(UNIX) && !PLATFORM(PLAYSTATION) && !OS(HAIKU)
=======
    // QNX doesn't have mincore(), though the information can be had. But since all mapped
    // pages are resident, does it matter?
#if OS(UNIX) && !PLATFORM(PLAYSTATION) && !OS(QNX)
>>>>>>> c1edda02
    size_t pageSize = WTF::pageSize();
    ASSERT(!(MarkedBlock::blockSize % pageSize));
    auto numberOfPagesInMarkedBlock = MarkedBlock::blockSize / pageSize;
    // For some reason this can be unsigned char or char on different OSes...
    using MincoreBufferType = std::remove_pointer_t<FunctionTraits<decltype(mincore)>::ArgumentType<2>>;
    static_assert(std::is_same_v<std::make_unsigned_t<MincoreBufferType>, unsigned char>);
    Vector<MincoreBufferType, 16> pagedBits(numberOfPagesInMarkedBlock, MincoreBufferType { });

    for (auto* handle : m_blocks) {
        if (!handle)
            continue;

        auto* pageStart = handle->pageStart();
        auto markedBlockSizeInBytes = handle->backingStorageSize();
        RELEASE_ASSERT(markedBlockSizeInBytes / pageSize <= numberOfPagesInMarkedBlock);
        // We could cache this in bulk (e.g. 25 MB chunks) but we haven't seen any data that it actually matters.
        auto result = mincore(pageStart, markedBlockSizeInBytes, pagedBits.data());
        RELEASE_ASSERT(!result);
        constexpr unsigned pageIsResidentAndNotCompressed = 1;
        for (unsigned i = 0; i < numberOfPagesInMarkedBlock; ++i)
            stats.add(!(pagedBits[i] & pageIsResidentAndNotCompressed));
    }
#else
    UNUSED_PARAM(stats);
#endif
}

MarkedBlock::Handle* BlockDirectory::findEmptyBlockToSteal()
{
    m_emptyCursor = m_bits.empty().findBit(m_emptyCursor, true);
    if (m_emptyCursor >= m_blocks.size())
        return nullptr;
    return m_blocks[m_emptyCursor];
}

MarkedBlock::Handle* BlockDirectory::findBlockForAllocation(LocalAllocator& allocator)
{
    for (;;) {
        allocator.m_allocationCursor = (m_bits.canAllocateButNotEmpty() | m_bits.empty()).findBit(allocator.m_allocationCursor, true);
        if (allocator.m_allocationCursor >= m_blocks.size())
            return nullptr;
        
        unsigned blockIndex = allocator.m_allocationCursor++;
        MarkedBlock::Handle* result = m_blocks[blockIndex];
        setIsCanAllocateButNotEmpty(NoLockingNecessary, blockIndex, false);
        return result;
    }
}

MarkedBlock::Handle* BlockDirectory::tryAllocateBlock(JSC::Heap& heap)
{
    SuperSamplerScope superSamplerScope(false);
    
    MarkedBlock::Handle* handle = MarkedBlock::tryCreate(heap, subspace()->alignedMemoryAllocator());
    if (!handle)
        return nullptr;
    
    markedSpace().didAddBlock(handle);
    
    return handle;
}

void BlockDirectory::addBlock(MarkedBlock::Handle* block)
{
    unsigned index;
    if (m_freeBlockIndices.isEmpty()) {
        index = m_blocks.size();

        size_t oldCapacity = m_blocks.capacity();
        m_blocks.append(block);
        if (m_blocks.capacity() != oldCapacity) {
            ASSERT(m_bits.numBits() == oldCapacity);
            ASSERT(m_blocks.capacity() > oldCapacity);
            
            Locker locker { m_bitvectorLock };
            subspace()->didResizeBits(m_blocks.capacity());
            m_bits.resize(m_blocks.capacity());
        }
    } else {
        index = m_freeBlockIndices.takeLast();
        ASSERT(!m_blocks[index]);
        m_blocks[index] = block;
    }
    
    forEachBitVector(
        NoLockingNecessary,
        [&](auto vectorRef) {
            ASSERT_UNUSED(vectorRef, !vectorRef[index]);
        });

    // This is the point at which the block learns of its cellSize() and attributes().
    block->didAddToDirectory(this, index);
    
    setIsLive(NoLockingNecessary, index, true);
    setIsEmpty(NoLockingNecessary, index, true);
}

void BlockDirectory::removeBlock(MarkedBlock::Handle* block, WillDeleteBlock willDelete)
{
    ASSERT(block->directory() == this);
    ASSERT(m_blocks[block->index()] == block);
    
    subspace()->didRemoveBlock(block->index());
    
    m_blocks[block->index()] = nullptr;
    m_freeBlockIndices.append(block->index());
    
    forEachBitVector(
        Locker { m_bitvectorLock },
        [&](auto vectorRef) {
            vectorRef[block->index()] = false;
        });

    if (willDelete == WillDeleteBlock::No)
        block->didRemoveFromDirectory();
}

void BlockDirectory::stopAllocating()
{
    if (false)
        dataLog(RawPointer(this), ": BlockDirectory::stopAllocating!\n");
    m_localAllocators.forEach(
        [&] (LocalAllocator* allocator) {
            allocator->stopAllocating();
        });
}

void BlockDirectory::prepareForAllocation()
{
    m_localAllocators.forEach(
        [&] (LocalAllocator* allocator) {
            allocator->prepareForAllocation();
        });
    
    m_unsweptCursor = 0;
    m_emptyCursor = 0;
    
    m_bits.eden().clearAll();

    if (UNLIKELY(Options::useImmortalObjects())) {
        // FIXME: Make this work again.
        // https://bugs.webkit.org/show_bug.cgi?id=162296
        RELEASE_ASSERT_NOT_REACHED();
    }
}

void BlockDirectory::stopAllocatingForGood()
{
    if (false)
        dataLog(RawPointer(this), ": BlockDirectory::stopAllocatingForGood!\n");
    
    m_localAllocators.forEach(
        [&] (LocalAllocator* allocator) {
            allocator->stopAllocatingForGood();
        });

    Locker locker { m_localAllocatorsLock };
    while (!m_localAllocators.isEmpty())
        m_localAllocators.begin()->remove();
}

void BlockDirectory::lastChanceToFinalize()
{
    forEachBlock(
        [&] (MarkedBlock::Handle* block) {
            block->lastChanceToFinalize();
        });
}

void BlockDirectory::resumeAllocating()
{
    m_localAllocators.forEach(
        [&] (LocalAllocator* allocator) {
            allocator->resumeAllocating();
        });
}

void BlockDirectory::beginMarkingForFullCollection()
{
    // Mark bits are sticky and so is our summary of mark bits. We only clear these during full
    // collections, so if you survived the last collection you will survive the next one so long
    // as the next one is eden.
    m_bits.markingNotEmpty().clearAll();
    m_bits.markingRetired().clearAll();
}

void BlockDirectory::endMarking()
{
    m_bits.allocated().clearAll();
    
    // It's surprising and frustrating to comprehend, but the end-of-marking flip does not need to
    // know what kind of collection it is. That knowledge is already encoded in the m_markingXYZ
    // vectors.
    
    m_bits.empty() = m_bits.live() & ~m_bits.markingNotEmpty();
    m_bits.canAllocateButNotEmpty() = m_bits.live() & m_bits.markingNotEmpty() & ~m_bits.markingRetired();

    if (needsDestruction()) {
        // There are some blocks that we didn't allocate out of in the last cycle, but we swept them. This
        // will forget that we did that and we will end up sweeping them again and attempting to call their
        // destructors again. That's fine because of zapping. The only time when we cannot forget is when
        // we just allocate a block or when we move a block from one size class to another. That doesn't
        // happen here.
        m_bits.destructible() = m_bits.live();
    }
    
    if (false) {
        dataLog("Bits for ", m_cellSize, ", ", m_attributes, " after endMarking:\n");
        dumpBits(WTF::dataFile());
    }
}

void BlockDirectory::snapshotUnsweptForEdenCollection()
{
    m_bits.unswept() |= m_bits.eden();
}

void BlockDirectory::snapshotUnsweptForFullCollection()
{
    m_bits.unswept() = m_bits.live();
}

MarkedBlock::Handle* BlockDirectory::findBlockToSweep()
{
    m_unsweptCursor = m_bits.unswept().findBit(m_unsweptCursor, true);
    if (m_unsweptCursor >= m_blocks.size())
        return nullptr;
    return m_blocks[m_unsweptCursor];
}

void BlockDirectory::sweep()
{
    m_bits.unswept().forEachSetBit(
        [&] (size_t index) {
            MarkedBlock::Handle* block = m_blocks[index];
            block->sweep(nullptr);
        });
}

void BlockDirectory::shrink()
{
    (m_bits.empty() & ~m_bits.destructible()).forEachSetBit(
        [&] (size_t index) {
            markedSpace().freeBlock(m_blocks[index]);
        });
}

void BlockDirectory::assertNoUnswept()
{
    if (!ASSERT_ENABLED)
        return;
    
    if (m_bits.unswept().isEmpty())
        return;
    
    dataLog("Assertion failed: unswept not empty in ", *this, ".\n");
    dumpBits();
    ASSERT_NOT_REACHED();
}

RefPtr<SharedTask<MarkedBlock::Handle*()>> BlockDirectory::parallelNotEmptyBlockSource()
{
    class Task final : public SharedTask<MarkedBlock::Handle*()> {
    public:
        Task(BlockDirectory& directory)
            : m_directory(directory)
        {
        }
        
        MarkedBlock::Handle* run() final
        {
            if (m_done)
                return nullptr;
            Locker locker { m_lock };
            m_index = m_directory.m_bits.markingNotEmpty().findBit(m_index, true);
            if (m_index >= m_directory.m_blocks.size()) {
                m_done = true;
                return nullptr;
            }
            return m_directory.m_blocks[m_index++];
        }
        
    private:
        BlockDirectory& m_directory WTF_GUARDED_BY_LOCK(m_lock);
        size_t m_index WTF_GUARDED_BY_LOCK(m_lock) { 0 };
        Lock m_lock;
        bool m_done { false };
    };
    
    return adoptRef(new Task(*this));
}

void BlockDirectory::dump(PrintStream& out) const
{
    out.print(RawPointer(this), ":", m_cellSize, "/", m_attributes);
}

void BlockDirectory::dumpBits(PrintStream& out)
{
    unsigned maxNameLength = 0;
    forEachBitVectorWithName(
        NoLockingNecessary,
        [&](auto vectorRef, const char* name) {
            UNUSED_PARAM(vectorRef);
            unsigned length = strlen(name);
            maxNameLength = std::max(maxNameLength, length);
        });
    
    forEachBitVectorWithName(
        NoLockingNecessary,
        [&](auto vectorRef, const char* name) {
            out.print("    ", name, ": ");
            for (unsigned i = maxNameLength - strlen(name); i--;)
                out.print(" ");
            out.print(vectorRef, "\n");
        });
}

MarkedSpace& BlockDirectory::markedSpace() const
{
    return m_subspace->space();
}

bool BlockDirectory::isFreeListedCell(const void* target)
{
    bool result = false;
    m_localAllocators.forEach(
        [&] (LocalAllocator* allocator) {
            result |= allocator->isFreeListedCell(target);
        });
    return result;
}

} // namespace JSC
<|MERGE_RESOLUTION|>--- conflicted
+++ resolved
@@ -60,13 +60,9 @@
 void BlockDirectory::updatePercentageOfPagedOutPages(SimpleStats& stats)
 {
     // FIXME: We should figure out a solution for Windows and PlayStation.
-<<<<<<< HEAD
-#if OS(UNIX) && !PLATFORM(PLAYSTATION) && !OS(HAIKU)
-=======
     // QNX doesn't have mincore(), though the information can be had. But since all mapped
     // pages are resident, does it matter?
-#if OS(UNIX) && !PLATFORM(PLAYSTATION) && !OS(QNX)
->>>>>>> c1edda02
+#if OS(UNIX) && !PLATFORM(PLAYSTATION) && !OS(QNX) && !OS(HAIKU)
     size_t pageSize = WTF::pageSize();
     ASSERT(!(MarkedBlock::blockSize % pageSize));
     auto numberOfPagesInMarkedBlock = MarkedBlock::blockSize / pageSize;
